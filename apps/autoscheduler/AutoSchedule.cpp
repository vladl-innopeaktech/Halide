--- conflicted
+++ resolved
@@ -4181,534 +4181,6 @@
     return "";
 }
 
-<<<<<<< HEAD
-=======
-void test_convnet_correctness() {
-    int n = 1;
-    int stages = 10;
-
-    Halide::Runtime::Buffer<float> pipeline_features(56, 7, stages);
-    Halide::Runtime::Buffer<float> schedule_features;
-    double cost;
-
-    ThroughputPredictorPipeline throughput_predictor;
-
-    throughput_predictor.set_pipeline_features(pipeline_features, 1);
-    throughput_predictor.enqueue(10, &schedule_features, &cost);
-
-    std::default_random_engine generator;
-    std::normal_distribution<float> distribution(0.0,1.0);
-    for (int i = 0; i < n; i++) {
-        for (int j = 0; j < 56; j++) {
-            for (int k = 0; k < 7; k++) {
-                for (int l = 0; l < stages; l++) {
-                    float val = distribution(generator);
-                    pipeline_features(i, j, k, l) = val;
-                }
-            }
-        }
-    }
-
-    for (int i = 0; i < n; i++) {
-        for (int j = 0; j < 26; j++) {
-            for (int k = 0; k < stages; k++) {
-                float val = distribution(generator);
-                schedule_features(i, j, k) = val;
-            }
-        }
-    }
-
-    FILE *fpipe = fopen("/private/home/karimacma/Halide/pipeline.data", "ab");
-    for (int i = 0; i < n; i++) {
-        for (int j = 0; j < 56; j++) {
-            for (int k = 0; k < 7; k++) {
-                for (int l = 0; l < stages; l++) {
-                    fwrite(&(pipeline_features(i, j, k, l)), sizeof(float), 1, fpipe);
-                }
-            }
-        }
-    }
-    fclose(fpipe);
-
-    FILE *fsched = fopen("/private/home/karimacma/Halide/schedule.data", "ab");
-    for (int i = 0; i < n; i++) {
-        for (int j = 0; j < 25; j++) {
-            for (int k = 0; k < stages; k++) {
-                fwrite(&(schedule_features(i,j,k)), sizeof(float), 1, fsched);
-            }
-        }
-    }
-    fclose(fsched);
-
-    throughput_predictor.evaluate_costs();
-
-    FILE *fpred = fopen("/private/home/karimacma/Halide/prediction.data", "ab");
-    for (int i = 0; i < n; i++) {
-        float c = cost;
-        fwrite(&c, sizeof(float), 1, fpred);
-    }
-    fclose(fpred);
-
-    FILE *fstages = fopen("/private/home/karimacma/Halide/stages.data", "ab");
-    fwrite(&stages, sizeof(int), 1, fstages);
-
-    fwrite(&n, sizeof(int), 1, fstages);
-    fclose(fstages);
-}
-
-void autoschedule_test() {
-    // test_convnet_correctness();
-
-    MachineParams params(16, 16 * 1024 * 1024, 40);
-    size_t beam_size = 1;
-    // Use a fixed target for the analysis to get consistent results from this test.
-    Target target("x86-64-linux-sse41-avx-avx2");
-
-    Var x("x"), y("y");
-
-    #if 1
-    ThroughputPredictorPipeline throughput_predictor;
-    ThroughputPredictorPipeline *tpp = &throughput_predictor;
-    #else
-    ThroughputPredictorPipeline *tpp = nullptr;
-    #endif
-    if (0) {
-        // In a point-wise pipeline, everything should be fully fused.
-        Func f("f"), g("g"), h("h");
-        f(x, y) = (x + y) * (x + y);
-        g(x, y) = f(x, y) * 2 + 1;
-        h(x, y) = g(x, y) * 2 + 1;
-
-        h.estimate(x, 0, 1000).estimate(y, 0, 1000);
-
-        vector<Function> outputs = {h.function()};
-        FunctionDAG dag(outputs, params, target);
-
-        auto optimal = optimal_schedule(dag, outputs, params, tpp, 8); //beam_size);
-
-        debug(0) << "** Optimal schedule:\n";
-        optimal->calculate_cost(dag, params, tpp, true);
-        if (tpp) tpp->evaluate_costs();
-        optimal->dump();
-        debug(0) << '\n';
-
-        optimal->apply_schedule(dag, params);
-        // h.realize(1000, 1000);
-
-    }
-
-    if (0) {
-        // In a pipeline with huge expensive stencils and low memory costs, nothing should be fused
-        Func f("f"), g("g"), h("h");
-        f(x, y) = (x + y) * (x + 2*y) * (x + 3*y) * (x + 4*y) * (x + 5*y);
-        Expr e = 0;
-        for (int i = 0; i < 100; i++) {
-            e += f(x + i*10, y + i*10);
-        }
-        g(x, y) = e;
-        e = 0;
-        for (int i = 0; i < 100; i++) {
-            e += g(x + i*10, y + i*10);
-        }
-        h(x, y) = e;
-
-        h.estimate(x, 0, 1000).estimate(y, 0, 1000);
-
-        MachineParams cheap_memory = params;
-        cheap_memory.balance = 1;
-
-        vector<Function> outputs = {h.function()};
-        FunctionDAG dag(outputs, cheap_memory, target);
-        auto optimal = optimal_schedule(dag, outputs, cheap_memory, tpp, beam_size);
-
-        debug(0) << "** Optimal schedule:\n";
-        optimal->calculate_cost(dag, params, tpp, true);
-        if (tpp) tpp->evaluate_costs();
-        optimal->dump();
-        debug(0) << '\n';
-
-        optimal->apply_schedule(dag, params);
-        // h.realize(1000, 1000);
-    }
-
-    if (0) {
-        // In a pipeline with moderate isotropic stencils, there should be some square tiling
-        Func f("f"), h("h");
-        f(x, y) = (x + y) * (x + 2*y) * (x + 3*y);
-        h(x, y) = (f(x-9, y-9) + f(x, y-9) + f(x+9, y-9) +
-                   f(x-9, y  ) + f(x, y  ) + f(x+9, y  ) +
-                   f(x-9, y+9) + f(x, y+9) + f(x+9, y-9));
-
-
-        h.estimate(x, 0, 2048).estimate(y, 0, 2048);
-
-        vector<Function> outputs = {h.function()};
-        FunctionDAG dag(outputs, params, target);
-        auto optimal = optimal_schedule(dag, outputs, params, tpp, beam_size);
-
-        debug(0) << "** Optimal schedule:\n";
-        optimal->calculate_cost(dag, params, tpp, true);
-        if (tpp) tpp->evaluate_costs();
-        optimal->dump();
-        debug(0) << '\n';
-
-        optimal->apply_schedule(dag, params);
-        // h.realize(2048, 2048);
-    }
-
-    // Smaller footprint stencil -> smaller tiles
-    if (0) {
-        Func f("f"), g("g"), h("h");
-        f(x, y) = (x + y) * (x + 2*y) * (x + 3*y);
-        h(x, y) = (f(x-1, y-1) + f(x, y-1) + f(x+1, y-1) +
-                   f(x-1, y  ) + f(x, y  ) + f(x+1, y  ) +
-                   f(x-1, y+1) + f(x, y+1) + f(x+1, y-1));
-
-        h.estimate(x, 0, 2048).estimate(y, 0, 2048);
-
-        vector<Function> outputs = {h.function()};
-        FunctionDAG dag(outputs, params, target);
-        auto optimal = optimal_schedule(dag, outputs, params, tpp, beam_size);
-
-        debug(0) << "** Optimal schedule:\n";
-        optimal->calculate_cost(dag, params, tpp, true);
-        if (tpp) tpp->evaluate_costs();
-        optimal->dump();
-        debug(0) << '\n';
-
-        optimal->apply_schedule(dag, params);
-        // h.realize(2048, 2048);
-
-        // optimal->print_predicted_runtimes(dag, params);
-    }
-
-    // A stencil chain
-    if (0) {
-        const int N = 8;
-        Func f[N];
-        f[0](x, y) = (x + y) * (x + 2*y) * (x + 3*y);
-        for (int i = 1; i < N; i++) {
-            Expr e = 0;
-            for (int dy = -2; dy <= 2; dy++) {
-                for (int dx = -2; dx <= 2; dx++) {
-                    e += f[i-1](x + dx, y + dy);
-                }
-            }
-            f[i](x, y) = e;
-        }
-        f[N-1].estimate(x, 0, 2048).estimate(y, 0, 2048);
-        vector<Function> outputs = {f[N-1].function()};
-        FunctionDAG dag(outputs, params, target);
-        auto optimal = optimal_schedule(dag, outputs, params, tpp, 1);
-        debug(0) << "** Optimal schedule:\n";
-        optimal->calculate_cost(dag, params, tpp, true);
-        if (tpp) tpp->evaluate_costs();
-        optimal->dump();
-        debug(0) << '\n';
-
-        // optimal->apply_schedule(dag, params);
-        // f[N-1].realize(2048, 2048);
-    }
-
-    // An outer product
-    if (0) {
-        Buffer<float> a(2048), b(2048);
-        Func f;
-        f(x, y) = a(x) * b(y);
-
-        f.estimate(x, 0, 2048).estimate(y, 0, 2048);
-
-        vector<Function> outputs = {f.function()};
-        FunctionDAG dag(outputs, params, target);
-        auto optimal = optimal_schedule(dag, outputs, params, tpp, beam_size);
-
-        debug(0) << "** Optimal schedule:\n";
-        optimal->calculate_cost(dag, params, tpp, true);
-        if (tpp) tpp->evaluate_costs();
-        optimal->dump();
-        debug(0) << '\n';
-    }
-
-    // A separable downsample that models the start of local_laplacian
-    if (0) {
-        Buffer<float> in(2048, 2048);
-        Var k;
-        Func orig("orig"), expensive("expensive"), downy("downy"), downx("downx");
-        Expr e = 0;
-        for (int i = 0; i < 100; i++) {
-            e += 1;
-            e *= e;
-        }
-        orig(x, y) = e;
-        expensive(x, y, k) = orig(x, y) * orig(x, y) + (x + orig(x, y)) * (1 + orig(x, y)) + sqrt(k + orig(x, y));
-        downy(x, y, k) = expensive(x, 2*y - 1, k) + expensive(x, 2*y, k) + expensive(x, 2*y+1, k) + expensive(x, 2*y + 2, k);
-        downx(x, y, k) = downy(2*x-1, y, k) + downy(2*x, y, k) + downy(2*x + 1, y, k) + downy(2*x + 2, y, k);
-        downx.estimate(x, 1, 1022).estimate(y, 1, 1022).estimate(k, 0, 256);
-
-        vector<Function> outputs = {downx.function()};
-        FunctionDAG dag(outputs, params, target);
-        auto optimal = optimal_schedule(dag, outputs, params, tpp, 1);
-
-        debug(0) << "** Optimal schedule:\n";
-        optimal->calculate_cost(dag, params, tpp, true);
-        if (tpp) tpp->evaluate_costs();
-        optimal->dump();
-        debug(0) << '\n';
-    }
-
-    // A Func with multiple stages, some of which include additional loops
-    if (0) {
-        Buffer<float> a(1024, 1024);
-        Func f("multiple_stages"), g("g"), h("h");
-        Var x, y;
-        h(x, y) = pow(x, y);
-        f(x, y) = a(x, y) * 2;
-        f(x, y) += 17;
-        RDom r(0, 10);
-        f(x, y) += r * h(x, y);
-        f(x, y) *= 2;
-        f(0, y) = 23.0f;
-        g(x, y) = f(x - 1, y - 1) + f(x + 1, y + 1);
-
-        g.estimate(x, 1, 1022).estimate(y, 1, 1022);
-
-        vector<Function> outputs = {g.function()};
-        FunctionDAG dag(outputs, params, target);
-        auto optimal = optimal_schedule(dag, outputs, params, tpp, 4);
-
-        //dag.dump();
-
-        debug(0) << "** Optimal schedule:\n";
-        optimal->calculate_cost(dag, params, tpp, true);
-        if (tpp) tpp->evaluate_costs();
-        optimal->dump();
-        debug(0) << '\n';
-    }
-
-    if (0) {
-        // A scan with pointwise stages before and after
-        Buffer<float> a(1024, 1024);
-        Func before[5];
-        Func after[5];
-        Func s("scan");
-        Var x, y;
-        before[0](x, y) = x + y;
-        for (int i = 1; i < 5; i++) {
-            before[i](x, y) = before[i-1](x, y) + 1;
-        }
-        RDom r(1, 1023);
-        s(x, y) = before[4](x, y);
-        s(r, y) += s(r-1, y);
-        after[0](x, y) = s(x, y);
-        for (int i = 1; i < 5; i++) {
-            after[i](x, y) = after[i-1](x, y) + 1;
-        }
-
-        after[4].estimate(x, 0, 1024).estimate(y, 0, 1024);
-
-        vector<Function> outputs = {after[4].function()};
-        FunctionDAG dag(outputs, params, target);
-        //dag.dump();
-        auto optimal = optimal_schedule(dag, outputs, params, tpp, 1);
-
-        debug(0) << "** Optimal schedule:\n";
-        optimal->calculate_cost(dag, params, tpp, true);
-        if (tpp) tpp->evaluate_costs();
-        optimal->dump();
-        debug(0) << '\n';
-    }
-
-
-    if (0) {
-        Func f_u8("f_u8");
-        Func f_u64_1("f_u64_1");
-        Func f_u64_2("f_u64_2");
-        Buffer<uint8_t> a(1024 * 1024 + 2);
-
-        Var x;
-        f_u8(x) = (min(a(x) + 1, 17) * a(x+1) + a(x+2)) * a(x) * a(x) * a(x + 1) * a(x + 1);
-        f_u64_1(x) = cast<uint64_t>(f_u8(x)) + 1;
-        f_u64_2(x) = f_u64_1(x) * 3;
-
-        // Ignoring the types, it would make sense to inline
-        // everything into f_64_2 but this would vectorize fairly
-        // narrowly, which is a waste of work for the first Func.
-
-        f_u64_2.estimate(x, 0, 1024 * 1024);
-
-        vector<Function> outputs = {f_u64_2.function()};
-        FunctionDAG dag(outputs, params, target);
-        //dag.dump();
-        auto optimal = optimal_schedule(dag, outputs, params, tpp, 1);
-
-        debug(0) << "** Optimal schedule:\n";
-        optimal->calculate_cost(dag, params, tpp, true);
-        if (tpp) tpp->evaluate_costs();
-        optimal->dump();
-        debug(0) << '\n';
-    }
-
-    if (0) {
-        Buffer<float> im_a(1024, 1024, "a"), im_b(1024, 1024, "b");
-        im_a.fill(0.0f);
-        im_b.fill(0.0f);
-
-        Func c("c"), a("a"), b("b");
-        Var i, j;
-        a(j, i) = im_a(j, i);  // TODO: Add wrappers to the search space
-        b(j, i) = im_b(j, i);
-        RDom k(0, 1024);
-        c(j, i) += a(k, i) * b(j, k);
-        Func out("out");
-        out(j, i) = c(j, i);
-
-        out.estimate(j, 0, 1024).estimate(i, 0, 1024);
-
-        vector<Function> outputs = {out.function()};
-        FunctionDAG dag(outputs, params, target);
-        //dag.dump();
-        auto optimal = optimal_schedule(dag, outputs, params, tpp, 1);
-
-        debug(0) << "** Optimal schedule:\n";
-        optimal->calculate_cost(dag, params, tpp, true);
-        if (tpp) tpp->evaluate_costs();
-        optimal->dump();
-        debug(0) << '\n';
-    }
-
-    if (0) {
-        // A scan in x followed by a downsample in y, with pointwise stuff in between
-        const int N = 3;
-        Buffer<float> a(1024, 1024);
-        Func p1[N], p2[N], p3[N];
-        Func s("scan");
-        Var x, y;
-        p1[0](x, y) = x + y;
-        for (int i = 1; i < N; i++) {
-            p1[i](x, y) = p1[i-1](x, y) + 1;
-        }
-        RDom r(1, 1023);
-        s(x, y) = p1[N-1](x, y);
-        s(r, y) += s(r-1, y);
-        p2[0](x, y) = s(x, y);
-        for (int i = 1; i < N; i++) {
-            p2[i](x, y) = p2[i-1](x, y) + 1;
-        }
-        Func down("downsample");
-        down(x, y) = p2[N-1](x, 2*y);
-        p3[0](x, y) = down(x, y);
-        for (int i = 1; i < N; i++) {
-            p3[i](x, y) = p3[i-1](x, y) + 1;
-        }
-
-        p3[N-1].estimate(x, 0, 1024).estimate(y, 0, 1024);
-
-        vector<Function> outputs = {p3[N-1].function()};
-
-        // This is a good one to benchmark. We want to include dag
-        // construction, so we'll redundantly recreate it for every
-        // iteration.
-        int cost_calcs = 0;
-        double t = Tools::benchmark(3, 1, [&]() {
-                State::cost_calculations = 0;
-                FunctionDAG dag(outputs, params, target);
-                optimal_schedule(dag, outputs, params, tpp, 50);
-                cost_calcs = State::cost_calculations;
-            });
-
-        // Now schedule it for real
-        FunctionDAG dag(outputs, params, target);
-        //dag.dump();
-        auto optimal = optimal_schedule(dag, outputs, params, tpp, 50);
-
-        debug(0) << "** Optimal schedule:\n";
-        optimal->calculate_cost(dag, params, tpp, true);
-        if (tpp) tpp->evaluate_costs();
-        optimal->dump();
-        debug(0) << "Time: " << t << " seconds\n";
-        debug(0) << "Time per schedule considered: " << (1000000 * t) / cost_calcs << " us\n";
-    }
-
-    if (0) {
-        // A gather that only uses a small portion of a potentially
-        // large LUT. The number of points computed should be less
-        // than points computed minimum, and the LUT should be
-        // inlined, even if it's really expensive.
-        Func lut("lut");
-        Var x;
-        lut(x) = (x + 1) * (x + 2) * (x + 3) * (x + 4) * (x + 5) * (x + 6);
-
-        Func idx("idx");
-        idx(x) = x * (10000 - x);
-
-        Func out("out");
-        out(x) = lut(clamp(idx(x), 0, 100000));
-
-        out.estimate(x, 0, 10);
-
-        vector<Function> outputs = {out.function()};
-        FunctionDAG dag(outputs, params, target);
-        auto optimal = optimal_schedule(dag, outputs, params, tpp, 50);
-        debug(0) << "** Optimal schedule:\n";
-        optimal->calculate_cost(dag, params, tpp, true);
-        if (tpp) tpp->evaluate_costs();
-        optimal->dump();
-    }
-
-    // Autotune a small-footprint convolution. Disabled by default because this test does not currently terminate.
-    if (0) {
-        Func f("f"), g("g"), h("h");
-        f(x, y) = (x + y) * (x + 2*y) * (x + 3*y);
-        h(x, y) = (f(x-1, y-1) + f(x, y-1) + f(x+1, y-1) +
-                   f(x-1, y  ) + f(x, y  ) + f(x+1, y  ) +
-                   f(x-1, y+1) + f(x, y+1) + f(x+1, y-1));
-
-        h.estimate(x, 0, 5000).estimate(y, 0, 5000);
-        generate_schedules_autotune({h.function()}, target, params);
-    }
-
-    // Autotune a stencil chain. Disabled by default because this test does not currently terminate.
-    if (1) {
-        const int N = 8;
-        Func f[N];
-        f[0](x, y) = (x + y) * (x + 2*y) * (x + 3*y);
-        for (int i = 1; i < N; i++) {
-            Expr e = 0;
-            for (int dy = -2; dy <= 2; dy++) {
-                for (int dx = -2; dx <= 2; dx++) {
-                    e += f[i-1](x + dx, y + dy);
-                }
-            }
-            f[i](x, y) = e;
-        }
-        f[N-1].estimate(x, 0, 2048).estimate(y, 0, 2048);
-        generate_schedules_autotune({f[N-1].function()}, target, params);
-    }
-
-    if (0) {
-        // A schedule where it's insane to not compute inside an rvar
-        Func f("f"), g("g");
-        f(x, y) = x;
-        f(x, y) += 1;
-
-        RDom r(0, 100);
-        g(x, y) = 0;
-        g(x, y) += f(x, 1000*(y+r));
-
-        g.estimate(x, 0, 1000).estimate(y, 0, 1000);
-
-        vector<Function> outputs = {g.function()};
-        FunctionDAG dag(outputs, params, target);
-        auto optimal = optimal_schedule(dag, outputs, params, tpp, 10);
-        debug(0) << "** Optimal schedule:\n";
-        optimal->calculate_cost(dag, params, tpp, true);
-        if (tpp) tpp->evaluate_costs();
-        optimal->dump();
-
-    }
-}
-
->>>>>>> 9666531d
 // Register this as the autoscheduler
 struct AutoScheduler {
     AutoScheduler() {
