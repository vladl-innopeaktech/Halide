// This file is a wrapper around the cost model that loads and saves
// weights, and maintains state of various kinds. For the actual cost
// model, see cost_model_generator.cpp

#include <algorithm>
#include <cmath>
#include <ctime>
#include <map>
#include <random>
#include <sstream>
#include <string>

#include "ASLog.h"
#include "DefaultCostModel.h"
#include "HalideBuffer.h"
#include "NetworkSize.h"
#include "cost_model.h"
#include "train_cost_model.h"

// This is an embedded version of `baseline.weights`.
// The embedding is done using binary2cpp.

extern "C" unsigned char baseline_weights[];
extern "C" int baseline_weights_length;

namespace Halide {
namespace {

using Halide::Internal::aslog;
using Halide::Internal::PipelineFeatures;
using Halide::Internal::ScheduleFeatures;
using Halide::Internal::Weights;
using Halide::Runtime::Buffer;

bool ends_with(const std::string &str, const std::string &suffix) {
    if (str.size() < suffix.size()) return false;
    size_t off = str.size() - suffix.size();
    for (size_t i = 0; i < suffix.size(); i++) {
        if (str[off + i] != suffix[i]) return false;
    }
    return true;
}

<<<<<<< HEAD
class DefaultCostModel : public CostModel {
    Weights weights;
    Buffer<float> schedule_feat_queue, pipeline_feat_queue, costs, costs_per_stage;
    Buffer<double *> cost_ptrs;
    std::vector<std::vector<double>*> cost_per_stage_ptrs;
    int cursor, num_stages, num_cores;
    int batch_id{0};

    const std::string weights_in_path, weights_out_path;
    const bool randomize_weights;

public:
    DefaultCostModel(const std::string &weights_in_path,
                     const std::string &weights_out_path,
                     bool randomize_weights)
        : weights_in_path(weights_in_path),
          weights_out_path(weights_out_path),
          randomize_weights(randomize_weights) {
=======
}  // namespace
>>>>>>> 36c31542

void DefaultCostModel::set_pipeline_features(const Internal::Autoscheduler::FunctionDAG &dag,
                                             const MachineParams &params) {

    const int pipeline_feat_size = head1_w * head1_h;
    // We ignore the first seven pipeline features in the cost
    // model. It's just a mask of which types are in use.
    static_assert(sizeof(PipelineFeatures) - 7 * sizeof(int) ==
                      sizeof(int) * pipeline_feat_size,
                  "Incorrect size for pipeline features");
    int num_stages = 0;
    for (const auto &n : dag.nodes) {
        if (!n.is_input) num_stages += (int)n.stages.size();
    }
    Runtime::Buffer<float> pipeline_features(head1_w, head1_h, num_stages);
    int stage = 0;
    for (const auto &n : dag.nodes) {
        if (n.is_input) continue;
        for (auto it = n.stages.rbegin(); it != n.stages.rend(); it++) {
            const auto &s = *it;
            const int *pipeline_feats = (const int *)(&(s.features)) + 7;
            // skip the first 7 features
            for (int i = 0; i < pipeline_feat_size; i++) {
                int x = i / 7;
                int y = i % 7;
                pipeline_features(x, y, stage) = pipeline_feats[i];
            }
            stage += 1;
        }
    }
    internal_assert(stage == num_stages);
    pipeline_feat_queue = pipeline_features;
    internal_assert(params.parallelism > 0);
    num_cores = params.parallelism;
}

<<<<<<< HEAD
    void enqueue(int ns, Buffer<float> *schedule_feats, double *cost_ptr, std::vector<double> *cost_per_stage_ptr) override {
        num_stages = ns;

        // We know the most stages that will ever be enqueued from the schedule features
        assert(pipeline_feat_queue.data() && "Call set_schedule_features before calling enqueue\n");
        const int max_num_stages = pipeline_feat_queue.dim(2).extent();
        if (num_stages > max_num_stages) {
            std::cerr
                << "schedule features has more stages (" << num_stages
                << ") than pipeline features (" << max_num_stages << ")\n";
            abort();
        }

        const int batch_size = 1024;
        if (!schedule_feat_queue.data() ||
            schedule_feat_queue.dim(2).extent() < max_num_stages) {
            assert(cursor == 0);
            schedule_feat_queue = Buffer<float>(batch_size, head2_w, max_num_stages);
            costs_per_stage = Buffer<float>(batch_size, max_num_stages);
            if (!costs.data()) {
                assert(!cost_ptrs.data());
                costs = Buffer<float>(batch_size);
                cost_ptrs = Buffer<double *>(batch_size);
                cost_per_stage_ptrs.resize(batch_size);
=======
void DefaultCostModel::set_pipeline_features(const Runtime::Buffer<float> &pipeline_feats, int n) {
    pipeline_feat_queue = pipeline_feats;
    internal_assert(n > 0);
    num_cores = n;
}

void DefaultCostModel::enqueue(const Internal::Autoscheduler::FunctionDAG &dag,
                               const Halide::Internal::Autoscheduler::StageMapOfScheduleFeatures &schedule_feats,
                               double *cost_ptr) {
    num_stages = (int)schedule_feats.size();

    Runtime::Buffer<float> schedule_features;

    // Tell the cost model about this state. It won't actually
    // evaluate it until we call evaluate_costs (or if it runs out
    // of internal buffer space), so that the evaluations can be
    // batched.
    enqueue(num_stages, &schedule_features, cost_ptr);

    // index of current stage whose features we are reading
    int stage = 0;
    // load schedule features into input buffer
    for (const auto &n : dag.nodes) {

        // Inputs are computed outside of the pipeline and don't count.
        if (n.is_input) continue;

        // The remaining stages are not yet
        // scheduled. Optimistically assume their internal costs
        // will not depend on the decisions made already, so
        // there's no point adding it on to the total because it's
        // the same across all states.  An underestimate of the
        // cost for loading from these unscheduled stages is
        // already baked into the scheduled stages that consume
        // them.
        if (stage >= num_stages) break;

        // Load up the schedule features for all stages of this Func.
        for (auto it = n.stages.rbegin(); it != n.stages.rend(); it++) {
            internal_assert(schedule_feats.contains(&*it)) << n.func.name() << "\n";
            const auto &feat = schedule_feats.get(&*it);
            for (size_t i = 0; i < ScheduleFeatures::num_features(); i++) {
                schedule_features(i, stage) = feat[i];
>>>>>>> 36c31542
            }
            stage += 1;
        }
<<<<<<< HEAD

        if (cursor == batch_size) {
            evaluate_costs();
        }

        *schedule_feats = schedule_feat_queue.sliced(0, cursor);
        cost_ptrs(cursor) = cost_ptr;
        cost_per_stage_ptr->resize(num_stages, 0);
        cost_per_stage_ptrs[cursor] = cost_per_stage_ptr;

        cursor++;
=======
>>>>>>> 36c31542
    }
    // Check we considered everything we were supposed to.
    internal_assert(stage == num_stages);
}

void DefaultCostModel::enqueue(int ns, Runtime::Buffer<float> *schedule_feats, double *cost_ptr) {
    num_stages = ns;

    // We know the most stages that will ever be enqueued from the schedule features
    internal_assert(pipeline_feat_queue.data() && "Call set_schedule_features before calling enqueue\n");
    const int max_num_stages = pipeline_feat_queue.dim(2).extent();
    internal_assert(num_stages <= max_num_stages)
        << "schedule features has more stages (" << num_stages
        << ") than pipeline features (" << max_num_stages << ")\n";

    const int batch_size = 1024;
    if (!schedule_feat_queue.data() ||
        schedule_feat_queue.dim(2).extent() < max_num_stages) {
        internal_assert(cursor == 0);
        schedule_feat_queue = Runtime::Buffer<float>(batch_size, head2_w, max_num_stages);
        if (!costs.data()) {
            internal_assert(!cost_ptrs.data());
            costs = Runtime::Buffer<float>(batch_size);
            cost_ptrs = Runtime::Buffer<double *>(batch_size);
        }
    }

<<<<<<< HEAD
        Buffer<float> dst = costs.cropped(0, 0, cursor);
        Buffer<float> dst_costs_per_stage = costs_per_stage.cropped({{0, cursor}, {0, num_stages}});

        int fastest_idx = 0;
        for (int i = 0; i < cursor; i++) {
            if (true_runtimes(i) < true_runtimes(fastest_idx)) {
                fastest_idx = i;
            }
        }

        int result = train_cost_model(num_stages,
                                      cursor,
                                      num_cores,
                                      batch_id,
                                      pipeline_feat_queue,
                                      schedule_feat_queue,
                                      weights.head1_filter, weights.head1_bias,
                                      weights.head2_filter, weights.head2_bias,
                                      weights.conv1_filter, weights.conv1_bias,
                                      learning_rate, timestep++,
                                      fastest_idx,
                                      true_runtimes.alias(),
                                      head1_filter_update, head1_bias_update,
                                      head2_filter_update, head2_bias_update,
                                      conv1_filter_update, conv1_bias_update,
                                      dst,
                                      dst_costs_per_stage,
                                      loss);
        (void)result;
        assert(result == 0);

        bool any_nans = false;
        for (int i = 0; i < cursor; i++) {
            assert(cost_ptrs(i));
            *(cost_ptrs(i)) = dst(i);
            if (std::isnan(dst(i))) {
                any_nans = true;
                aslog(0) << "Prediction " << i << " is NaN. True runtime is " << true_runtimes(i) << "\n";
                aslog(0) << "Checking pipeline features for NaNs...\n";
                pipeline_feat_queue.for_each_value([&](float f) { if (std::isnan(f)) abort(); });
                aslog(0) << "None found\n";
                aslog(0) << "Checking schedule features for NaNs...\n";
                schedule_feat_queue.for_each_value([&](float f) { if (std::isnan(f)) abort(); });
                aslog(0) << "None found\n";
                aslog(0) << "Checking network weights for NaNs...\n";
                weights.for_each_buffer([&](const Buffer<float> &buf) {
                    buf.for_each_value([&](float f) { if (std::isnan(f)) abort(); });
                });
                aslog(0) << "None found\n";
=======
    if (cursor == batch_size) {
        evaluate_costs();
    }

    *schedule_feats = schedule_feat_queue.sliced(0, cursor);
    cost_ptrs(cursor) = cost_ptr;

    cursor++;
}  // namespace Halide

// Backprop state. To run ADAM we need a running average of the
// gradients and gradients squared. We add an outer dimension of
// size 3 to the new weight outputs to track this state. So buf(_,
// 0) is the new weight, buf(_, 1) is the ADAM running average of
// the first moment, and buf(_, 2) is the ADAM running average of
// the second moment.
float DefaultCostModel::backprop(const Runtime::Buffer<const float> &true_runtimes, float learning_rate) {
    internal_assert(cursor != 0);
    internal_assert(pipeline_feat_queue.data());
    internal_assert(schedule_feat_queue.data());

    auto loss = Runtime::Buffer<float>::make_scalar();

    if (!head1_filter_update.data()) {
        auto weight_update_buffer = [](const Runtime::Buffer<float> &w) {
            std::vector<int> size;
            for (int i = 0; i < w.dimensions(); i++) {
                size.push_back(w.dim(i).extent());
>>>>>>> 36c31542
            }
            size.push_back(4);
            auto buf = Runtime::Buffer<float>(size);
            buf.fill(0.0f);
            return buf;
        };

        head1_filter_update = weight_update_buffer(weights.head1_filter);
        head1_bias_update = weight_update_buffer(weights.head1_bias);
        head2_filter_update = weight_update_buffer(weights.head2_filter);
        head2_bias_update = weight_update_buffer(weights.head2_bias);
        conv1_filter_update = weight_update_buffer(weights.conv1_filter);
        conv1_bias_update = weight_update_buffer(weights.conv1_bias);
        timestep = 0;
    }

    Runtime::Buffer<float> dst = costs.cropped(0, 0, cursor);

    int fastest_idx = 0;
    for (int i = 0; i < cursor; i++) {
        if (true_runtimes(i) < true_runtimes(fastest_idx)) {
            fastest_idx = i;
        }
    }

    int result = train_cost_model(num_stages,
                                  cursor,
                                  num_cores,
                                  pipeline_feat_queue,
                                  schedule_feat_queue,
                                  weights.head1_filter, weights.head1_bias,
                                  weights.head2_filter, weights.head2_bias,
                                  weights.conv1_filter, weights.conv1_bias,
                                  learning_rate, timestep++,
                                  fastest_idx,
                                  true_runtimes.alias(),
                                  head1_filter_update, head1_bias_update,
                                  head2_filter_update, head2_bias_update,
                                  conv1_filter_update, conv1_bias_update,
                                  dst,
                                  loss);
    (void)result;
    internal_assert(result == 0);

    bool any_nans = false;
    for (int i = 0; i < cursor; i++) {
        internal_assert(cost_ptrs(i));
        *(cost_ptrs(i)) = dst(i);
        if (std::isnan(dst(i))) {
            any_nans = true;
            aslog(0) << "Prediction " << i << " is NaN. True runtime is " << true_runtimes(i) << "\n";
            aslog(0) << "Checking pipeline features for NaNs...\n";
            pipeline_feat_queue.for_each_value([&](float f) { if (std::isnan(f)) abort(); });
            aslog(0) << "None found\n";
            aslog(0) << "Checking schedule features for NaNs...\n";
            schedule_feat_queue.for_each_value([&](float f) { if (std::isnan(f)) abort(); });
            aslog(0) << "None found\n";
            aslog(0) << "Checking network weights for NaNs...\n";
            weights.for_each_buffer([&](const Runtime::Buffer<float> &buf) {
                buf.for_each_value([&](float f) { if (std::isnan(f)) abort(); });
            });
            aslog(0) << "None found\n";
        }
        internal_assert(true_runtimes(i) > 0);
    }
    if (any_nans) abort();

    // Update weights locally
    auto update_weight = [](const Runtime::Buffer<float> &src, Runtime::Buffer<float> &dst) {
        dst.copy_from(src.sliced(src.dimensions() - 1, 0));
    };
    update_weight(head1_filter_update, weights.head1_filter);
    update_weight(head1_bias_update, weights.head1_bias);
    update_weight(head2_filter_update, weights.head2_filter);
    update_weight(head2_bias_update, weights.head2_bias);
    update_weight(conv1_filter_update, weights.conv1_filter);
    update_weight(conv1_bias_update, weights.conv1_bias);

    internal_assert(cursor != 0);

    return loss();
}

void DefaultCostModel::evaluate_costs() {
    if (cursor == 0 || !schedule_feat_queue.data()) return;

<<<<<<< HEAD
        Buffer<float> dst = costs.cropped(0, 0, cursor);
        Buffer<float> dst_costs_per_stage = costs_per_stage.cropped({{0, cursor}, {0, num_stages}});
=======
    internal_assert(pipeline_feat_queue.data());
    internal_assert(schedule_feat_queue.data());
>>>>>>> 36c31542

    Runtime::Buffer<float> dst = costs.cropped(0, 0, cursor);

<<<<<<< HEAD
        int result = cost_model(num_stages,
                                cursor,
                                num_cores,
                                batch_id++,
                                pipeline_feat_queue,
                                schedule_feat_queue,
                                weights.head1_filter, weights.head1_bias,
                                weights.head2_filter, weights.head2_bias,
                                weights.conv1_filter, weights.conv1_bias,
                                0.0f, 0, 0, nullptr,
                                dst, dst_costs_per_stage, loss);
        (void)result;
        assert(result == 0);

        for (int i = 0; i < cursor; i++) {
            assert(cost_ptrs(i));
            *(cost_ptrs(i)) = dst(i);

            for (int s = 0; s < num_stages; ++s) {
                (*cost_per_stage_ptrs[i])[s] = dst_costs_per_stage(i, s);
            }
        }

        cursor = 0;
        cost_per_stage_ptrs.clear();
=======
    auto loss = Runtime::Buffer<float>::make_scalar();

    int result = cost_model(num_stages,
                            cursor,
                            num_cores,
                            pipeline_feat_queue,
                            schedule_feat_queue,
                            weights.head1_filter, weights.head1_bias,
                            weights.head2_filter, weights.head2_bias,
                            weights.conv1_filter, weights.conv1_bias,
                            0.0f, 0, 0, nullptr,
                            dst, loss);
    (void)result;
    internal_assert(result == 0);

    for (int i = 0; i < cursor; i++) {
        internal_assert(cost_ptrs(i));
        *(cost_ptrs(i)) = dst(i);
>>>>>>> 36c31542
    }

    cursor = 0;
}

void DefaultCostModel::load_weights() {
    bool need_randomize = randomize_weights;

    if (weights_in_path.empty()) {
        aslog(1) << "Loading weights from built-in data...\n";
        // This copy shouldn't be necessary, but std::istream in C++ doesn't seem
        // to have a convenient wrap-around-constant-data variant... and since
        // this isn't much data, just copy it.
        const std::string baseline_weights_data((const char *)&baseline_weights[0], baseline_weights_length);
        std::istringstream i(baseline_weights_data);
        if (!weights.load(i)) {
            std::cerr << "The built-in baseline weights should never fail to load\n";
            internal_assert(0);
        }
    } else if (ends_with(weights_in_path, ".weights")) {
        aslog(1) << "Loading weights from " << weights_in_path << " ...\n";
        if (!weights.load_from_file(weights_in_path)) {
            // Emit to cout (rather than cerr) because the latter is hidden during the autotune loop,
            // and we want this to be seen.
            std::cout << "WARNING, error in reading weights from " << weights_in_path << ", randomizing...\n";
            need_randomize = true;
        }
    } else {
        aslog(1) << "Loading weights from directory " << weights_in_path << " ...\n";
        std::cerr << "Loading weights from a directory is deprecated; please convert to a .weights file\n";
        if (!weights.load_from_dir(weights_in_path)) {
            std::cout << "WARNING, error in reading weights from " << weights_in_path << ", randomizing...\n";
            need_randomize = true;
        }
    }

    if (!need_randomize && weights.pipeline_features_version != PipelineFeatures::version()) {
        // Emit to cout (rather than cerr) because the latter is hidden during the autotune loop,
        // and we want this to be seen.
        std::cout << "WARNING: loaded weights have pipeline_version = "
                  << weights.pipeline_features_version
                  << " but current pipeline_version is " << PipelineFeatures::version()
                  << "; the weights may be invalid. Using anyway.\n";
    }

    if (!need_randomize && weights.schedule_features_version != ScheduleFeatures::version()) {
        // Emit to cout (rather than cerr) because the latter is hidden during the autotune loop,
        // and we want this to be seen.
        std::cout << "WARNING: loaded weights have schedule_features_version = "
                  << weights.schedule_features_version
                  << " but current schedule_features_version is " << ScheduleFeatures::version()
                  << "; the weights may be invalid. Using anyway.\n";
    }

    if (need_randomize) {
        auto seed = time(NULL);
        std::cout << "Randomizing weights using seed = " << seed << "\n";
        weights.randomize((uint32_t)seed);
    }

    // Update so that any version of this we save will have the current version
    weights.pipeline_features_version = PipelineFeatures::version();
    weights.schedule_features_version = ScheduleFeatures::version();
}

void DefaultCostModel::save_weights() {
    internal_assert(!weights_out_path.empty())
        << "Unable to save weights: no output path specified\n";

    if (ends_with(weights_out_path, ".weights")) {
        internal_assert(weights.save_to_file(weights_out_path))
            << "Unable to save weights to file: " << weights_out_path << "\n";
    } else {
        std::cerr << "Saving weights to a directory is deprecated; please convert to a .weights file\n";
        internal_assert(weights.save_to_dir(weights_out_path))
            << "Unable to save weights to file: " << weights_out_path << "\n";
    }
}

// Discard any enqueued but unevaluated schedules
void DefaultCostModel::reset() {
    cursor = 0;
}

std::unique_ptr<DefaultCostModel> make_default_cost_model(const std::string &weights_in_path,
                                                          const std::string &weights_out_path,
                                                          bool randomize_weights) {
    return std::unique_ptr<DefaultCostModel>(new DefaultCostModel(weights_in_path, weights_out_path, randomize_weights));
}

}  // namespace Halide<|MERGE_RESOLUTION|>--- conflicted
+++ resolved
@@ -41,28 +41,7 @@
     return true;
 }
 
-<<<<<<< HEAD
-class DefaultCostModel : public CostModel {
-    Weights weights;
-    Buffer<float> schedule_feat_queue, pipeline_feat_queue, costs, costs_per_stage;
-    Buffer<double *> cost_ptrs;
-    std::vector<std::vector<double>*> cost_per_stage_ptrs;
-    int cursor, num_stages, num_cores;
-    int batch_id{0};
-
-    const std::string weights_in_path, weights_out_path;
-    const bool randomize_weights;
-
-public:
-    DefaultCostModel(const std::string &weights_in_path,
-                     const std::string &weights_out_path,
-                     bool randomize_weights)
-        : weights_in_path(weights_in_path),
-          weights_out_path(weights_out_path),
-          randomize_weights(randomize_weights) {
-=======
 }  // namespace
->>>>>>> 36c31542
 
 void DefaultCostModel::set_pipeline_features(const Internal::Autoscheduler::FunctionDAG &dag,
                                              const MachineParams &params) {
@@ -99,32 +78,6 @@
     num_cores = params.parallelism;
 }
 
-<<<<<<< HEAD
-    void enqueue(int ns, Buffer<float> *schedule_feats, double *cost_ptr, std::vector<double> *cost_per_stage_ptr) override {
-        num_stages = ns;
-
-        // We know the most stages that will ever be enqueued from the schedule features
-        assert(pipeline_feat_queue.data() && "Call set_schedule_features before calling enqueue\n");
-        const int max_num_stages = pipeline_feat_queue.dim(2).extent();
-        if (num_stages > max_num_stages) {
-            std::cerr
-                << "schedule features has more stages (" << num_stages
-                << ") than pipeline features (" << max_num_stages << ")\n";
-            abort();
-        }
-
-        const int batch_size = 1024;
-        if (!schedule_feat_queue.data() ||
-            schedule_feat_queue.dim(2).extent() < max_num_stages) {
-            assert(cursor == 0);
-            schedule_feat_queue = Buffer<float>(batch_size, head2_w, max_num_stages);
-            costs_per_stage = Buffer<float>(batch_size, max_num_stages);
-            if (!costs.data()) {
-                assert(!cost_ptrs.data());
-                costs = Buffer<float>(batch_size);
-                cost_ptrs = Buffer<double *>(batch_size);
-                cost_per_stage_ptrs.resize(batch_size);
-=======
 void DefaultCostModel::set_pipeline_features(const Runtime::Buffer<float> &pipeline_feats, int n) {
     pipeline_feat_queue = pipeline_feats;
     internal_assert(n > 0);
@@ -133,7 +86,8 @@
 
 void DefaultCostModel::enqueue(const Internal::Autoscheduler::FunctionDAG &dag,
                                const Halide::Internal::Autoscheduler::StageMapOfScheduleFeatures &schedule_feats,
-                               double *cost_ptr) {
+                               double *cost_ptr,
+                               std::vector<double> *cost_per_stage_ptr) {
     num_stages = (int)schedule_feats.size();
 
     Runtime::Buffer<float> schedule_features;
@@ -142,8 +96,12 @@
     // evaluate it until we call evaluate_costs (or if it runs out
     // of internal buffer space), so that the evaluations can be
     // batched.
-    enqueue(num_stages, &schedule_features, cost_ptr);
-
+    Internal::Autoscheduler::Timer timer;
+    enqueue(num_stages, &schedule_features, cost_ptr, cost_per_stage_ptr);
+    stats.enqueue_time += timer.elapsed();
+    ++stats.num_schedules_enqueued;
+
+    timer.restart();
     // index of current stage whose features we are reading
     int stage = 0;
     // load schedule features into input buffer
@@ -168,30 +126,16 @@
             const auto &feat = schedule_feats.get(&*it);
             for (size_t i = 0; i < ScheduleFeatures::num_features(); i++) {
                 schedule_features(i, stage) = feat[i];
->>>>>>> 36c31542
             }
             stage += 1;
         }
-<<<<<<< HEAD
-
-        if (cursor == batch_size) {
-            evaluate_costs();
-        }
-
-        *schedule_feats = schedule_feat_queue.sliced(0, cursor);
-        cost_ptrs(cursor) = cost_ptr;
-        cost_per_stage_ptr->resize(num_stages, 0);
-        cost_per_stage_ptrs[cursor] = cost_per_stage_ptr;
-
-        cursor++;
-=======
->>>>>>> 36c31542
-    }
+    }
+    stats.feature_write_time += timer.elapsed();
     // Check we considered everything we were supposed to.
     internal_assert(stage == num_stages);
 }
 
-void DefaultCostModel::enqueue(int ns, Runtime::Buffer<float> *schedule_feats, double *cost_ptr) {
+void DefaultCostModel::enqueue(int ns, Runtime::Buffer<float> *schedule_feats, double *cost_ptr, std::vector<double> *cost_per_stage_ptr) {
     num_stages = ns;
 
     // We know the most stages that will ever be enqueued from the schedule features
@@ -206,70 +150,23 @@
         schedule_feat_queue.dim(2).extent() < max_num_stages) {
         internal_assert(cursor == 0);
         schedule_feat_queue = Runtime::Buffer<float>(batch_size, head2_w, max_num_stages);
+        costs_per_stage = Runtime::Buffer<float>(batch_size, max_num_stages);
         if (!costs.data()) {
             internal_assert(!cost_ptrs.data());
             costs = Runtime::Buffer<float>(batch_size);
             cost_ptrs = Runtime::Buffer<double *>(batch_size);
-        }
-    }
-
-<<<<<<< HEAD
-        Buffer<float> dst = costs.cropped(0, 0, cursor);
-        Buffer<float> dst_costs_per_stage = costs_per_stage.cropped({{0, cursor}, {0, num_stages}});
-
-        int fastest_idx = 0;
-        for (int i = 0; i < cursor; i++) {
-            if (true_runtimes(i) < true_runtimes(fastest_idx)) {
-                fastest_idx = i;
-            }
-        }
-
-        int result = train_cost_model(num_stages,
-                                      cursor,
-                                      num_cores,
-                                      batch_id,
-                                      pipeline_feat_queue,
-                                      schedule_feat_queue,
-                                      weights.head1_filter, weights.head1_bias,
-                                      weights.head2_filter, weights.head2_bias,
-                                      weights.conv1_filter, weights.conv1_bias,
-                                      learning_rate, timestep++,
-                                      fastest_idx,
-                                      true_runtimes.alias(),
-                                      head1_filter_update, head1_bias_update,
-                                      head2_filter_update, head2_bias_update,
-                                      conv1_filter_update, conv1_bias_update,
-                                      dst,
-                                      dst_costs_per_stage,
-                                      loss);
-        (void)result;
-        assert(result == 0);
-
-        bool any_nans = false;
-        for (int i = 0; i < cursor; i++) {
-            assert(cost_ptrs(i));
-            *(cost_ptrs(i)) = dst(i);
-            if (std::isnan(dst(i))) {
-                any_nans = true;
-                aslog(0) << "Prediction " << i << " is NaN. True runtime is " << true_runtimes(i) << "\n";
-                aslog(0) << "Checking pipeline features for NaNs...\n";
-                pipeline_feat_queue.for_each_value([&](float f) { if (std::isnan(f)) abort(); });
-                aslog(0) << "None found\n";
-                aslog(0) << "Checking schedule features for NaNs...\n";
-                schedule_feat_queue.for_each_value([&](float f) { if (std::isnan(f)) abort(); });
-                aslog(0) << "None found\n";
-                aslog(0) << "Checking network weights for NaNs...\n";
-                weights.for_each_buffer([&](const Buffer<float> &buf) {
-                    buf.for_each_value([&](float f) { if (std::isnan(f)) abort(); });
-                });
-                aslog(0) << "None found\n";
-=======
+            cost_per_stage_ptrs.resize(batch_size);
+        }
+    }
+
     if (cursor == batch_size) {
         evaluate_costs();
     }
 
     *schedule_feats = schedule_feat_queue.sliced(0, cursor);
     cost_ptrs(cursor) = cost_ptr;
+    cost_per_stage_ptr->resize(num_stages, 0);
+    cost_per_stage_ptrs[cursor] = cost_per_stage_ptr;
 
     cursor++;
 }  // namespace Halide
@@ -292,7 +189,6 @@
             std::vector<int> size;
             for (int i = 0; i < w.dimensions(); i++) {
                 size.push_back(w.dim(i).extent());
->>>>>>> 36c31542
             }
             size.push_back(4);
             auto buf = Runtime::Buffer<float>(size);
@@ -310,6 +206,7 @@
     }
 
     Runtime::Buffer<float> dst = costs.cropped(0, 0, cursor);
+    Runtime::Buffer<float> dst_costs_per_stage = costs_per_stage.cropped({{0, cursor}, {0, num_stages}});
 
     int fastest_idx = 0;
     for (int i = 0; i < cursor; i++) {
@@ -321,6 +218,7 @@
     int result = train_cost_model(num_stages,
                                   cursor,
                                   num_cores,
+                                  batch_id,
                                   pipeline_feat_queue,
                                   schedule_feat_queue,
                                   weights.head1_filter, weights.head1_bias,
@@ -333,6 +231,7 @@
                                   head2_filter_update, head2_bias_update,
                                   conv1_filter_update, conv1_bias_update,
                                   dst,
+                                  dst_costs_per_stage,
                                   loss);
     (void)result;
     internal_assert(result == 0);
@@ -379,65 +278,38 @@
 void DefaultCostModel::evaluate_costs() {
     if (cursor == 0 || !schedule_feat_queue.data()) return;
 
-<<<<<<< HEAD
-        Buffer<float> dst = costs.cropped(0, 0, cursor);
-        Buffer<float> dst_costs_per_stage = costs_per_stage.cropped({{0, cursor}, {0, num_stages}});
-=======
     internal_assert(pipeline_feat_queue.data());
     internal_assert(schedule_feat_queue.data());
->>>>>>> 36c31542
 
     Runtime::Buffer<float> dst = costs.cropped(0, 0, cursor);
-
-<<<<<<< HEAD
-        int result = cost_model(num_stages,
-                                cursor,
-                                num_cores,
-                                batch_id++,
-                                pipeline_feat_queue,
-                                schedule_feat_queue,
-                                weights.head1_filter, weights.head1_bias,
-                                weights.head2_filter, weights.head2_bias,
-                                weights.conv1_filter, weights.conv1_bias,
-                                0.0f, 0, 0, nullptr,
-                                dst, dst_costs_per_stage, loss);
-        (void)result;
-        assert(result == 0);
-
-        for (int i = 0; i < cursor; i++) {
-            assert(cost_ptrs(i));
-            *(cost_ptrs(i)) = dst(i);
-
-            for (int s = 0; s < num_stages; ++s) {
-                (*cost_per_stage_ptrs[i])[s] = dst_costs_per_stage(i, s);
-            }
-        }
-
-        cursor = 0;
-        cost_per_stage_ptrs.clear();
-=======
+    Runtime::Buffer<float> dst_costs_per_stage = costs_per_stage.cropped({{0, cursor}, {0, num_stages}});
+
     auto loss = Runtime::Buffer<float>::make_scalar();
 
     int result = cost_model(num_stages,
                             cursor,
                             num_cores,
+                            batch_id++,
                             pipeline_feat_queue,
                             schedule_feat_queue,
                             weights.head1_filter, weights.head1_bias,
                             weights.head2_filter, weights.head2_bias,
                             weights.conv1_filter, weights.conv1_bias,
                             0.0f, 0, 0, nullptr,
-                            dst, loss);
+                            dst, dst_costs_per_stage, loss);
     (void)result;
     internal_assert(result == 0);
 
     for (int i = 0; i < cursor; i++) {
         internal_assert(cost_ptrs(i));
         *(cost_ptrs(i)) = dst(i);
->>>>>>> 36c31542
+        for (int s = 0; s < num_stages; ++s) {
+            (*cost_per_stage_ptrs[i])[s] = dst_costs_per_stage(i, s);
+        }
     }
 
     cursor = 0;
+    cost_per_stage_ptrs.clear();
 }
 
 void DefaultCostModel::load_weights() {
@@ -519,10 +391,11 @@
     cursor = 0;
 }
 
-std::unique_ptr<DefaultCostModel> make_default_cost_model(const std::string &weights_in_path,
+std::unique_ptr<DefaultCostModel> make_default_cost_model(Internal::Autoscheduler::Statistics& stats,
+                                                          const std::string &weights_in_path,
                                                           const std::string &weights_out_path,
                                                           bool randomize_weights) {
-    return std::unique_ptr<DefaultCostModel>(new DefaultCostModel(weights_in_path, weights_out_path, randomize_weights));
+    return std::unique_ptr<DefaultCostModel>(new DefaultCostModel(weights_in_path, weights_out_path, randomize_weights, stats));
 }
 
 }  // namespace Halide