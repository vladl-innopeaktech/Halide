--- conflicted
+++ resolved
@@ -268,12 +268,8 @@
         return {crop};
     }
 
-<<<<<<< HEAD
     // Clone this op, replacing tensors using the mapping in tensor_map.
-    virtual std::unique_ptr<Op> clone(const TensorMap& tensor_map) const = 0;
-=======
-    virtual std::unique_ptr<Op> Clone(const TensorMap &tensor_map) const = 0;
->>>>>>> d028bd4c
+    virtual std::unique_ptr<Op> clone(const TensorMap &tensor_map) const = 0;
 
     virtual void dump(std::ostream &os) const = 0;
 
