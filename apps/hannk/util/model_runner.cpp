#include <chrono>
#include <dlfcn.h>
#include <iostream>
#include <random>

#ifndef _WIN32
#include <unistd.h>
#endif

#include "util/model_runner.h"

#include "delegate/hannk_delegate.h"
#include "halide_benchmark.h"
#include "interpreter/interpreter.h"
#include "tflite/tflite_parser.h"
#include "util/buffer_util.h"
#include "util/error_util.h"
#include "util/file_util.h"

// IMPORTANT: use only the TFLite C API here.
#include "tensorflow/lite/c/c_api.h"
#include "tensorflow/lite/c/common.h"

namespace hannk {
namespace {

std::chrono::duration<double> bench(std::function<void()> f) {
    auto result = Halide::Tools::benchmark(f);
    return std::chrono::duration<double>(result.wall_time);
}

halide_type_t tf_lite_type_to_halide_type(TfLiteType t) {
    switch (t) {
    case kTfLiteBool:
        return halide_type_t(halide_type_uint, 1);
    case kTfLiteFloat16:
        return halide_type_t(halide_type_float, 16);
    case kTfLiteFloat32:
        return halide_type_t(halide_type_float, 32);
    case kTfLiteFloat64:
        return halide_type_t(halide_type_float, 64);
    case kTfLiteInt16:
        return halide_type_t(halide_type_int, 16);
    case kTfLiteInt32:
        return halide_type_t(halide_type_int, 32);
    case kTfLiteInt64:
        return halide_type_t(halide_type_int, 64);
    case kTfLiteInt8:
        return halide_type_t(halide_type_int, 8);
    case kTfLiteUInt8:
        return halide_type_t(halide_type_uint, 8);

    case kTfLiteString:
    case kTfLiteNoType:
    case kTfLiteComplex64:
    case kTfLiteComplex128:
    default:
        HCHECK(0) << "Unsupported TfLiteType: " << TfLiteTypeGetName(t);
        return halide_type_t();
    }
}

HalideBuffer<void> wrap_tf_lite_tensor_with_halide_buffer(const TfLiteTensor *t) {
    // Wrap a Halide buffer around it.
    std::vector<halide_dimension_t> shape(t->dims->size);
    size_t shape_size = 1;
    for (int i = 0; i < (int)shape.size(); i++) {
        shape[i].min = 0;
        shape[i].extent = t->dims->data[shape.size() - 1 - i];
        shape[i].stride = shape_size;
        shape_size *= shape[i].extent;
    }
    void *buffer_data = t->data.data;

    halide_type_t type = tf_lite_type_to_halide_type(t->type);
    HalideBuffer<void> b(type, buffer_data, shape.size(), shape.data());
    assert(b.size_in_bytes() == t->bytes);
    return b;
}

class DelegatePtr {
    void *delegate_lib_ = nullptr;
    TfLiteDelegate *delegate_ = nullptr;
    TfLiteDelegate *(*create_delegate_)(char **options_keys,
                                        char **options_values,
                                        size_t num_options,
                                        void (*report_error)(const char *)) = nullptr;
    void (*destroy_delegate_)(TfLiteDelegate *delegate) = nullptr;

public:
    DelegatePtr() = default;

    bool init(const std::string &external_delegate_path, int verbosity) {
        HCHECK(delegate_lib_ == nullptr);
        // Look for it in the normal library path if no explicit path specified
        std::string path = external_delegate_path.empty() ? "libHannkDelegate.so" : external_delegate_path;
        delegate_lib_ = dlopen(path.c_str(), RTLD_NOW | RTLD_LOCAL);
        if (!delegate_lib_) {
            std::cerr << "Unable to dlopen(" << path << "): " << dlerror() << "\n";
            return false;
        }

        create_delegate_ = (decltype(create_delegate_))dlsym(delegate_lib_, "tflite_plugin_create_delegate");
        if (!create_delegate_) {
            std::cerr << "Unable to find tflite_plugin_create_delegate: " << dlerror() << "\n";
            return false;
        }

        destroy_delegate_ = (decltype(destroy_delegate_))dlsym(delegate_lib_, "tflite_plugin_destroy_delegate");
        if (!destroy_delegate_) {
            std::cerr << "Unable to find tflite_plugin_destroy_delegate: " << dlerror() << "\n";
            return false;
        }

        constexpr size_t num_options = 1;
        std::pair<std::string, std::string> options_strs[num_options] = {
            {"verbosity", std::to_string(verbosity)},
        };
        char *keys[num_options];
        char *values[num_options];
        for (size_t i = 0; i < num_options; i++) {
            keys[i] = const_cast<char *>(options_strs[i].first.c_str());
            values[i] = const_cast<char *>(options_strs[i].second.c_str());
        }

        delegate_ = (*create_delegate_)(keys, values, num_options, nullptr);
        if (!delegate_) {
            std::cerr << "tflite_plugin_create_delegate returned nullptr\n";
            return false;
        }
        return true;
    }

    TfLiteDelegate *get() {
        return delegate_;
    }

    ~DelegatePtr() {
        if (destroy_delegate_) {
            (*destroy_delegate_)(delegate_);
        }
    }
};

static const char *const RunNames[ModelRunner::kNumRuns] = {
    "TfLite",
    "Hannk",
    "HannkExternalDelegate",
    "HannkInternalDelegate",
};

}  // namespace

int FlagProcessor::handle_nonflag(const std::string &s) {
    // just ignore it
    return 0;
}

int FlagProcessor::handle_unknown_flag(const std::string &s) {
    std::cerr << "Unknown flag '" << s << "'\n";
    return -1;
}

int FlagProcessor::handle_missing_value(const std::string &s) {
    std::cerr << "Missing value for flag '" << s << "'\n";
    return -1;
}

int FlagProcessor::process(int argc, char **argv) const {
    int r;
    for (int i = 1; i < argc; i++) {
        std::string flag = argv[i];
        if (flag[0] != '-') {
            r = nonflag_handler(flag);
            if (r != 0) {
                return r;
            } else {
                continue;
            }
        }
        flag = flag.substr(1);
        if (flag[0] == '-') {
            flag = flag.substr(1);
        }

        std::string value;
        auto eq = flag.find('=');
        if (eq != std::string::npos) {
            value = flag.substr(eq + 1);
            flag = flag.substr(0, eq);
        } else if (i + 1 < argc) {
            value = argv[++i];
        } else {
            r = missing_value_handler(flag);
            if (r != 0) {
                return r;
            } else {
                continue;
            }
        }
        auto it = flag_handlers.find(flag);
        if (it == flag_handlers.end()) {
            r = unknown_flag_handler(flag);
            if (r != 0) {
                return r;
            } else {
                continue;
            }
        }
        r = it->second(value);
        if (r != 0) {
            return r;
        }
    }
    return 0;
}

void SeedTracker::reset(int seed) {
    next_seed_ = seed;
    seeds_.clear();
}

int SeedTracker::next_seed() const {
    return next_seed_;
}

int SeedTracker::seed_for_name(const std::string &name) {
    auto it = seeds_.find(name);
    if (it != seeds_.end()) {
        return it->second;
    }
    const int seed_here = next_seed_++;
    seeds_[name] = seed_here;
    return seed_here;
}

/*static*/ void TfLiteModelRunner::ErrorReporter(void *user_data, const char *format, va_list args) {
    TfLiteModelRunner *self = (TfLiteModelRunner *)user_data;
    if (self->verbose_output_) {
        // 1k of error message ought to be enough for anybody...
        char buffer[1024];

        va_list args_copy;
        va_copy(args_copy, args);
        vsnprintf(buffer, sizeof(buffer), format, args_copy);
        va_end(args_copy);

        *self->verbose_output_ << format;
    }
}

TfLiteModelRunner::TfLiteModelRunner(const std::vector<char> &buffer,
                                     int threads,
                                     SeedTracker &seed_tracker,
                                     std::ostream *verbose_output,
                                     TfLiteDelegate *delegate)
    : verbose_output_(verbose_output) {
    tf_model_ = TfLiteModelCreate(buffer.data(), buffer.size());
    HCHECK(tf_model_);

    tf_options_ = TfLiteInterpreterOptionsCreate();
    HCHECK(tf_options_);
    TfLiteInterpreterOptionsSetNumThreads(tf_options_, threads);
    TfLiteInterpreterOptionsSetErrorReporter(tf_options_, ErrorReporter, (void *)this);
    if (delegate) {
        TfLiteInterpreterOptionsAddDelegate(tf_options_, delegate);
    }

    tf_interpreter_ = TfLiteInterpreterCreate(tf_model_, tf_options_);
    HCHECK(tf_interpreter_);

    // The options/model can be deleted immediately after interpreter creation.
    TfLiteInterpreterOptionsDelete(tf_options_);
    tf_options_ = nullptr;
    TfLiteModelDelete(tf_model_);
    tf_model_ = nullptr;

    TfLiteStatus status;
    HCHECK((status = TfLiteInterpreterAllocateTensors(tf_interpreter_)) ==
           kTfLiteOk)
        << status;

    const int inputs = TfLiteInterpreterGetInputTensorCount(tf_interpreter_);

    // Fill in the inputs with predictable pseudorandom data as before.
    for (int i = 0; i < inputs; i++) {
        TfLiteTensor *t = TfLiteInterpreterGetInputTensor(tf_interpreter_, i);
        if (t->allocation_type == kTfLiteMmapRo) {
            // The Tensor references data from the flatbuffer and is read-only;
            // presumably it is data we want to keep as-is
            if (verbose_output_) {
                *verbose_output_ << "TFLITE input " << t->name
                                 << " is being used as-is\n";
            }
            continue;
        }
        const int seed_here = seed_tracker.seed_for_name(t->name);
        auto input_buf = wrap_tf_lite_tensor_with_halide_buffer(t);
        dynamic_type_dispatch<FillWithRandom>(input_buf.type(), input_buf,
                                              seed_here);
        if (verbose_output_) {
            *verbose_output_ << "TFLITE input " << t->name
                             << " inited with seed = " << seed_here << " type "
                             << input_buf.type() << " from "
                             << TfLiteTypeGetName(t->type) << "\n";
        }
    }
}

void TfLiteModelRunner::run_once() {
    TfLiteStatus status;
    HCHECK((status = TfLiteInterpreterInvoke(tf_interpreter_)) == kTfLiteOk) << status;
}

std::vector<HalideBuffer<const void>> TfLiteModelRunner::copy_outputs() {
    std::vector<HalideBuffer<const void>> results;
    const int outputs = TfLiteInterpreterGetOutputTensorCount(tf_interpreter_);
    for (int i = 0; i < outputs; i++) {
        const TfLiteTensor *t =
            TfLiteInterpreterGetOutputTensor(tf_interpreter_, i);
        if (verbose_output_) {
            *verbose_output_ << "TFLITE output is " << t->name << " type "
                             << TfLiteTypeGetName(t->type) << "\n";
        }
        // Make a copy since the Buffer might reference memory owned by the
        // tf_interpreter_
        results.emplace_back(wrap_tf_lite_tensor_with_halide_buffer(t).copy());
    }
    return results;
}

TfLiteModelRunner::~TfLiteModelRunner() {
    if (tf_interpreter_) {
        TfLiteInterpreterDelete(tf_interpreter_);
    }
    if (tf_options_) {
        TfLiteInterpreterOptionsDelete(tf_options_);
    }
    if (tf_model_) {
        TfLiteModelDelete(tf_model_);
    }
}

ModelRunner::ModelRunner() {
    for (int i = 0; i < kNumRuns; i++) {
        do_run[i] = true;
    }
#if defined(__arm__) || defined(__aarch64__)
    // TFLite on Arm devices generally uses the rounding-shift instructions,
    // which should match our results exactly (since we mimic the same result,
    // whether or not we actually generate those specific instructions).
    // So leave the options at their default.
    tolerance = 1.0 / 256.0;
#else
    // TFLite on x86 (on desktop platforms, at least) appears to mostly
    // use the reference implementations, which don't have the same
    // rounding-shift behavior. We'll bump up the 'close' value for these.
    // This is a lttle hand-wavy but is a decent proxy for now.
    tolerance = 1.0 / 100.0;
#endif
}

void ModelRunner::set_seed(int seed) {
    seed_tracker_.reset(seed);
}

void ModelRunner::status() {
    if (verbosity > 0) {
        std::cout << "Using random seed: " << seed_tracker_.next_seed() << "\n";
        std::cout << "Using threads: " << threads << "\n";

        std::string tf_ver = TfLiteVersion();
        std::cout << "Using TFLite version: " << tf_ver << "\n";
        std::string expected = std::to_string(TFLITE_VERSION_MAJOR) + "." + std::to_string(TFLITE_VERSION_MINOR) + ".";
        if (tf_ver.find(expected) != 0) {
            std::cerr << "*** WARNING: compare_vs_tflite has been tested against TFLite v" << expected << "x, "
                      << "but is using " << tf_ver << "; results may be inaccurate or wrong.\n";
        }
    }
}

ModelRunner::RunResult ModelRunner::run_in_hannk(const std::vector<char> &buffer) {
    RunResult result;

    std::unique_ptr<OpGroup> model = parse_tflite_model_from_buffer(buffer.data());
    if (verbosity) {
        model->dump(std::cout);
    }

    InterpreterOptions options;
    options.verbosity = verbosity;
    Interpreter interpreter(std::move(model), std::move(options));

    // Fill in the inputs with pseudorandom data (save the seeds for later).
    for (TensorPtr t : interpreter.inputs()) {
        if (t->is_constant()) {
            // Skip constant buffers, just like TFlite does later on.
            continue;
        }
        const int seed_here = seed_tracker_.seed_for_name(t->name());
        auto input_buf = t->buffer();
        dynamic_type_dispatch<FillWithRandom>(input_buf.type(), input_buf, seed_here);
        if (verbosity) {
            std::cout << "HALIDE input " << t->name() << " inited with seed = " << seed_here << " type " << input_buf.type() << "\n";
        }
    }

    // No: we won't be parallelizing within Halide code, that will be done within
    // our interpreter. Leaving this here as an example of what *not* to do.
    // halide_set_num_threads(threads);

    // Execute once, to prime the pump
    interpreter.execute();

    // Save the outputs from that execution (before benchmarking)
    for (TensorPtr t : interpreter.outputs()) {
        if (verbosity) {
            std::cout << "HALIDE output is " << t->name() << " type " << t->type() << "\n";
        }
        // Make a copy since the Buffer might reference memory owned by the interpreter
        result.outputs.emplace_back(t->buffer().copy());
    }

    // Now benchmark it
    if (do_benchmark) {
        result.time = bench([&interpreter]() {
            interpreter.execute();
        });
    }

    return result;
}

ModelRunner::RunResult ModelRunner::run_in_tflite(const std::vector<char> &buffer, TfLiteDelegate *delegate) {
    RunResult result;

    TfLiteModelRunner tfrunner(buffer, threads, seed_tracker_, verbosity >= 1 ? &std::cout : nullptr, delegate);

    // Execute once, to prime the pump
    tfrunner.run_once();

    // Save the outputs from that execution (before benchmarking)
    result.outputs = tfrunner.copy_outputs();

    // Now benchmark it
    if (do_benchmark) {
        result.time = bench([&tfrunner]() {
            tfrunner.run_once();
        });
    }

    return result;
}

bool ModelRunner::compare_results(const std::string &name_a, const std::string &name_b, const RunResult &a, const RunResult &b) {
    bool all_matched = true;
    HCHECK(a.outputs.size() == b.outputs.size());
    for (size_t i = 0; i < a.outputs.size(); ++i) {
        const HalideBuffer<const void> &tflite_buf = a.outputs[i];
        const HalideBuffer<const void> &halide_buf = b.outputs[i];
        HCHECK(tflite_buf.type() == halide_buf.type()) << "Expected type " << tflite_buf.type() << "; saw type " << halide_buf.type();
        HCHECK(tflite_buf.dimensions() == halide_buf.dimensions());
        for (int d = 0; d < tflite_buf.dimensions(); d++) {
            HCHECK(tflite_buf.dim(d).min() == halide_buf.dim(d).min());
            HCHECK(tflite_buf.dim(d).extent() == halide_buf.dim(d).extent());
            HCHECK(tflite_buf.dim(d).stride() == halide_buf.dim(d).stride());  // TODO: must the strides match?
        }
        CompareBuffersOptions options;
        options.close_thresh = std::ceil((1ull << tflite_buf.type().bits) * tolerance);
        options.max_diffs_to_log = 8;
        CompareBuffersResult r = dynamic_type_dispatch<CompareBuffers>(tflite_buf.type(), tflite_buf, halide_buf, options);
        if (r.ok) {
            if (verbosity >= 2) {
                std::cout << "Comparing " << name_a << " vs " << name_b << ": MATCHING output " << i << " is:\n";
                dynamic_type_dispatch<DumpBuffer>(halide_buf.type(), halide_buf);
            }
        } else {
            all_matched = false;
        }
    }
    return all_matched;
};

int ModelRunner::parse_flags(int argc, char **argv, std::vector<std::string> &files_to_process) {
    int seed = time(nullptr);

    FlagProcessor fp;

    fp.nonflag_handler = [&files_to_process](const std::string &value) -> int {
        // Assume it's a file.
        files_to_process.push_back(value);
        return 0;
    };

    fp.flag_handlers = FlagProcessor::FnMap{
        {"benchmark", [this](const std::string &value) {
             this->do_benchmark = std::stoi(value) != 0;
             return 0;
         }},
        {"compare", [this](const std::string &value) {
             this->do_compare_results = std::stoi(value) != 0;
             return 0;
         }},
        {"enable", [this](const std::string &value) {
             for (int i = 0; i < ModelRunner::kNumRuns; i++) {
                 this->do_run[i] = false;
             }
             for (char c : value) {
                 switch (c) {
                 case 't':
                     this->do_run[ModelRunner::kTfLite] = true;
                     break;
                 case 'h':
                     this->do_run[ModelRunner::kHannk] = true;
                     break;
                 case 'x':
                     this->do_run[ModelRunner::kExternalDelegate] = true;
                     break;
                 case 'i':
                     this->do_run[ModelRunner::kInternalDelegate] = true;
                     break;
                 default:
                     std::cerr << "Unknown option to --enable: " << c << "\n";
                     return -1;
                 }
             }
             return 0;
         }},
        {"external_delegate_path", [this](const std::string &value) {
             this->external_delegate_path = value;
             return 0;
         }},
        {"keep_going", [this](const std::string &value) {
             this->keep_going = std::stoi(value) != 0;
             return 0;
         }},
        {"seed", [&seed](const std::string &value) {
             seed = std::stoi(value);
             return 0;
         }},
        {"threads", [this](const std::string &value) {
             this->threads = std::stoi(value);
             return 0;
         }},
        {"tolerance", [this](const std::string &value) {
             this->tolerance = std::stof(value);
             return 0;
         }},
        {"verbose", [this](const std::string &value) {
             this->verbosity = std::stoi(value);
             return 0;
         }},
    };

    int r = fp.process(argc, argv);
    if (r != 0) {
        return r;
    }

    if (this->threads <= 0) {
#ifdef _WIN32
        char *num_cores = getenv("NUMBER_OF_PROCESSORS");
        this->threads = num_cores ? atoi(num_cores) : 8;
#else
        this->threads = sysconf(_SC_NPROCESSORS_ONLN);
#endif
    }

    this->set_seed(seed);
    return 0;
}

<<<<<<< HEAD
Status ModelRunner::run(const std::string &filename) {
=======
void ModelRunner::run(const std::string &filename) {
>>>>>>> 557c8e4f
    std::cout << "Processing " << filename << " ...\n";

    std::vector<char> buffer;
    auto status = read_entire_file(filename, &buffer);
    if (!status.ok()) {
        return status;
    }

    std::map<WhichRun, RunResult> results;

    std::vector<WhichRun> active_runs;
    for (int i = 0; i < kNumRuns; i++) {
        if (do_run[i]) {
            active_runs.push_back((WhichRun)i);
        }
    }

    const auto exec_tflite = [this, &buffer]() {
        return run_in_tflite(buffer);
    };
    const auto exec_hannk = [this, &buffer]() {
        return run_in_hannk(buffer);
    };
    const auto exec_hannk_external_delegate = [this, &buffer]() {
        DelegatePtr delegate_ptr;
        HCHECK(delegate_ptr.init(external_delegate_path, verbosity));
        return run_in_tflite(buffer, delegate_ptr.get());
    };
    const auto exec_hannk_internal_delegate = [this, &buffer]() {
        HannkDelegateOptions options;
        options.verbosity = verbosity;
        TfLiteDelegate *delegate = HannkDelegateCreate(&options);
        auto result = run_in_tflite(buffer, delegate);
        HannkDelegateDelete(delegate);
        return result;
    };
    const std::map<WhichRun, std::function<RunResult()>> execs = {
        {kTfLite, exec_tflite},
        {kHannk, exec_hannk},
        {kExternalDelegate, exec_hannk_external_delegate},
        {kInternalDelegate, exec_hannk_internal_delegate},
    };

    for (WhichRun i : active_runs) {
        results[i] = execs.at(i)();
    }

    // ----- Log benchmark times
    if (do_benchmark) {
        for (WhichRun i : active_runs) {
            std::cout << RunNames[i] << " Time: " << std::chrono::duration_cast<std::chrono::microseconds>(results[i].time).count() << " us\n";
        }
    }

    // ----- Now compare the outputs
    if (do_compare_results && do_run[kTfLite]) {
        bool all_matched = true;
        for (WhichRun i : active_runs) {
            if (i == kTfLite) {
                continue;
            }
            if (!compare_results(RunNames[kTfLite], RunNames[i], results[kTfLite], results[i])) {
                all_matched = false;
            }
        }

<<<<<<< HEAD
        if (all_matched) {
            std::cout << "All comparisons matched!\n";
        } else {
            std::cerr << "Some runs exceeded the error threshold!\n";
            if (!keep_going) {
                return Status::Error;
            }
=======
        if (!all_matched && !keep_going) {
            exit(1);
>>>>>>> 557c8e4f
        }
    }

    return Status::OK;
}

}  // namespace hannk<|MERGE_RESOLUTION|>--- conflicted
+++ resolved
@@ -570,11 +570,7 @@
     return 0;
 }
 
-<<<<<<< HEAD
 Status ModelRunner::run(const std::string &filename) {
-=======
-void ModelRunner::run(const std::string &filename) {
->>>>>>> 557c8e4f
     std::cout << "Processing " << filename << " ...\n";
 
     std::vector<char> buffer;
@@ -641,7 +637,6 @@
             }
         }
 
-<<<<<<< HEAD
         if (all_matched) {
             std::cout << "All comparisons matched!\n";
         } else {
@@ -649,10 +644,6 @@
             if (!keep_going) {
                 return Status::Error;
             }
-=======
-        if (!all_matched && !keep_going) {
-            exit(1);
->>>>>>> 557c8e4f
         }
     }
 
