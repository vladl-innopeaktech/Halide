--- conflicted
+++ resolved
@@ -676,35 +676,10 @@
         }
     } else {
         // This is really slow, only intended to support scalar operations.
-<<<<<<< HEAD
-        auto scalar_op = [&](int32_t a, int32_t b, int32_t &result) -> Status {
-            result = implement_binary<int32_t>(op_, a, b);
+        Status status = try_scalar_binary_op<int32_t, int32_t>(op_, in1, in2, out);
+        // TODO
+        if (status.ok()) {
             return Status::OK;
-        };
-        return scalar_elementwise_loop_nest(scalar_op, in1_buf, in2_buf, out_buf);
-    } else if (out->type() == halide_type_of<bool>() && out->rank() == 0) {
-        double in1_scalar = dequantize_scalar(in1.get());
-        double in2_scalar = dequantize_scalar(in2.get());
-        auto out_buf = out->buffer<bool>();
-
-        switch (op_) {
-        case Less:
-            out_buf() = in1_scalar < in2_scalar;
-            return Status::OK;
-        case LessEqual:
-            out_buf() = in1_scalar <= in2_scalar;
-            return Status::OK;
-        case Equal:
-            out_buf() = in1_scalar == in2_scalar;
-            return Status::OK;
-        case NotEqual:
-            out_buf() = in1_scalar != in2_scalar;
-            return Status::OK;
-        default:
-            break;
-=======
-        if (try_scalar_binary_op<int32_t, int32_t>(op_, in1, in2, out)) {
-            return;
         }
 
         // TODO: these can be useful for debugging pipelines that use op variants we don't fully support yet
@@ -727,20 +702,19 @@
             switch (op_) {
             case Less:
                 out_buf() = in1_scalar < in2_scalar;
-                return;
+                return Status::OK;
             case LessEqual:
                 out_buf() = in1_scalar <= in2_scalar;
-                return;
+                return Status::OK;
             case Equal:
                 out_buf() = in1_scalar == in2_scalar;
-                return;
+                return Status::OK;
             case NotEqual:
                 out_buf() = in1_scalar != in2_scalar;
-                return;
+                return Status::OK;
             default:
                 break;
             }
->>>>>>> c3641b68
         }
     }
 
@@ -957,12 +931,7 @@
     }
 }
 
-<<<<<<< HEAD
 Status get_depthwise_conv_channel_alignment(int *alignment) {
-=======
-// TODO: this could probably be cached rather than recalculated each time
-int get_depthwise_conv_channel_alignment() {
->>>>>>> c3641b68
     // Pass minimal sized buffers to learn about the alignment requirements.
     HalideBuffer<uint8_t> input_buf(nullptr, 1, 1, 1, 1);
     HalideBuffer<int32_t> bias_buf(nullptr, 1);
@@ -998,18 +967,13 @@
         result->downsample(2, 2, stride_[1], Interval(0, dilation_[1] * (filter()->extent(2) - 1)));
         result->elementwise(3, 3);
         if (depth_multiplier_ == 1) {
-<<<<<<< HEAD
             int alignment;
             auto status = get_depthwise_conv_channel_alignment(&alignment);
             if (!status.ok()) {
                 return status;
             }
-            if (alignment % input()->extent(0) == 0 && stride_[0] == 1) {
-=======
-            const int alignment = get_depthwise_conv_channel_alignment();
             if (stride_[0] == 1 &&
                 can_be_shallow(alignment, input()->extent(0), input()->extent(1))) {
->>>>>>> c3641b68
                 // We can use the shallow version of depthwise here.
             } else {
                 result->align_input(0, alignment);
@@ -1060,37 +1024,22 @@
         int input_stride_x = 0;
         if (stride_[0] == 1 &&
             can_fuse_cx(FuseType::InPlace, input_buf) &&
-<<<<<<< HEAD
             can_fuse_cx(FuseType::InPlace, output_buf)) {
             int alignment;
             auto status = get_depthwise_conv_channel_alignment(&alignment);
             if (!status.ok()) {
                 return status;
             }
-            if (alignment % input_buf.dim(0).extent() == 0) {
+            if (can_be_shallow(alignment, input_buf.dim(0).extent(), input_buf.dim(1).extent())) {
                 input_stride_x = input_buf.dim(1).stride();
                 fuse_cx(FuseType::InPlace, input_buf);
                 fuse_cx(FuseType::InPlace, output_buf);
             }
         }
 
-        assert(depth_multiplier_ == 1);
+        assert(depth_multiplier_ == 1 || depth_multiplier_ >= out->extent(0));
         return call_depthwise_conv_uint8(input_buf, filter_buf, bias_buf, params,
                                          stride_, dilation_, input_stride_x, output_range, output_buf);
-=======
-            can_fuse_cx(FuseType::InPlace, output_buf) &&
-            can_be_shallow(get_depthwise_conv_channel_alignment(), input_buf.dim(0).extent(), input_buf.dim(1).extent())) {
-            input_stride_x = input_buf.dim(1).stride();
-            fuse_cx(FuseType::InPlace, input_buf);
-            fuse_cx(FuseType::InPlace, output_buf);
-        }
-
-        assert(depth_multiplier_ == 1 || depth_multiplier_ >= out->extent(0));
-        call_depthwise_conv_uint8(input_buf, filter_buf, bias_buf, params,
-                                  stride_, dilation_, input_stride_x, output_range, output_buf);
-    } else {
-        HLOG(FATAL) << "Unsupported type " << out->type() << "\n";
->>>>>>> c3641b68
     }
 
     return VSTATUS(UnimplementedOp, "Unsupported type ", out->type());
@@ -1210,9 +1159,6 @@
             assert(out.dim(i).extent() == in.dim(i - indices.dimensions() + 1).extent());
         }
     }
-<<<<<<< HEAD
-    return Status::OK;
-=======
 
     // Negative values for axis_ are handled by the parser
     assert(axis_ >= 0 && axis_ < in.dimensions());
@@ -1233,7 +1179,7 @@
         }
         out_i.copy_from(in_i);
     });
->>>>>>> c3641b68
+    return Status::OK;
 }
 
 Status L2NormalizationOp::map_bounds(int input_idx, int output_idx, BoundsMap *result) const {
@@ -1741,12 +1687,7 @@
         } else {
             DepthToSpace(in_buf, -block_size_, out_buf);
         }
-<<<<<<< HEAD
         return Status::OK;
-=======
-    } else {
-        HLOG(FATAL) << "Unsupported types " << in->type() << " " << out->type() << "\n";
->>>>>>> c3641b68
     }
 
     return VSTATUS(UnimplementedOp, "Unsupported type ", out->type());
