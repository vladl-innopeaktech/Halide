--- conflicted
+++ resolved
@@ -19,15 +19,7 @@
 extern "C" DLLEXPORT int count_calls(halide_buffer_t *out) {
     if (out->host) {
         call_count++;
-<<<<<<< HEAD
-        for (int32_t i = 0; i < out->dim[0].extent; i++) {
-            for (int32_t j = 0; j < out->dim[1].extent; j++) {
-                out->host[i * out->dim[0].stride + j * out->dim[1].stride] = 42;
-            }
-        }
-=======
         Halide::Runtime::Buffer<uint8_t>(*out).fill(42);
->>>>>>> 62db0384
     }
     return 0;
 }
@@ -37,15 +29,7 @@
 extern "C" DLLEXPORT int count_calls_with_arg(uint8_t val, halide_buffer_t *out) {
     if (out->host) {
         call_count_with_arg++;
-<<<<<<< HEAD
-        for (int32_t i = 0; i < out->dim[0].extent; i++) {
-            for (int32_t j = 0; j < out->dim[1].extent; j++) {
-                out->host[i * out->dim[0].stride + j * out->dim[1].stride] = val;
-            }
-        }
-=======
         Halide::Runtime::Buffer<uint8_t>(*out).fill(val);
->>>>>>> 62db0384
     }
     return 0;
 }
@@ -54,17 +38,8 @@
 
 extern "C" DLLEXPORT int count_calls_with_arg_parallel(uint8_t val, halide_buffer_t *out) {
     if (out->host) {
-<<<<<<< HEAD
         call_count_with_arg_parallel[out->dim[2].min]++;
-        for (int32_t i = 0; i < out->dim[0].extent; i++) {
-            for (int32_t j = 0; j < out->dim[1].extent; j++) {
-                out->host[i * out->dim[0].stride + j * out->dim[1].stride] = val;
-            }
-        }
-=======
-        call_count_with_arg_parallel[out->min[2]]++;
         Halide::Runtime::Buffer<uint8_t>(*out).fill(val);
->>>>>>> 62db0384
     }
     return 0;
 }
@@ -79,17 +54,8 @@
     } else if (out->host) {
         assert(stage < static_cast<int32_t>(sizeof(call_count_staged)/sizeof(call_count_staged[0])));
         call_count_staged[stage]++;
-<<<<<<< HEAD
-        for (int32_t i = 0; i < out->dim[0].extent; i++) {
-            for (int32_t j = 0; j < out->dim[1].extent; j++) {
-                out->host[i * out->dim[0].stride + j * out->dim[1].stride] =
-                  in->host[i * in->dim[0].stride + j * in->dim[1].stride] + val;
-            }
-        }
-=======
         Halide::Runtime::Buffer<uint8_t> out_buf(*out), in_buf(*in);
         out_buf.for_each_value([&](uint8_t &out, uint8_t &in) {out = in + val;}, in_buf);
->>>>>>> 62db0384
     }
     return 0;
 }
