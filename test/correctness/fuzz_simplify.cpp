#include "Halide.h"
#include <random>
#include <stdio.h>
#include <time.h>

// Test the simplifier in Halide by testing for equivalence of randomly generated expressions.
namespace {

using std::map;
using std::string;
using namespace Halide;
using namespace Halide::Internal;

const int fuzz_var_count = 5;

// use std::mt19937 instead of rand() to ensure consistent behavior on all systems
std::mt19937 rng(0);

Type fuzz_types[] = {UInt(1), UInt(8), UInt(16), UInt(32), Int(8), Int(16), Int(32)};
const int fuzz_type_count = sizeof(fuzz_types) / sizeof(fuzz_types[0]);

std::string fuzz_var(int i) {
    return std::string(1, 'a' + i);
}

Expr random_var() {
    int fuzz_count = rng() % fuzz_var_count;
    return Variable::make(Int(0), fuzz_var(fuzz_count));
}

Type random_type(int width) {
    Type T = fuzz_types[rng() % fuzz_type_count];
    if (width > 1) {
        T = T.with_lanes(width);
    }
    return T;
}

Expr random_leaf(Type T, bool overflow_undef = false, bool imm_only = false) {
    if (T.is_int() && T.bits() == 32) {
        overflow_undef = true;
    }
    if (T.is_scalar()) {
        int var = rng() % fuzz_var_count + 1;
        if (!imm_only && var < fuzz_var_count) {
            auto v1 = random_var();
            return cast(T, v1);
        } else {
            if (overflow_undef) {
                // For Int(32), we don't care about correctness during
                // overflow, so just use numbers that are unlikely to
                // overflow.
                return cast(T, (int)(rng() % 256 - 128));
            } else {
                return cast(T, (int)(rng() - RAND_MAX / 2));
            }
        }
    } else {
        if (rng() % 2 == 0) {
            auto e1 = random_leaf(T.element_of(), overflow_undef);
            auto e2 = random_leaf(T.element_of(), overflow_undef);
            return Ramp::make(e1, e2, T.lanes());
        } else {
            auto e1 = random_leaf(T.element_of(), overflow_undef);
            return Broadcast::make(e1, T.lanes());
        }
    }
}

Expr random_expr(Type T, int depth, bool overflow_undef = false);

Expr random_condition(Type T, int depth, bool maybe_scalar) {
    typedef Expr (*make_bin_op_fn)(Expr, Expr);
    static make_bin_op_fn make_bin_op[] = {
        EQ::make,
        NE::make,
        LT::make,
        LE::make,
        GT::make,
        GE::make,
    };
    const int op_count = sizeof(make_bin_op) / sizeof(make_bin_op[0]);

    if (maybe_scalar && rng() % T.lanes() == 0) {
        T = T.element_of();
    }

    Expr a = random_expr(T, depth);
    Expr b = random_expr(T, depth);
    int op = rng() % op_count;
    return make_bin_op[op](a, b);
}

Expr make_absd(Expr a, Expr b) {
    // random_expr() assumes that the result type is the same as the input type,
    // which isn't true for all absd variants, so force the issue.
    return cast(a.type(), absd(a, b));
}


Expr random_expr(Type T, int depth, bool overflow_undef) {
    typedef Expr (*make_bin_op_fn)(Expr, Expr);
    static make_bin_op_fn make_bin_op[] = {
        Add::make,
        Sub::make,
        Mul::make,
        Min::make,
        Max::make,
<<<<<<< HEAD
        Div::make,
        Mod::make,
        make_absd
     };
=======
        make_div,
        make_mod,
        make_absd};
>>>>>>> 78cd487c

    static make_bin_op_fn make_bool_bin_op[] = {
        And::make,
        Or::make,
    };

    if (T.is_int() && T.bits() == 32) {
        overflow_undef = true;
    }

    if (depth-- <= 0) {
        return random_leaf(T, overflow_undef);
    }

    const int bin_op_count = sizeof(make_bin_op) / sizeof(make_bin_op[0]);
    const int bool_bin_op_count = sizeof(make_bool_bin_op) / sizeof(make_bool_bin_op[0]);
    const int op_count = bin_op_count + bool_bin_op_count + 5;

    int op = rng() % op_count;
    switch (op) {
    case 0:
        return random_leaf(T);
    case 1: {
        auto c = random_condition(T, depth, true);
        auto e1 = random_expr(T, depth, overflow_undef);
        auto e2 = random_expr(T, depth, overflow_undef);
        return Select::make(c, e1, e2);
    }
    case 2:
        if (T.lanes() != 1) {
            auto e1 = random_expr(T.element_of(), depth, overflow_undef);
            return Broadcast::make(e1, T.lanes());
        }
        break;
    case 3:
        if (T.lanes() != 1) {
            auto e1 = random_expr(T.element_of(), depth, overflow_undef);
            auto e2 = random_expr(T.element_of(), depth, overflow_undef);
            return Ramp::make(e1, e2, T.lanes());
        }
        break;

    case 4:
        if (T.is_bool()) {
            auto e1 = random_expr(T, depth);
            return Not::make(e1);
        }
        break;

    case 5:
        // When generating boolean expressions, maybe throw in a condition on non-bool types.
        if (T.is_bool()) {
            return random_condition(T, depth, false);
        }
        break;

    case 6: {
        // Get a random type that isn't T or int32 (int32 can overflow and we don't care about that).
        Type subT;
        do {
            subT = random_type(T.lanes());
        } while (subT == T || (subT.is_int() && subT.bits() == 32));
        auto e1 = random_expr(subT, depth, overflow_undef);
        return Cast::make(T, e1);
    }

    default:
        make_bin_op_fn maker;
        if (T.is_bool()) {
            maker = make_bool_bin_op[op % bool_bin_op_count];
        } else {
            maker = make_bin_op[op % bin_op_count];
        }
        Expr a = random_expr(T, depth, overflow_undef);
        Expr b = random_expr(T, depth, overflow_undef);
        return maker(a, b);
    }
    // If we got here, try again.
    return random_expr(T, depth, overflow_undef);
}

bool test_simplification(Expr a, Expr b, Type T, const map<string, Expr> &vars) {
    for (int j = 0; j < T.lanes(); j++) {
        Expr a_j = a;
        Expr b_j = b;
        if (T.lanes() != 1) {
            a_j = extract_lane(a, j);
            b_j = extract_lane(b, j);
        }

        Expr a_j_v = simplify(substitute(vars, a_j));
        Expr b_j_v = simplify(substitute(vars, b_j));
        // If the simplifier didn't produce constants, there must be
        // undefined behavior in this expression. Ignore it.
        if (!Internal::is_const(a_j_v) || !Internal::is_const(b_j_v)) {
            continue;
        }
        if (!equal(a_j_v, b_j_v)) {
            for (map<string, Expr>::const_iterator i = vars.begin(); i != vars.end(); i++) {
                std::cout << i->first << " = " << i->second << '\n';
            }

            std::cout << a << '\n';
            std::cout << b << '\n';
            std::cout << "In vector lane " << j << ":\n";
            std::cout << a_j << " -> " << a_j_v << '\n';
            std::cout << b_j << " -> " << b_j_v << '\n';
            return false;
        }
    }
    return true;
}

bool test_expression(Expr test, int samples) {
    Expr simplified = simplify(test);

    map<string, Expr> vars;
    for (int i = 0; i < fuzz_var_count; i++) {
        vars[fuzz_var(i)] = Expr();
    }

    for (int i = 0; i < samples; i++) {
        for (std::map<string, Expr>::iterator v = vars.begin(); v != vars.end(); v++) {
            v->second = random_leaf(test.type().element_of(), true);
        }

        if (!test_simplification(test, simplified, test.type(), vars)) {
            return false;
        }
    }
    return true;
}

Expr ramp(Expr b, Expr s, int w) {
    return Ramp::make(b, s, w);
}
Expr x1(Expr x) {
    return Broadcast::make(x, 2);
}
Expr x2(Expr x) {
    return Broadcast::make(x, 2);
}
Expr x4(Expr x) {
    return Broadcast::make(x, 2);
}
Expr uint1(Expr x) {
    return Cast::make(UInt(1), x);
}
Expr uint8(Expr x) {
    return Cast::make(UInt(8), x);
}
Expr uint16(Expr x) {
    return Cast::make(UInt(16), x);
}
Expr uint32(Expr x) {
    return Cast::make(UInt(32), x);
}
Expr int8(Expr x) {
    return Cast::make(Int(8), x);
}
Expr int16(Expr x) {
    return Cast::make(Int(16), x);
}
Expr int32(Expr x) {
    return Cast::make(Int(32), x);
}
Expr uint1x2(Expr x) {
    return Cast::make(UInt(1).with_lanes(2), x);
}
Expr uint8x2(Expr x) {
    return Cast::make(UInt(8).with_lanes(2), x);
}
Expr uint16x2(Expr x) {
    return Cast::make(UInt(16).with_lanes(2), x);
}
Expr uint32x2(Expr x) {
    return Cast::make(UInt(32).with_lanes(2), x);
}
Expr int8x2(Expr x) {
    return Cast::make(Int(8).with_lanes(2), x);
}
Expr int16x2(Expr x) {
    return Cast::make(Int(16).with_lanes(2), x);
}
Expr int32x2(Expr x) {
    return Cast::make(Int(32).with_lanes(2), x);
}

Expr a(Variable::make(Int(0), fuzz_var(0)));
Expr b(Variable::make(Int(0), fuzz_var(1)));
Expr c(Variable::make(Int(0), fuzz_var(2)));
Expr d(Variable::make(Int(0), fuzz_var(3)));
Expr e(Variable::make(Int(0), fuzz_var(4)));

}  // namespace

int main(int argc, char **argv) {
    // Number of random expressions to test.
    const int count = 1000;
    // Depth of the randomly generated expression trees.
    const int depth = 5;
    // Number of samples to test the generated expressions for.
    const int samples = 3;

    // We want different fuzz tests every time, to increase coverage.
    // We also report the seed to enable reproducing failures.
    int fuzz_seed = argc > 1 ? atoi(argv[1]) : time(nullptr);
    rng.seed(fuzz_seed);
    std::cout << "Simplify fuzz test seed: " << fuzz_seed << std::endl;

    int max_fuzz_vector_width = 4;

    for (int i = 0; i < fuzz_type_count; i++) {
        Type T = fuzz_types[i];
        for (int w = 1; w < max_fuzz_vector_width; w *= 2) {
            Type VT = T.with_lanes(w);
            for (int n = 0; n < count; n++) {
                // Generate a random expr...
                Expr test = random_expr(VT, depth);
                if (!test_expression(test, samples)) {
                    return -1;
                }
            }
        }
    }
    std::cout << "Success!" << std::endl;
    return 0;
}<|MERGE_RESOLUTION|>--- conflicted
+++ resolved
@@ -106,16 +106,10 @@
         Mul::make,
         Min::make,
         Max::make,
-<<<<<<< HEAD
         Div::make,
         Mod::make,
-        make_absd
-     };
-=======
-        make_div,
-        make_mod,
-        make_absd};
->>>>>>> 78cd487c
+        make_absd,
+    };
 
     static make_bin_op_fn make_bool_bin_op[] = {
         And::make,
