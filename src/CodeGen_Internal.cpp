--- conflicted
+++ resolved
@@ -16,80 +16,6 @@
 
 using namespace llvm;
 
-<<<<<<< HEAD
-=======
-namespace {
-
-vector<llvm::Type *> llvm_types(const Closure &closure, llvm::StructType *halide_buffer_t_type, LLVMContext &context) {
-    vector<llvm::Type *> res;
-    for (const auto &v : closure.vars) {
-        res.push_back(llvm_type_of(&context, v.second));
-    }
-    for (const auto &b : closure.buffers) {
-        res.push_back(llvm_type_of(&context, b.second.type)->getPointerTo());
-        res.push_back(halide_buffer_t_type->getPointerTo());
-    }
-    return res;
-}
-
-}  // namespace
-
-StructType *build_closure_type(const Closure &closure,
-                               llvm::StructType *halide_buffer_t_type,
-                               LLVMContext *context) {
-    StructType *struct_t = StructType::create(*context, "closure_t");
-    struct_t->setBody(llvm_types(closure, halide_buffer_t_type, *context), false);
-    return struct_t;
-}
-
-void pack_closure(llvm::StructType *type,
-                  Value *dst,
-                  const Closure &closure,
-                  const Scope<Value *> &src,
-                  llvm::StructType *halide_buffer_t_type,
-                  IRBuilder<> *builder) {
-    // type, type of dst should be a pointer to a struct of the type returned by build_type
-    int idx = 0;
-
-    auto add_to_closure = [&](const std::string &name) {
-        llvm::Type *t = type->elements()[idx];
-        Value *ptr = builder->CreateConstInBoundsGEP2_32(type, dst, 0, idx++);
-        Value *val = src.get(name);
-        val = builder->CreateBitCast(val, t);
-        builder->CreateStore(val, ptr);
-    };
-
-    for (const auto &v : closure.vars) {
-        add_to_closure(v.first);
-    }
-    for (const auto &b : closure.buffers) {
-        add_to_closure(b.first);
-    }
-}
-
-void unpack_closure(const Closure &closure,
-                    Scope<Value *> &dst,
-                    llvm::StructType *type,
-                    Value *src,
-                    IRBuilder<> *builder) {
-    // type, type of src should be a pointer to a struct of the type returned by build_type
-    int idx = 0;
-
-    auto load_from_closure = [&](const std::string &name) {
-        Value *ptr = builder->CreateConstInBoundsGEP2_32(type, src, 0, idx++);
-        LoadInst *load = builder->CreateLoad(ptr->getType()->getPointerElementType(), ptr);
-        dst.push(name, load);
-        load->setName(name);
-    };
-    for (const auto &v : closure.vars) {
-        load_from_closure(v.first);
-    }
-    for (const auto &b : closure.buffers) {
-        load_from_closure(b.first);
-    }
-}
-
->>>>>>> 7199e7da
 llvm::Type *llvm_type_of(LLVMContext *c, Halide::Type t) {
     if (t.lanes() == 1) {
         if (t.is_float() && !t.is_bfloat()) {
