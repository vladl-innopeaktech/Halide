--- conflicted
+++ resolved
@@ -34,10 +34,6 @@
 #include "IRVisitor.h"
 #include "Module.h"
 #include "Scope.h"
-<<<<<<< HEAD
-=======
-#include "JITModule.h"
->>>>>>> 4e61b89a
 #include "ModulusRemainder.h"
 #include "Target.h"
 
@@ -59,10 +55,6 @@
 
     static CodeGen_LLVM *new_for_target(const Target &target);
 
-    /** Initialize internal llvm state for the enabled targets. */
-    static void initialize_llvm();
-
-<<<<<<< HEAD
     /** Takes a halide statement and compiles it to an llvm module held
      * internally. Call this before calling compile_to_bitcode or
      * compile_to_native. */
@@ -81,11 +73,6 @@
     }
 
 protected:
-=======
-    /** Compile to machine code stored in memory, and return some
-     * functions pointers into that machine code. */
-    JITModule compile_to_function_pointers();
->>>>>>> 4e61b89a
 
     /** What should be passed as -mcpu, -mattrs, and related for
      * compilation. The architecture-specific code generator should
@@ -97,38 +84,13 @@
     virtual bool use_soft_float_abi() const = 0;
     // @}
 
-<<<<<<< HEAD
-=======
     // What's the natural vector bit-width to use for loads, stores, etc.
     // @{
     virtual int native_vector_bits() const = 0;
     // @}
-
-    /** Get the llvm target triple used. */
-    virtual llvm::Triple get_target_triple() const = 0;
-
-    /** Do any required target-specific things to the execution engine
-     * and the module prior to jitting. Called by JITModule
-     * just before it jits. Does nothing by default. */
-    virtual void jit_init(llvm::ExecutionEngine *, llvm::Module *) {}
-
-    /** Do any required target-specific things to the execution engine
-     * and the module after jitting. Called by JITModule just
-     * after it jits. Does nothing by default. */
-    virtual void jit_finalize(llvm::ExecutionEngine *, llvm::Module *);
 
     /** Initialize internal llvm state for the enabled targets. */
     static void initialize_llvm();
-
-    /** Takes a halide statement and compiles it to an llvm module held
-     * internally. Call this before calling compile_to_bitcode or
-     * compile_to_native. */
-    virtual void compile(Stmt stmt, std::string name,
-                         const std::vector<Argument> &args,
-                         const std::vector<Buffer> &images_to_embed);
-
-protected:
->>>>>>> 4e61b89a
 
     /** State needed by llvm for code generation, including the
      * current module, function, context, builder, and most recently
