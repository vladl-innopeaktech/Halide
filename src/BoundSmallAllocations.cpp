#include "BoundSmallAllocations.h"
#include "Bounds.h"
#include "CodeGen_Internal.h"
#include "IRMutator.h"
#include "IROperator.h"
#include "Simplify.h"

namespace Halide {
namespace Internal {

// Find a constant upper bound on the size of each thread-local allocation
class BoundSmallAllocations : public IRMutator {
    using IRMutator::visit;

    // Track constant bounds
    Scope<Interval> scope;

    template<typename T, typename Body>
    Body visit_let(const T *op) {
        // Visit an entire chain of lets in a single method to conserve stack space.
        struct Frame {
            const T *op;
            ScopedBinding<Interval> binding;
            Frame(const T *op, Scope<Interval> &scope)
                : op(op),
                  binding(scope, op->name, find_constant_bounds(op->value, scope)) {
            }
        };
        std::vector<Frame> frames;
        Body result;

        do {
            result = op->body;
            frames.emplace_back(op, scope);
        } while ((op = result.template as<T>()));

        result = mutate(result);

        for (auto it = frames.rbegin(); it != frames.rend(); it++) {
            result = T::make(it->op->name, it->op->value, result);
        }

        return result;
    }

    Stmt visit(const LetStmt *op) override {
        return visit_let<LetStmt, Stmt>(op);
    }

    Expr visit(const Let *op) override {
        return visit_let<Let, Expr>(op);
    }

    bool in_thread_loop = false;

    DeviceAPI device_api = DeviceAPI::None;

    Stmt visit(const For *op) override {
        Interval min_bounds = find_constant_bounds(op->min, scope);
        Interval max_bounds = find_constant_bounds(op->min + op->extent - 1, scope);
        Interval b = Interval::make_union(min_bounds, max_bounds);
        b.min = simplify(b.min);
        b.max = simplify(b.max);
        ScopedBinding<Interval> bind(scope, op->name, b);
        bool new_in_thread_loop =
            in_thread_loop || op->for_type == ForType::GPUThread;
        ScopedValue<bool> old_in_thread_loop(in_thread_loop, new_in_thread_loop);
        DeviceAPI new_device_api =
            op->device_api == DeviceAPI::None ? device_api : op->device_api;
        ScopedValue<DeviceAPI> old_device_api(device_api, new_device_api);
        return IRMutator::visit(op);
    }

    Stmt visit(const Allocate *op) override {
        Expr total_extent = make_const(Int(64), 1);
        for (const Expr &e : op->extents) {
            total_extent *= e;
        }
        Expr bound = find_constant_bound(total_extent, Direction::Upper, scope);
<<<<<<< HEAD
        user_assert(bound.defined() ||
                    op->memory_type != MemoryType::Register)
            << "Allocation " << op->name << " has a dynamic size: " << total_extent << "\n"
            << "Only fixed-size allocations can be stored in registers. "
            << "Try storing on the heap or stack instead.";
=======

        bool must_be_constant = (op->memory_type == MemoryType::Register ||
                                 (device_api == DeviceAPI::OpenGLCompute &&
                                  op->memory_type == MemoryType::GPUShared));

        if (!bound.defined() && must_be_constant) {
            user_assert(op->memory_type != MemoryType::Register)
                << "Allocation " << op->name << " has a dynamic size. "
                << "Only fixed-size allocations can be stored in registers. "
                << "Try storing on the heap or stack instead.";

            user_assert(!(device_api == DeviceAPI::OpenGLCompute &&
                          op->memory_type == MemoryType::GPUShared))
                << "Allocation " << op->name << " has a dynamic size. "
                << "Only fixed-size allocations can be stored in shared memory "
                << "in OpenGL compute shaders. Try storing in MemoryType::Heap "
                << "instead.";
        }
>>>>>>> fb941b61

        const int64_t *size_ptr = bound.defined() ? as_const_int(bound) : nullptr;
        int64_t size = size_ptr ? *size_ptr : 0;

        if (size_ptr && size == 0 && !op->new_expr.defined()) {
            // This allocation is dead
            return Allocate::make(op->name, op->type, op->memory_type, {0}, const_false(),
                                  mutate(op->body), op->new_expr, op->free_function);
        }

        // 128 bytes is a typical minimum allocation size in
        // halide_malloc. For now we are very conservative, and only
        // round sizes up to a constant if they're smaller than that.
        int malloc_overhead = 128 / op->type.bytes();
        if (size_ptr &&
            (in_thread_loop ||
             (op->memory_type == MemoryType::Stack && can_allocation_fit_on_stack(size)) ||
             must_be_constant ||
             (op->memory_type == MemoryType::Auto && size <= malloc_overhead))) {
            user_assert(size >= 0 && size < (int64_t)1 << 31)
                << "Allocation " << op->name << " has a size greater than 2^31: " << bound << "\n";
            return Allocate::make(op->name, op->type, op->memory_type, {(int32_t)size}, op->condition,
                                  mutate(op->body), op->new_expr, op->free_function);
        } else {
            return IRMutator::visit(op);
        }
    }
};

Stmt bound_small_allocations(const Stmt &s) {
    return BoundSmallAllocations().mutate(s);
}

}  // namespace Internal
}  // namespace Halide<|MERGE_RESOLUTION|>--- conflicted
+++ resolved
@@ -77,13 +77,6 @@
             total_extent *= e;
         }
         Expr bound = find_constant_bound(total_extent, Direction::Upper, scope);
-<<<<<<< HEAD
-        user_assert(bound.defined() ||
-                    op->memory_type != MemoryType::Register)
-            << "Allocation " << op->name << " has a dynamic size: " << total_extent << "\n"
-            << "Only fixed-size allocations can be stored in registers. "
-            << "Try storing on the heap or stack instead.";
-=======
 
         bool must_be_constant = (op->memory_type == MemoryType::Register ||
                                  (device_api == DeviceAPI::OpenGLCompute &&
@@ -102,7 +95,6 @@
                 << "in OpenGL compute shaders. Try storing in MemoryType::Heap "
                 << "instead.";
         }
->>>>>>> fb941b61
 
         const int64_t *size_ptr = bound.defined() ? as_const_int(bound) : nullptr;
         int64_t size = size_ptr ? *size_ptr : 0;
