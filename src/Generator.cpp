--- conflicted
+++ resolved
@@ -93,13 +93,9 @@
 Argument to_argument(const Internal::Parameter &param) {
     return Argument(param.name(),
                     param.is_buffer() ? Argument::InputBuffer : Argument::InputScalar,
-<<<<<<< HEAD
-                    param.type(), param.dimensions(), param.get_argument_estimates());
-=======
                     param.type(),
                     param.dimensions(),
                     param.get_argument_estimates());
->>>>>>> 1be92c2c
 }
 
 Func make_param_func(const Parameter &p, const std::string &name) {
@@ -704,7 +700,6 @@
     return m.at(encode(t));
 }
 
-<<<<<<< HEAD
 Module build_module(AbstractGenerator &g, const std::string &function_name) {
     const LinkageType linkage_type = LinkageType::ExternalPlusMetadata;
 
@@ -913,8 +908,6 @@
     return result;
 }
 
-=======
->>>>>>> 1be92c2c
 int generate_filter_main_inner(int argc, char **argv, std::ostream &error_output) {
     const char kUsage[] =
         "gengen\n"
@@ -1193,15 +1186,7 @@
         // Don't bother with this if we're just emitting a cpp_stub.
         if (!stub_only) {
             auto output_files = compute_output_files(targets[0], base_path, outputs);
-<<<<<<< HEAD
             auto module_factory = [&generator_name, &generator_args, do_build_gradient_module](const std::string &name, const Target &target) -> Module {
-=======
-            auto module_factory = [&generator_name, &generator_args, build_gradient_module](const std::string &name, const Target &target) -> Module {
-                auto sub_generator_args = generator_args;
-                sub_generator_args.erase("target");
-                sub_generator_args.erase("auto_schedule");
-                sub_generator_args.erase("machine_params");
->>>>>>> 1be92c2c
                 // Must re-create each time since each instance will have a different Target.
                 auto gen = GeneratorRegistry::create(generator_name, GeneratorContext(target));
                 for (const auto &kv : generator_args) {
@@ -2182,33 +2167,16 @@
 
 StubOutputBufferBase::StubOutputBufferBase() = default;
 
-<<<<<<< HEAD
 StubOutputBufferBase::StubOutputBufferBase(const Func &f, const std::shared_ptr<AbstractGenerator> &generator)
     : f(f), generator(generator) {
 }
 
 Realization StubOutputBufferBase::realize(std::vector<int32_t> sizes) {
     return f.realize(std::move(sizes), get_target());
-=======
-StubOutputBufferBase::StubOutputBufferBase(const Func &f, const std::shared_ptr<GeneratorBase> &generator)
-    : f(f), generator(generator) {
-}
-
-void StubOutputBufferBase::check_scheduled(const char *m) const {
-    generator->check_scheduled(m);
->>>>>>> 1be92c2c
-}
-
-Realization StubOutputBufferBase::realize(std::vector<int32_t> sizes) {
-    return f.realize(std::move(sizes), get_target());
 }
 
 Target StubOutputBufferBase::get_target() const {
     return generator->get_target_info().target;
-}
-
-RegisterGenerator::RegisterGenerator(const char *registered_name, GeneratorFactory generator_factory) {
-    Internal::GeneratorRegistry::register_factory(registered_name, std::move(generator_factory));
 }
 
 RegisterGenerator::RegisterGenerator(const char *registered_name, GeneratorFactory generator_factory) {
