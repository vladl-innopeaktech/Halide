#ifndef HALIDE_TARGET_H
#define HALIDE_TARGET_H

/** \file
 * Defines the structure that describes a Halide target.
 */

#include <bitset>
#include <cstdint>
#include <string>

#include "DeviceAPI.h"
#include "Type.h"
#include "runtime/HalideRuntime.h"

namespace Halide {

/** A struct representing a target machine and os to generate code for. */
struct Target {
    /** The operating system used by the target. Determines which
     * system calls to generate.
     * Corresponds to os_name_map in Target.cpp. */
    enum OS {
        OSUnknown = 0,
        Linux,
        Windows,
        OSX,
        Android,
        IOS,
        QuRT,
        NoOS,
        Fuchsia,
        WebAssemblyRuntime
    } os = OSUnknown;

    /** The architecture used by the target. Determines the
     * instruction set to use.
     * Corresponds to arch_name_map in Target.cpp. */
    enum Arch {
        ArchUnknown = 0,
        X86,
        ARM,
        MIPS,
        Hexagon,
        POWERPC,
        WebAssembly,
        RISCV
    } arch = ArchUnknown;

    /** The bit-width of the target machine. Must be 0 for unknown, or 32 or 64. */
    int bits = 0;

    /** Optional features a target can have.
     * Corresponds to feature_name_map in Target.cpp.
     * See definitions in HalideRuntime.h for full information.
     */
    enum Feature {
        JIT = halide_target_feature_jit,
        Debug = halide_target_feature_debug,
        NoAsserts = halide_target_feature_no_asserts,
        NoBoundsQuery = halide_target_feature_no_bounds_query,
        SSE41 = halide_target_feature_sse41,
        AVX = halide_target_feature_avx,
        AVX2 = halide_target_feature_avx2,
        FMA = halide_target_feature_fma,
        FMA4 = halide_target_feature_fma4,
        F16C = halide_target_feature_f16c,
        ARMv7s = halide_target_feature_armv7s,
        NoNEON = halide_target_feature_no_neon,
        VSX = halide_target_feature_vsx,
        POWER_ARCH_2_07 = halide_target_feature_power_arch_2_07,
        CUDA = halide_target_feature_cuda,
        CUDACapability30 = halide_target_feature_cuda_capability30,
        CUDACapability32 = halide_target_feature_cuda_capability32,
        CUDACapability35 = halide_target_feature_cuda_capability35,
        CUDACapability50 = halide_target_feature_cuda_capability50,
        CUDACapability61 = halide_target_feature_cuda_capability61,
        CUDACapability70 = halide_target_feature_cuda_capability70,
        CUDACapability75 = halide_target_feature_cuda_capability75,
        CUDACapability80 = halide_target_feature_cuda_capability80,
        CUDACapability86 = halide_target_feature_cuda_capability86,
        OpenCL = halide_target_feature_opencl,
        CLDoubles = halide_target_feature_cl_doubles,
        CLHalf = halide_target_feature_cl_half,
        CLAtomics64 = halide_target_feature_cl_atomic64,
        OpenGLCompute = halide_target_feature_openglcompute,
        EGL = halide_target_feature_egl,
        UserContext = halide_target_feature_user_context,
        Matlab = halide_target_feature_matlab,
        Profile = halide_target_feature_profile,
        NoRuntime = halide_target_feature_no_runtime,
        Metal = halide_target_feature_metal,
        CPlusPlusMangling = halide_target_feature_c_plus_plus_mangling,
        LargeBuffers = halide_target_feature_large_buffers,
        HexagonDma = halide_target_feature_hexagon_dma,
        HVX_128 = halide_target_feature_hvx_128,
        HVX = HVX_128,
        HVX_v62 = halide_target_feature_hvx_v62,
        HVX_v65 = halide_target_feature_hvx_v65,
        HVX_v66 = halide_target_feature_hvx_v66,
        HVX_shared_object = halide_target_feature_hvx_use_shared_object,
        FuzzFloatStores = halide_target_feature_fuzz_float_stores,
        SoftFloatABI = halide_target_feature_soft_float_abi,
        MSAN = halide_target_feature_msan,
        AVX512 = halide_target_feature_avx512,
        AVX512_KNL = halide_target_feature_avx512_knl,
        AVX512_Skylake = halide_target_feature_avx512_skylake,
        AVX512_Cannonlake = halide_target_feature_avx512_cannonlake,
        AVX512_SapphireRapids = halide_target_feature_avx512_sapphirerapids,
        TraceLoads = halide_target_feature_trace_loads,
        TraceStores = halide_target_feature_trace_stores,
        TraceRealizations = halide_target_feature_trace_realizations,
        TracePipeline = halide_target_feature_trace_pipeline,
        D3D12Compute = halide_target_feature_d3d12compute,
        StrictFloat = halide_target_feature_strict_float,
        TSAN = halide_target_feature_tsan,
        ASAN = halide_target_feature_asan,
        CheckUnsafePromises = halide_target_feature_check_unsafe_promises,
        EmbedBitcode = halide_target_feature_embed_bitcode,
        EnableLLVMLoopOpt = halide_target_feature_enable_llvm_loop_opt,
        DisableLLVMLoopOpt = halide_target_feature_disable_llvm_loop_opt,
        WasmSimd128 = halide_target_feature_wasm_simd128,
        WasmSignExt = halide_target_feature_wasm_signext,
        WasmSatFloatToInt = halide_target_feature_wasm_sat_float_to_int,
        WasmThreads = halide_target_feature_wasm_threads,
        WasmBulkMemory = halide_target_feature_wasm_bulk_memory,
        SVE = halide_target_feature_sve,
        SVE2 = halide_target_feature_sve2,
        ARMDotProd = halide_target_feature_arm_dot_prod,
        ARMFp16 = halide_target_feature_arm_fp16,
        LLVMLargeCodeModel = halide_llvm_large_code_model,
<<<<<<< HEAD
        Vulkan = halide_target_feature_vulkan,
=======
        RVV = halide_target_feature_rvv,
        ARMv81a = halide_target_feature_armv81a,
>>>>>>> 5aeea6af
        FeatureEnd = halide_target_feature_end
    };
    Target() = default;
    Target(OS o, Arch a, int b, const std::vector<Feature> &initial_features = std::vector<Feature>())
        : os(o), arch(a), bits(b) {
        for (const auto &f : initial_features) {
            set_feature(f);
        }
    }

    /** Given a string of the form used in HL_TARGET
     * (e.g. "x86-64-avx"), construct the Target it specifies. Note
     * that this always starts with the result of get_host_target(),
     * replacing only the parts found in the target string, so if you
     * omit (say) an OS specification, the host OS will be used
     * instead. An empty string is exactly equivalent to
     * get_host_target().
     *
     * Invalid target strings will fail with a user_error.
     */
    // @{
    explicit Target(const std::string &s);
    explicit Target(const char *s);
    // @}

    /** Check if a target string is valid. */
    static bool validate_target_string(const std::string &s);

    /** Return true if any of the arch/bits/os fields are "unknown"/0;
        return false otherwise. */
    bool has_unknowns() const;

    void set_feature(Feature f, bool value = true);

    void set_features(const std::vector<Feature> &features_to_set, bool value = true);

    bool has_feature(Feature f) const;

    inline bool has_feature(halide_target_feature_t f) const {
        return has_feature((Feature)f);
    }

    bool features_any_of(const std::vector<Feature> &test_features) const;

    bool features_all_of(const std::vector<Feature> &test_features) const;

    /** Return a copy of the target with the given feature set.
     * This is convenient when enabling certain features (e.g. NoBoundsQuery)
     * in an initialization list, where the target to be mutated may be
     * a const reference. */
    Target with_feature(Feature f) const;

    /** Return a copy of the target with the given feature cleared.
     * This is convenient when disabling certain features (e.g. NoBoundsQuery)
     * in an initialization list, where the target to be mutated may be
     * a const reference. */
    Target without_feature(Feature f) const;

    /** Is a fully feature GPU compute runtime enabled? I.e. is
     * Func::gpu_tile and similar going to work? Currently includes
     * CUDA, OpenCL, Metal and D3D12Compute. We do not include OpenGL,
     * because it is not capable of gpgpu, and is not scheduled via
     * Func::gpu_tile.
     * TODO: Should OpenGLCompute be included here? */
    bool has_gpu_feature() const;

    /** Does this target allow using a certain type. Generally all
     * types except 64-bit float and int/uint should be supported by
     * all backends.
     *
     * It is likely better to call the version below which takes a DeviceAPI.
     */
    bool supports_type(const Type &t) const;

    /** Does this target allow using a certain type on a certain device.
     * This is the prefered version of this routine.
     */
    bool supports_type(const Type &t, DeviceAPI device) const;

    /** Returns whether a particular device API can be used with this
     * Target. */
    bool supports_device_api(DeviceAPI api) const;

    /** If this Target (including all Features) requires a specific DeviceAPI,
     * return it. If it doesn't, return DeviceAPI::None.  If the Target has
     * features with multiple (different) DeviceAPI requirements, the result
     * will be an arbitrary DeviceAPI. */
    DeviceAPI get_required_device_api() const;

    bool operator==(const Target &other) const {
        return os == other.os &&
               arch == other.arch &&
               bits == other.bits &&
               features == other.features;
    }

    bool operator!=(const Target &other) const {
        return !(*this == other);
    }

    /**
     * Create a "greatest common denominator" runtime target that is compatible with
     * both this target and \p other. Used by generators to conveniently select a suitable
     * runtime when linking together multiple functions.
     *
     * @param other The other target from which we compute the gcd target.
     * @param[out] result The gcd target if we return true, otherwise unmodified. Can be the same as *this.
     * @return Whether it was possible to find a compatible target (true) or not.
     */
    bool get_runtime_compatible_target(const Target &other, Target &result);

    /** Convert the Target into a string form that can be reconstituted
     * by merge_string(), which will always be of the form
     *
     *   arch-bits-os-feature1-feature2...featureN.
     *
     * Note that is guaranteed that Target(t1.to_string()) == t1,
     * but not that Target(s).to_string() == s (since there can be
     * multiple strings that parse to the same Target)...
     * *unless* t1 contains 'unknown' fields (in which case you'll get a string
     * that can't be parsed, which is intentional).
     */
    std::string to_string() const;

    /** Given a data type, return an estimate of the "natural" vector size
     * for that data type when compiling for this Target. */
    int natural_vector_size(const Halide::Type &t) const;

    /** Given a data type, return an estimate of the "natural" vector size
     * for that data type when compiling for this Target. */
    template<typename data_t>
    int natural_vector_size() const {
        return natural_vector_size(type_of<data_t>());
    }

    /** Return true iff 64 bits and has_feature(LargeBuffers). */
    bool has_large_buffers() const {
        return bits == 64 && has_feature(LargeBuffers);
    }

    /** Return the maximum buffer size in bytes supported on this
     * Target. This is 2^31 - 1 except on 64-bit targets when the LargeBuffers
     * feature is enabled, which expands the maximum to 2^63 - 1. */
    int64_t maximum_buffer_size() const {
        if (has_large_buffers()) {
            return (((uint64_t)1) << 63) - 1;
        } else {
            return (((uint64_t)1) << 31) - 1;
        }
    }

    /** Get the minimum cuda capability found as an integer. Returns
     * 20 (our minimum supported cuda compute capability) if no cuda
     * features are set. */
    int get_cuda_capability_lower_bound() const;

    /** Was libHalide compiled with support for this target? */
    bool supported() const;

    /** Return a bitset of the Featuress set in this Target (set = 1).
     * Note that while this happens to be the current internal representation,
     * that might not always be the case. */
    const std::bitset<FeatureEnd> &get_features_bitset() const {
        return features;
    }

    /** Return the name corresponding to a given Feature, in the form
     * used to construct Target strings (e.g., Feature::Debug is "debug" and not "Debug"). */
    static std::string feature_to_name(Target::Feature feature);

    /** Return the feature corresponding to a given name, in the form
     * used to construct Target strings (e.g., Feature::Debug is "debug" and not "Debug").
     * If the string is not a known feature name, return FeatureEnd. */
    static Target::Feature feature_from_name(const std::string &name);

private:
    /** A bitmask that stores the active features. */
    std::bitset<FeatureEnd> features;
};

/** Return the target corresponding to the host machine. */
Target get_host_target();

/** Return the target that Halide will use. If HL_TARGET is set it
 * uses that. Otherwise calls \ref get_host_target */
Target get_target_from_environment();

/** Return the target that Halide will use for jit-compilation. If
 * HL_JIT_TARGET is set it uses that. Otherwise calls \ref
 * get_host_target. Throws an error if the architecture, bit width,
 * and OS of the target do not match the host target, so this is only
 * useful for controlling the feature set. */
Target get_jit_target_from_environment();

/** Get the Target feature corresponding to a DeviceAPI. For device
 * apis that do not correspond to any single target feature, returns
 * Target::FeatureEnd */
Target::Feature target_feature_for_device_api(DeviceAPI api);

namespace Internal {

void target_test();
}

}  // namespace Halide

#endif<|MERGE_RESOLUTION|>--- conflicted
+++ resolved
@@ -129,12 +129,9 @@
         ARMDotProd = halide_target_feature_arm_dot_prod,
         ARMFp16 = halide_target_feature_arm_fp16,
         LLVMLargeCodeModel = halide_llvm_large_code_model,
-<<<<<<< HEAD
-        Vulkan = halide_target_feature_vulkan,
-=======
         RVV = halide_target_feature_rvv,
         ARMv81a = halide_target_feature_armv81a,
->>>>>>> 5aeea6af
+        Vulkan = halide_target_feature_vulkan,
         FeatureEnd = halide_target_feature_end
     };
     Target() = default;
