#include <algorithm>
#include <regex>

#include "AutoSchedule.h"
#include "AutoScheduleUtils.h"
#include "ExprUsesVar.h"
#include "FindCalls.h"
#include "Func.h"
#include "IREquality.h"
#include "Inline.h"
#include "ParallelRVar.h"
#include "RealizationOrder.h"
#include "RegionCosts.h"
#include "Scope.h"
#include "Simplify.h"
#include "Util.h"

namespace Halide {
namespace Internal {

using std::deque;
using std::make_pair;
using std::map;
using std::pair;
using std::set;
using std::string;
using std::vector;

namespace {

// Substitute parameter estimates into the exprs describing the box bounds.
void substitute_estimates_box(Box &box) {
    box.used = subsitute_var_estimates(box.used);
    for (auto &b : box.bounds) {
        b.min = subsitute_var_estimates(b.min);
        b.max = subsitute_var_estimates(b.max);
    }
}

// Substitute parameter estimates into the boxes in 'region'.
void substitute_estimates_region(map<string, Box> &region) {
    for (auto &iter : region) {
        substitute_estimates_box(iter.second);
    }
}

// Return true if any of the box dimension is unbounded.
bool is_box_unbounded(const Box &b) {
    for (size_t i = 0; i < b.size(); i++) {
        if (!b[i].is_bounded()) {
            return true;
        }
    }
    return false;
}

// Helper function to simplify the upper and lower bounds of each dimension of a box.
void simplify_box(Box &b) {
    for (size_t i = 0; i < b.size(); i++) {
        b[i].min = simplify(b[i].min);
        b[i].max = simplify(b[i].max);
    }
}

// Helper function to merge the partial region map into the result region map.
void merge_regions(map<string, Box> &result, const map<string, Box> &partial) {
    // Merge regions from 'partial' with an existing region in 'result'.
    for (const auto &reg : partial) {
        auto iter = result.find(reg.first);
        if (iter == result.end()) {
            result.emplace(reg.first, reg.second);
        } else {
            merge_boxes(iter->second, reg.second);
        }
    }
}

// Replace all occurrences of non-alphanumeric chars in 'name' with '_'.
string get_sanitized_name(string name) {
    if (isdigit(name[0])) {
        name = "_" + name;
    }
    for (size_t i = 0; i < name.size(); ++i) {
        if (!isalnum(name[i])) {
            name[i] = '_';
        }
    }
    return name;
}

// Representation of a function stage in the pipeline.
struct FStage {
    Function func;
    uint32_t stage_num;
    FStage(Function func, uint32_t stage_num) : func(func), stage_num(stage_num) {}

    bool operator==(const FStage &other_stage) const {
        return (func.name() == other_stage.func.name()) &&
               (stage_num == other_stage.stage_num);
    }

    bool operator<(const FStage &other_stage) const {
        return func.name() < other_stage.func.name() ||
               ((func.name() == other_stage.func.name()) &&
                (stage_num < other_stage.stage_num));
    }

    friend std::ostream& operator<<(std::ostream &stream, const FStage &s) {
        if (s.stage_num == 0) {
            stream << s.func.name();
        } else {
            stream << s.func.name() << ".update(" << (s.stage_num - 1) << ")";
        }
        return stream;
    }
};

// Check if all the pipeline outputs have estimates specified
// on each of their dimensions; otherwise, throw an assertion.
void check_estimates_on_outputs(const vector<Function> &outputs) {
    for (const auto &out : outputs) {
        const vector<Bound> &estimates = out.schedule().estimates();
        // Check if the estimate for each dimension of the output is available
        // and is an integer. If there are duplicates for the estimate of a
        // dimension, we only check the last defined estimate (which min and
        // extent values are defined) since it is the one that would be
        // eventually used.
        Bound est;
        for (const auto &arg : out.args()) {
            bool found = false;
            for (int i = (int)estimates.size() - 1; i >= 0; --i) {
                if ((estimates[i].var == arg) && estimates[i].min.defined() &&
                    estimates[i].extent.defined()) {
                    found = true;
                    est = estimates[i];
                    break;
                }
            }
            user_assert(found && est.min.type().is_int() && est.extent.type().is_int())
                << "Please provide a valid estimate for dimension "
                << est.var << " of output \"" << out.name() << "\"\n";
        }
    }
}

struct DependenceAnalysis {
    // Map containing all the functions in the pipeline.
    map<string, Function> env;
    vector<string> order;
    FuncValueBounds func_val_bounds;

    struct RegionsRequiredQuery {
        string f;
        int stage;
        set<string> prods;
        bool only_regions_computed;

        RegionsRequiredQuery(const string &f, int stage, const set<string> &prods,
                             bool only_regions_computed)
            : f(f), stage(stage), prods(prods),
              only_regions_computed(only_regions_computed) {}

        bool operator==(const RegionsRequiredQuery &other) const {
            return (f == other.f) && (stage == other.stage) && (prods == other.prods) &&
                   (only_regions_computed == other.only_regions_computed);
        }
        bool operator<(const RegionsRequiredQuery &other) const {
            if (f < other.f) {
                return true;
            } else if (f > other.f) {
                return false;
            }
            if (stage < other.stage) {
                return true;
            } else if (stage > other.stage) {
                return false;
            }
            if (only_regions_computed < other.only_regions_computed) {
                return true;
            } else if (only_regions_computed > other.only_regions_computed) {
                return false;
            }
            return prods < other.prods;
        }
    };
    struct RegionsRequired {
        DimBounds bounds;
        // Regions required to compute 'bounds' given a particular
        // RegionsRequiredQuery.
        map<string, Box> regions;
        RegionsRequired(const DimBounds &b, const map<string, Box> &r)
            : bounds(b), regions(r) {}
    };
    // Cache for bounds queries (bound queries with the same parameters are
    // common during the grouping process).
    map<RegionsRequiredQuery, vector<RegionsRequired>> regions_required_cache;

    DependenceAnalysis(const map<string, Function> &env, const vector<string> &order,
                       const FuncValueBounds &func_val_bounds)
        : env(env), order(order), func_val_bounds(func_val_bounds) {}

    // Return the regions of the producers ('prods') required to compute the region
    // of the function stage ('f', 'stage_num') specified by 'bounds'. When
    // 'only_regions_computed' is set to true, this only returns the computed
    // regions and not the total allocated regions.
    map<string, Box> regions_required(Function f, int stage_num,
                                      const DimBounds &bounds,
                                      const set<string> &prods,
                                      bool only_regions_computed,
                                      const Scope<Interval> *input_estimates);

    // Return the regions of the producers ('prods') required to compute the region
    // of the function specified by 'pure_bounds'. When 'only_regions_computed'
    // is set to true, this only returns the computed regions and not the total
    // allocated regions.
    map<string, Box> regions_required(Function f,
                                      const DimBounds &pure_bounds,
                                      const set<string> &prods,
                                      bool only_regions_computed,
                                      const Scope<Interval> *input_estimates);

    // Return redundantly computed regions of producers ('prods') while computing
    // a region of the function stage ('f', 'stage_num') specified by 'bounds'.
    // 'var' is the dimension along which redundant computation is accounted for.
    // When 'only_regions_computed' is set to true, this only returns the computed
    // regions and not the total allocated regions. When 'only_regions_computed'
    // is set to true, this only returns the computed regions and not the total
    // allocated regions.
    map<string, Box> redundant_regions(Function f, int stage_num, string var,
                                       const DimBounds &bounds,
                                       const set<string> &prods,
                                       bool only_regions_computed,
                                       const Scope<Interval> *input_estimates);

    // Return overlapping regions of producers ('prods') while computing a function
    // stage along each of the dimensions.
    vector<map<string, Box>>
    overlap_regions(Function f, int stage_num, const DimBounds &bounds,
                    const set<string> &prods, bool only_regions_computed,
                    const Scope<Interval> *input_estimates);
};

// Return the regions of the producers ('prods') required to compute the region
// of the function specified by 'pure_bounds'.
map<string, Box>
DependenceAnalysis::regions_required(Function f, const DimBounds &pure_bounds,
                                     const set<string> &prods,
                                     bool only_regions_computed,
                                     const Scope<Interval> *input_estimates) {
    // Find the regions required for each stage and merge them.
    map<string, Box> regions;
    int num_stages = f.updates().size() + 1;
    for (int s = 0; s < num_stages; s++) {
        DimBounds bounds = get_stage_bounds(f, s, pure_bounds);
        map<string, Box> stage_regions =
            regions_required(f, s, bounds, prods, only_regions_computed, input_estimates);

        merge_regions(regions, stage_regions);
    }
    return regions;
}

struct StageBounds {
    FStage f_stage;
    DimBounds bounds;

    StageBounds(const FStage &fs, const DimBounds &b) : f_stage(fs), bounds(b) {}
    StageBounds(Function func, uint32_t stage_num, const DimBounds &b) :
        f_stage(FStage(func, stage_num)), bounds(b) {}

    bool operator==(const StageBounds &other) const {
        return (f_stage == other.f_stage) && (bounds == other.bounds);
    }
    bool operator<(const StageBounds &other) const {
        return (f_stage < other.f_stage) ||
               ((f_stage == other.f_stage) && (bounds.size() < other.bounds.size()));
    }
    friend std::ostream& operator<<(std::ostream &stream, const StageBounds &s) {
        stream << "Stage: " << s.f_stage << "\n";
        stream << "Bounds:\n";
        for (const auto &iter : s.bounds) {
            stream << "\t" << iter.first << " -> [" << iter.second.min << ", " << iter.second.max << "]\n";
        }
        stream << "\n";
        return stream;
    }
};

// Helper function to queue regions that need to be traversed. 'fs_bounds' is
// the queue into which the regions specified by 'prod_func' and 'region'
// will be added.
void queue_func_regions(map<FStage, DimBounds> &fs_bounds,
                        const Function &prod_func, const Box &region,
                        const set<StageBounds>& visited) {
    DimBounds prod_pure_bounds;
    const vector<string> &args = prod_func.args();

    internal_assert(region.size() == args.size());

    // The region only specifies the extent of each dimension
    // by position. Populating a map which is keyed by name.
    for (size_t v = 0; v < args.size(); v++) {
        prod_pure_bounds[args[v]] = region[v];
    }

    // Get the bounds of all stages in a function from the
    // bounds on the pure dimensions.
    vector<DimBounds> prod_bounds = get_stage_bounds(prod_func, prod_pure_bounds);

    size_t num_stages = prod_func.updates().size() + 1;

    internal_assert(prod_bounds.size() == num_stages);

    // Add all stages of a function into the queue.
    for (size_t prod_s = 0; prod_s < num_stages; prod_s++) {
        StageBounds sb(prod_func, prod_s, prod_bounds[prod_s]);
        if (visited.find(sb) == visited.end()) {
            auto iter = fs_bounds.find(sb.f_stage);
            if (iter == fs_bounds.end()) {
                fs_bounds.emplace(sb.f_stage, sb.bounds);
            } else {
                for (const auto &b : sb.bounds) {
                    DimBounds &curr_bounds = iter->second;
                    auto b_iter = curr_bounds.find(b.first);
                    if (b_iter == curr_bounds.end()) {
                        curr_bounds.emplace(b.first, b.second);
                    } else {
                        if (b_iter->second.has_lower_bound() && b.second.has_lower_bound()) {
                            b_iter->second.min = simplify(Interval::make_min(b_iter->second.min, b.second.min));
                        } else {
                            b_iter->second.min = Interval::neg_inf;
                        }

                        if (b_iter->second.has_upper_bound() && b.second.has_upper_bound()) {
                            b_iter->second.max = simplify(Interval::make_max(b_iter->second.max, b.second.max));
                        } else {
                            b_iter->second.max = Interval::pos_inf;
                        }
                    }
                }
            }
        }
    }
}

// Helper function for merging 'curr_regions' to the global map of regions
// and adding them to the queue of regions that need to be traversed.
// 'prods' is the set of producer functions that are under consideration.
void merge_and_queue_regions(map<FStage, DimBounds> &fs_bounds,
                             map<string, Box> &regions,
                             map<string, Box> &curr_regions,
                             const set<string> &prods,
                             const map<string, Function> &env,
                             bool only_regions_computed,
                             string curr_func_name,
                             const set<StageBounds>& visited) {
    for (const auto &reg : curr_regions) {
        // Merge region with an existing region of a function in the
        // global map. Do not merge the parent function itself to the region
        // when querying only for the values computed.
        if (!only_regions_computed || (only_regions_computed && (reg.first != curr_func_name))) {
            auto iter = regions.find(reg.first);
            if (iter == regions.end()) {
                regions.emplace(reg.first, reg.second);
            } else {
                merge_boxes(iter->second, reg.second);
            }
        }

        // Skip adding the current region into to the queue if the function
        // is not in 'prods'.
        if (prods.find(reg.first) == prods.end()) {
            continue;
        }

        const auto &it = env.find(reg.first);
        if ((it != env.end()) && (reg.first != curr_func_name)) {
            // Add all stages of the function representing the
            // region into the queue.
            queue_func_regions(fs_bounds, it->second, reg.second, visited);
        }
    }
}

// Return the regions of the producers ('prods') required to compute the region
// of the function stage ('f', 'stage_num') specified by 'bounds'.
map<string, Box>
DependenceAnalysis::regions_required(Function f, int stage_num,
                                     const DimBounds &bounds,
                                     const set<string> &prods,
                                     bool only_regions_computed,
                                     const Scope<Interval> *input_estimates) {
    // Iteratively compute the required regions by traversing the chain
    // of dependencies.

    // Check the cache if we've already computed this previously.
    RegionsRequiredQuery query(f.name(), stage_num, prods, only_regions_computed);
    const auto &iter = regions_required_cache.find(query);
    if (iter != regions_required_cache.end()) {
        const auto &it = std::find_if(iter->second.begin(), iter->second.end(),
            [&bounds](const RegionsRequired &r) { return (r.bounds == bounds); });
        if (it != iter->second.end()) {
            internal_assert((iter->first == query) && (it->bounds == bounds));
            return it->regions;
        }
    }

    // Map of all the required regions.
    map<string, Box> regions;
    map<FStage, DimBounds> fs_bounds;
    set<StageBounds> visited;

    // Add the query function and its region to the queue.
    fs_bounds.emplace(FStage(f, stage_num), bounds);

    while (!fs_bounds.empty()) {
        for (int i = order.size() - 1; i >= 0; --i) {
            const Function &f = env.find(order[i])->second;
            int num_stages = f.updates().size() + 1;
            for (int stage_num = 0; stage_num < num_stages; ++stage_num) {
                FStage s(f, stage_num);

                const auto &iter = fs_bounds.find(s);
                if (iter == fs_bounds.end()) {
                    continue;
                }

                DimBounds curr_bounds = iter->second;
                visited.insert(StageBounds(s, curr_bounds));

                // Scope for containing all the estimates on parameters and intervals.
                Scope<Interval> curr_scope;
                curr_scope.set_containing_scope(input_estimates);

                // If the function has an extern definition, there is no visibility into
                // the expression defining the function. So the regions required will be
                // the entire domain of the inputs to the extern func. Use the estimates
                // on the inputs to the extern function if available.
                //
                // TODO: Query the extern function for bounds of the functions which it
                // it depends on. This can be done by calling the extern func in the
                // bounds query mode.
                if (s.func.has_extern_definition()) {
                    for (const ExternFuncArgument &arg : s.func.extern_arguments()) {
                        if (arg.is_func()) {
                            // If the argument is an entire function, the bounds of the
                            // function required are unknown. Create an infinite region
                            // of the correct dimension, update the region map, and
                            // add it to the queue.
                            string prod_name = Function(arg.func).name();
                            const Function &prod_func = get_element(env, prod_name);
                            map<string, Box> prod_reg;
                            const vector<string> &args = prod_func.args();
                            for (size_t v = 0; v < args.size(); v++) {
                                prod_reg[prod_name].push_back(Interval());
                            }
                            merge_and_queue_regions(fs_bounds, regions, prod_reg, prods, env,
                                                    only_regions_computed, s.func.name(), visited);
                        } else if (arg.is_expr()) {
                            // Find the boxes required for the expression and add the regions
                            // to the queue.
                            Expr subs_arg = subsitute_var_estimates(arg.expr);
                            map<string, Box> arg_regions = boxes_required(subs_arg, curr_scope, func_val_bounds);
                            substitute_estimates_region(arg_regions);
                            merge_and_queue_regions(fs_bounds, regions, arg_regions, prods, env,
                                                    only_regions_computed, s.func.name(), visited);
                        } else if (arg.is_image_param() || arg.is_buffer()) {
                            // If the argument is an image or a buffer, the required
                            // bounds are unknown. Create an infinite region of the
                            // correct dimension and update the region map.
                            Buffer<> buf;
                            if (arg.is_image_param()) {
                                buf = arg.image_param.buffer();
                            } else {
                                buf = arg.buffer;
                            }
                            map<string, Box> buf_reg;
                            for (int v = 0; v < buf.dimensions(); v++) {
                                buf_reg[buf.name()].push_back(Interval());
                            }
                            merge_regions(regions, buf_reg);
                        }
                    }
                } else {
                    Definition def = get_stage_definition(s.func, s.stage_num);
                    const vector<Dim> &dims = def.schedule().dims();

                    // Substitute parameter estimates into the bounds and add them to the
                    // current scope.
                    for (int d = 0; d < (int)dims.size() - 1; d++) {
                        Interval simple_bounds = get_element(curr_bounds, dims[d].var);
                        simple_bounds.min = subsitute_var_estimates(simple_bounds.min);
                        simple_bounds.max = subsitute_var_estimates(simple_bounds.max);
                        curr_scope.push(dims[d].var, simple_bounds);
                    }

                    // Find the regions required for each value of the current function stage,
                    // update the region map, and add them to the queue.
                    for (const auto &val : def.values()) {
                        // Substitute the parameter estimates into the expression and get
                        // the regions required for the expression.
                        Expr subs_val = subsitute_var_estimates(val);
                        map<string, Box> curr_regions = boxes_required(subs_val, curr_scope, func_val_bounds);
                        substitute_estimates_region(curr_regions);

                        // Arguments to the definition may require regions of functions.
                        // For example, update definitions in histograms where the bin is
                        // based on the value of a function.
                        Box left_reg;
                        for (const Expr &arg : def.args()) {
                            Expr subs_arg = subsitute_var_estimates(arg);
                            map<string, Box> arg_regions = boxes_required(subs_arg, curr_scope, func_val_bounds);
                            substitute_estimates_region(arg_regions);

                            // Merge the regions with the regions found while looking at
                            // the values.
                            merge_regions(curr_regions, arg_regions);

                            Interval arg_bounds = bounds_of_expr_in_scope(arg, curr_scope, func_val_bounds);
                            left_reg.push_back(arg_bounds);
                        }

                        auto iter_curr = curr_regions.find(s.func.name());
                        if (iter_curr == curr_regions.end()) {
                            curr_regions.emplace(s.func.name(), left_reg);
                        } else {
                            merge_boxes(iter_curr->second, left_reg);
                        }

                        // Update the region map, and add 'curr_regions' to the queue.
                        merge_and_queue_regions(fs_bounds, regions, curr_regions, prods, env,
                                                only_regions_computed, s.func.name(), visited);
                    }
                }

                // Remove processed region from the queue.
                fs_bounds.erase(iter);
            }
        }
    }

    // Simplify the bounds on each region and substitute global pipeline
    // bounds for function regions which lower and upper bounds could not be
    // determined.
    map<string, Box> concrete_regions;

    for (auto &f_reg : regions) {
        simplify_box(f_reg.second);

        Box concrete_box;
        for (size_t i = 0; i < f_reg.second.size(); i++) {
            Expr lower = f_reg.second[i].min;
            Expr upper = f_reg.second[i].max;

            auto iter = env.find(f_reg.first);
            bool in_env = (iter != env.end());


            if (!lower.as<IntImm>() && in_env) {
                const Function &curr_f = iter->second;
                for (const auto &b : curr_f.schedule().estimates()) {
                    size_t num_pure_args = curr_f.args().size();
                    if ((i < num_pure_args) && (b.var == curr_f.args()[i])) {
                        lower = b.min;
                    }
                }
            }

            if (!upper.as<IntImm>() && in_env) {
                const Function &curr_f = iter->second;
                for (const auto &b : curr_f.schedule().estimates()) {
                    size_t num_pure_args = curr_f.args().size();
                    if ((i < num_pure_args) && (b.var == curr_f.args()[i])) {
                        const IntImm *bmin = b.min.as<IntImm>();
                        const IntImm *bextent = b.extent.as<IntImm>();
                        upper = IntImm::make(Int(32), bmin->value + bextent->value - 1);
                    }
                }
            }

            Interval concrete_bounds = Interval(lower, upper);
            concrete_box.push_back(concrete_bounds);
        }
        concrete_regions[f_reg.first] = concrete_box;
    }

    regions_required_cache[query].push_back(RegionsRequired(bounds, concrete_regions));
    return concrete_regions;
}

// Return redundantly computed regions of producers ('prods') while computing a
// region of the function stage ('f', 'stage_num') specified by 'bounds'. 'var'
// is the dimension along which redundant computation is accounted for.
map<string, Box>
DependenceAnalysis::redundant_regions(Function f, int stage_num, string var,
                                      const DimBounds &bounds,
                                      const set<string> &prods,
                                      bool only_regions_computed,
                                      const Scope<Interval> *input_estimates) {
    // Find the regions required to compute the region of 'f' specified
    // by 'bounds'.
    map<string, Box> regions = regions_required(
        f, stage_num, bounds, prods, only_regions_computed, input_estimates);

    // Shift the bounds by the size of the interval along the direction
    // of var.
    DimBounds shifted_bounds;

    for (const auto &b : bounds) {
        if (b.first == var) {
            Expr len = b.second.max - b.second.min + 1;
            Interval bound = Interval(b.second.min + len, b.second.max + len);
            shifted_bounds[b.first] = bound;
        } else {
            shifted_bounds[b.first] = b.second;
        }
    }

    // Find the regions required to compute the region of f specified
    // by shifted_bounds.
    map<string, Box> regions_shifted = regions_required(
        f, stage_num, shifted_bounds, prods, only_regions_computed, input_estimates);

    // Compute the overlaps between 'regions_shifted' and the original
    // regions required.
    map<string, Box> overlaps;
    for (const auto &reg : regions) {
        auto iter = regions_shifted.find(reg.first);
        if (iter == regions.end()) {
            // It will be interesting to log cases where this actually happens
            // i.e., the shifted regions do not contain a function that was
            // there in the original regions.
            continue;
        }
        const Box &b = reg.second;
        const Box &b_shifted = iter->second;
        // The boxes should be of the same size.
        internal_assert(b.size() == b_shifted.size());

        Box b_intersect;
        for (uint32_t i = 0 ; i < b.size(); i++) {
            b_intersect.push_back(Interval::make_intersection(b[i], b_shifted[i]));
        }
        // A function should appear once in the regions and therefore cannot
        // already be present in the overlaps map.
        internal_assert(overlaps.find(reg.first) == overlaps.end());
        overlaps.emplace(reg.first, b_intersect);
    }

    // Simplify the bounds of each of the overlap regions.
    for (auto &f : overlaps) {
        simplify_box(f.second);
    }

    return overlaps;
}

// Return overlapping regions of producers ('prods') while computing a function
// stage along each of the dimensions.
vector<map<string, Box>>
DependenceAnalysis::overlap_regions(Function f, int stage_num,
                                    const DimBounds &bounds,
                                    const set<string> &prods,
                                    bool only_regions_computed,
                                    const Scope<Interval> *input_estimates) {
    vector<map<string, Box>> conc_overlaps;

    const vector<Dim> &dims = get_stage_dims(f, stage_num);

    // Get the redundant regions along each dimension of f.
    for (int d = 0; d < (int)dims.size() - 1; d++) {
        map<string, Box> conc_reg = redundant_regions(f, stage_num, dims[d].var, bounds,
                                                      prods, only_regions_computed, input_estimates);
        conc_overlaps.push_back(conc_reg);
    }
    return conc_overlaps;
}

// Return the regions of each function required for computing the
// outputs of the pipeline.
map<string, Box> get_pipeline_bounds(DependenceAnalysis &analysis,
                                     const vector<Function> &outputs,
                                     const Scope<Interval> *input_estimates) {
    map<string, Box> pipeline_bounds;

    // Find the regions required for each of the outputs and merge them
    // to compute the full pipeline_bounds.
    for (const auto &out : outputs) {
        DimBounds pure_bounds;
        Box out_box;
        // Use the estimates on the output for determining the output bounds.
        // If there are duplicates, use the most recent estimate.
        const auto &estimates = out.schedule().estimates();
        for (const auto &arg : out.args()) {
            int i;
            for (i = estimates.size() - 1; i >= 0; --i) {
                const auto &est = estimates[i];
                if ((est.var == arg) && est.min.defined() && est.extent.defined()) {
                    Interval in = Interval(est.min, simplify(est.min + est.extent - 1));
                    pure_bounds.emplace(arg, in);
                    out_box.push_back(in);
                    break;
                }
            }
            internal_assert(i >= 0) << "Could not find estimate for " << arg << "\n";
        }

        set<string> prods;
        for (const pair<string, Function> &fpair : analysis.env) {
            prods.insert(fpair.first);
        }

        map<string, Box> regions = analysis.regions_required(out, pure_bounds, prods,
                                                             false, input_estimates);

        // Add the output region to the pipeline bounds as well.
        regions.emplace(out.name(), out_box);

        merge_regions(pipeline_bounds, regions);
    }

    return pipeline_bounds;
}

struct AutoSchedule {
    struct Stage {
        string function;
        size_t stage;

        Stage(const string &f, size_t s) : function(f), stage(s) {}

        bool operator==(const Stage &other) const {
            return (function == other.function) && (stage == other.stage);
        }
        bool operator<(const Stage &other) const {
            return (function < other.function) || ((function == other.function) && (stage < other.stage));
        }
    };

    const map<string, Function> &env;

    // Contain maps from function name to the topological order of the pipeline.
    map<string, size_t> topological_order;

    // Cache for storing all internal vars/rvars that have been declared during
    // the course of schedule generation, to ensure that we don't introduce any
    // duplicates in the string representation of the schedules.
    map<string, VarOrRVar> internal_vars;

    // Store the list of schedules applied to some function stages (most recent
    // schedule is placed last in the list).
    map<string, map<int, vector<string>>> func_schedules;

    // Store the list of vars/rvars used in the schedule applied to some
    // function stages.
    map<string, map<int, set<string>>> used_vars;

    AutoSchedule(const map<string, Function> &env, const vector<string> &order) : env(env) {
        for (size_t i = 0; i < order.size(); ++i) {
            topological_order.emplace(order[i], i);
        }
        // Allocate a slot in 'used_vars' for each function stages in the pipeline
        for (const auto &iter : env) {
            for (size_t i = 0; i < iter.second.updates().size() + 1; ++i) {
                used_vars[iter.first][i];
            }
        }
    }

    // Given a function name, return a string representation of getting the
    // function handle
    string get_func_handle(const string &name) const {
        size_t index = get_element(topological_order, name);
        return "pipeline.get_func(" + std::to_string(index) + ")";
    }

    friend std::ostream& operator<<(std::ostream &stream, const AutoSchedule &sched) {
        for (const auto &iter : sched.internal_vars) {
            if (iter.second.is_rvar) {
                stream << "RVar ";
            } else {
                stream << "Var ";
            }
            stream << iter.first << "(\"" << iter.first << "\");\n";
        }
        stream << "\n";

        // Declare all the functions + schedules
        std::ostringstream func_ss;
        std::ostringstream schedule_ss;

        for (const auto &f : sched.func_schedules) {
            const string &fname = get_sanitized_name(f.first);
            func_ss << "Func " << fname << " = " << sched.get_func_handle(f.first) << ";\n";

            schedule_ss << "{\n";

            // Declare all the Vars and RVars that are actually used in the schedule
            const Function &func = get_element(sched.env, f.first);
            for (size_t i = 0; i < func.args().size(); ++i) {
                if (sched.used_vars.at(func.name()).at(0).find(func.args()[i])
                        != sched.used_vars.at(func.name()).at(0).end()) {
                    schedule_ss << "    Var " << func.args()[i] << " = "
                                << fname << ".args()[" << i << "];\n";
                }
            }
            set<string> declared_rvars;
            for (size_t i = 0; i < func.updates().size(); ++i) {
                const vector<ReductionVariable> &rvars = func.updates()[i].schedule().rvars();
                const set<string> &var_list = sched.used_vars.at(func.name()).at(i);
                for (size_t j = 0; j < rvars.size(); ++j) {
                    if ((var_list.find(rvars[j].var) == var_list.end()) ||
                        (declared_rvars.find(rvars[j].var) != declared_rvars.end())) {
                        continue;
                    }
                    declared_rvars.insert(rvars[j].var);
                    schedule_ss << "    RVar " << rvars[j].var << "("
                                << fname << ".update(" << i << ").get_schedule().rvars()[" << j << "].var);\n";
                }
            }

            for (const auto &s : f.second) {
                internal_assert(!s.second.empty());
                schedule_ss << "    " << fname;
                if (s.first > 0) {
                    schedule_ss << ".update(" << std::to_string(s.first - 1) << ")";
                }
                for (size_t i = 0; i < s.second.size(); ++i) {
                    schedule_ss << "\n        ." << s.second[i];
                }
                schedule_ss << ";\n";
            }

            schedule_ss << "}\n";
        }

        stream << func_ss.str() << "\n";
        stream << schedule_ss.str() << "\n";

        return stream;
    }

    void push_schedule(const string &stage_name, size_t stage_num,
                       const string &sched, const set<string> &vars) {
        vector<string> v = split_string(stage_name, ".");
        internal_assert(!v.empty());

        used_vars[v[0]][stage_num].insert(vars.begin(), vars.end());

        // If the previous schedule applied is the same as this one,
        // there is no need to re-apply the schedule
        auto &schedules = func_schedules[v[0]][stage_num];
        if (schedules.empty()) {
            schedules.push_back(sched);
        } else {
            if (schedules[schedules.size()-1] != sched) {
                schedules.push_back(sched);
            }
        }
    }
};

// Implement the grouping algorithm and the cost model for making the grouping
// choices.
struct Partitioner {
    // GroupingChoice encodes the grouping of the 'prod' function into the 'cons' stage.
    struct GroupingChoice {
        string prod;
        FStage cons;

        GroupingChoice(const string &prod, const FStage &cons) : prod(prod), cons(cons) {}

        bool operator==(const GroupingChoice &other) const {
            return (prod == other.prod) && (cons == other.cons);
        }

        bool operator<(const GroupingChoice &other) const {
            return (prod < other.prod) || ((prod == other.prod) && (cons < other.cons));
        }

        friend std::ostream& operator<<(std::ostream &stream, const GroupingChoice &choice) {
            stream << "Choice: " << choice.prod << " -> " << choice.cons << '\n';
            return stream;
        }
    };

    // A group is a sub-pipeline with a single output. Members of a group are
    // either inlined into the consumer functions within the group or computed
    // at tiles of the output, specified by 'tile_sizes'.
    //
    // TODO: The restriction of computing either at the inline or tile level
    // makes the space of scheduling choices for a group very tractable.
    // However, the restriction might miss good schedules which can only be
    // realized by computing the members of the group at different levels of
    // the group.
    //
    // There are two approaches to extend the space of schedules considered:
    // 1) Recursive grouping: Treat the problem of determining the compute levels
    // within a group as a smaller instance of the grouping problem with
    // different parameters for the input, output sizes, and cache model.
    //
    // 2) Tightening: Always compute a function at the lowest level possible
    // without introducing redundant work. This is a restricted form of recursive
    // grouping which does not explore the trade-off between redundant work and
    // locality.
    //
    // Either approach can be implemented as a post process for each group
    // after the initial grouping process finishes. The cost model may
    // already make sub-optimal higher level partitioning when it is not aware
    // of the benefits of the post processing. However, it should strictly be
    // an improvement over the initial grouping. As a first step, it is good
    // to make it a post process.
    //
    // Incorporating the recursive grouping process into the cost model can be
    // tricky and can potentially make the cost of analyzing a group
    // prohibitive, as it requires solving smaller instances of the grouping
    // problem for analyzing each configuration. On the other hand, tightening
    // can be integrated into the cost model with out significantly increasing
    // the time to analyze a grouping configuration.
    //
    // TODO: Add sliding window optimizations. For start, it may be enough to
    // implement sliding window as a post-pass by moving the store level of all
    // the members of the group to the outermost serial loop. This could possibly
    // be incorporated in the cost model with some effort. Line-buffering
    // presents additional challenges for this post-processing strategy though.
    // A typical line-buffer would use terrible tile size for tiling, but its
    // performance will improve significantly once sliding window is turned on.
    //
    // TODO: Register tiling is an important transformation especially for
    // benchmarks with significant reuse of the data (like matrix multiply and
    // convolutional layers). The mechanism for realizing register tiling is to
    // completely unroll small tiles of the innermost kernels. Unrolling
    // interacts with vectorization, storage layout, and depends on the outer
    // level tiling.
    struct Group {
        // The output stage representing the group.
        FStage output;
        // Functions that belong to the group.
        vector<FStage> members;
        // Members of the group which are inlined.
        set<string> inlined;
        // Tile sizes along dimensions of the output function of the group.
        map<string, Expr> tile_sizes;

        Group(const FStage &output, const vector<FStage> &members)
            : output(output), members(members) {}

        friend std::ostream& operator<<(std::ostream &stream, const Group &g) {
            stream << "Output FStage: " << g.output << '\n';
            stream << "Members: " << '{';
            for (size_t i = 0; i < g.members.size(); ++i) {
                if (i > 0) {
                    stream << ", ";
                }
                stream << g.members[i];
            }
            stream << "}" << '\n';

            stream << "Inlined: " << '{';
            for (auto iter = g.inlined.begin(); iter != g.inlined.end(); ++iter) {
                if (std::distance(g.inlined.begin(), iter) > 0) {
                    stream << ", ";
                }
                stream << *iter;
            }
            stream << "}" << '\n';

            stream << "Tile sizes: " << "{";
            for (auto iter = g.tile_sizes.begin(); iter != g.tile_sizes.end(); ++iter) {
                if (std::distance(g.tile_sizes.begin(), iter) > 0) {
                    stream << ", ";
                }
                stream << "(" << iter->first << ", " <<  iter->second << ")";
            }
            stream << "}" << '\n';

            return stream;
        }
    };

    // Result of the analysis of a group.
    struct GroupAnalysis {
        // Estimate of the arithmetic and memory cost for computing the group.
        Cost cost;
        // Estimate of the parallelism that can be exploited while computing
        // the group.
        Expr parallelism;

        GroupAnalysis() : cost(Cost()) , parallelism(Expr()) {}
        GroupAnalysis(const Cost &c, Expr p) : cost(c), parallelism(std::move(p)) {}

        inline bool defined() const {
            return cost.defined() && parallelism.defined();
        }

        void simplify() {
            cost.simplify();
            if (parallelism.defined()) {
                parallelism = Internal::simplify(parallelism);
            }
        }

        friend std::ostream& operator<<(std::ostream &stream, const GroupAnalysis &analysis) {
            stream << "[arith cost:" << analysis.cost.arith << ", ";
            stream << "memory cost:" << analysis.cost.memory << ", ";
            stream << "parallelism:" << analysis.parallelism << "]\n";
            return stream;
        }
    };

    // Configuration of a group and the corresponding analysis. A group is the
    // set of functions that are computed together in tiles and the group config
    // specifies at what granularity they are computed together ('tile_sizes').
    struct GroupConfig {
        map<string, Expr> tile_sizes;
        GroupAnalysis analysis;
        GroupConfig(const map<string, Expr> &tile_sizes, const GroupAnalysis &analysis)
            : tile_sizes(tile_sizes), analysis(analysis) {}
        GroupConfig() : tile_sizes(map<string, Expr>()), analysis(GroupAnalysis()) {}
    };

    // Cache for storing the best configuration for the grouping choice. During
    // the grouping process, the impact of grouping two groups together is only
    // limited to the producers and consumers of the groups that are being grouped
    // together. The best grouping choices for the rest of the pipeline need not be
    // re-evaluated and caching them improves performance significantly.
    map<GroupingChoice, GroupConfig> grouping_cache;

    // Each group in the pipeline has a single output stage. A group is comprised
    // of function stages that are computed together in tiles (stages of a function
    // are always grouped together). 'groups' is the mapping from the output stage
    // of the group to the group.
    map<FStage, Group> groups;
    // The child stages of each stage (i.e. stages that depend on or use the values
    // computed by a particular stage) in the pipeline.
    map<FStage, set<FStage>> children;
    // Map from the output stage of the group to the analysis of the group. The mapping
    // needs to be updated whenever the grouping changes.
    map<FStage, GroupAnalysis> group_costs;

    // Levels that are targeted by the grouping algorithm. In the 'Inline' mode, the grouping
    // algorithm groups the functions by inlining the expression for the producer function
    // into the consumer stage. In the 'FastMem' mode, the grouping is done at the level of
    // tiles of the group output stage.
    enum class Level {Inline, FastMem};

    // Bounds of each function stage in the pipeline. These bounds are inferred from the
    // estimates of the outputs and other functions in the pipeline.
    const map<string, Box> &pipeline_bounds;
    // Parameters of the machine model that is used for estimating the cost of each
    // group in the pipeline.
    const MachineParams &arch_params;
    // Dependency analysis of the pipeline. This support queries on regions
    // accessed and computed for producing some regions of some functions.
    DependenceAnalysis &dep_analysis;
    // The arithmetic and memory costs of evaluating the expressions which define
    // each function in the pipeline.
    RegionCosts &costs;
    // Output functions of the pipeline.
    const vector<Function> &outputs;

    Partitioner(const map<string, Box> &_pipeline_bounds,
                const MachineParams &_arch_params,
                const vector<Function> &_outputs,
                DependenceAnalysis &_dep_analysis,
                RegionCosts &_costs);

    void initialize_groups();

    // Merge 'prod_group' into 'cons_group'. The output stage of 'cons_group'
    // will be the output stage of the merged group.
    Group merge_groups(const Group &prod_group, const Group &cons_group);

    // Merge 'prods' in 'choice' into 'cons'. Set the tile size of the new group
    // to the one specified by 'eval'. If 'level' is set to Inline, all members
    // of 'prods' will be inlined in the new group.
    void merge_groups(const GroupingChoice &choice, const GroupConfig &eval,
                      Partitioner::Level level);

    // Given a grouping 'g', compute the estimated cost (arithmetic + memory) and
    // parallelism that can be potentially exploited when computing that group.
    GroupAnalysis analyze_group(const Group &g, bool show_analysis);

    // For each group in the partition, return the regions of the producers
    // need to be allocated to compute a tile of the group's output.
    map<FStage, map<string, Box>> group_storage_bounds();

    // For each group in the partition, return the regions of the producers
    // required to compute a tile of the group's output.
    map<FStage, map<FStage, DimBounds>> group_loop_bounds();

    // Partition the pipeline by iteratively merging groups until a fixpoint is
    // reached.
    void group(Partitioner::Level level);

    // Given a grouping choice, return a configuration for the group that gives
    // the highest estimated benefits.
    GroupConfig evaluate_choice(const GroupingChoice &group, Partitioner::Level level);

    // Pick the best choice among all the grouping options currently available. Uses
    // the cost model to estimate the benefit of each choice. This returns a vector of
    // choice and configuration pairs which describe the best grouping choice.
    vector<pair<GroupingChoice, GroupConfig>>
    choose_candidate_grouping(const vector<pair<string, string>> &cands,
                              Partitioner::Level level);

    // Return the bounds required to produce a function stage.
    DimBounds get_bounds(const FStage &stg);

    // Return the bounds required to produce a tile of a function stage.
    DimBounds get_bounds_from_tile_sizes(const FStage &stg,
                                         const map<string, Expr> &tile_sizes);

    // Return the estimated size of the bounds.
    map<string, Expr> bounds_to_estimates(const DimBounds &bounds);

    // Given a function stage, return a vector of possible tile configurations for
    // that function stage.
    vector<map<string, Expr>> generate_tile_configs(const FStage &stg);

    // Find the best tiling configuration for a group 'g' among a set of tile
    // configurations. This returns a pair of configuration with the highest
    // estimated benefit and the estimated benefit.
    pair<map<string, Expr>, GroupAnalysis> find_best_tile_config(const Group &g);

    // Estimate the benefit (arithmetic + memory) of 'new_grouping' over 'old_grouping'.
    // Positive values indicates that 'new_grouping' may be preferrable over 'old_grouping'.
    // When 'ensure_parallelism' is set to true, this will return an undefined cost
    // if the estimated parallelism is smaller than the machine parameters.
    // If 'no_redundant_work' is set, we only consider the arithmetic cost, i.e. if
    // the arithmetic benefit is negative, we will treat it as no benefits and we
    // should not perform the new grouping.
    Expr estimate_benefit(const GroupAnalysis &old_grouping, const GroupAnalysis &new_grouping,
                          bool no_redundant_work, bool ensure_parallelism);

    // Same as above; however, 'new_grouping' is a vector of function pairs that
    // are to be grouped together.
    Expr estimate_benefit(const vector<pair<GroupingChoice, GroupConfig>> &new_grouping,
                          bool no_redundant_work, bool ensure_parallelism);

    // Return the total estimate on arithmetic and memory costs of computing all
    // groups within the pipeline.
    Cost get_pipeline_cost();

    // Return the maximum access stride to allocation of 'func_acc' along any
    // loop variable specified in 'vars'. Access expressions along each dimension
    // of the allocation are specified by 'acc_exprs'. The dimension bounds of the
    // allocation are specified by 'buffer_bounds'.
    Expr find_max_access_stride(const Scope<> &vars, const string &func_acc,
                                const vector<Expr> &acc_exprs, const Box &buffer_bounds);

    // Return the sum of access strides along each of the loop variables in
    // a function stage. The bounds of all the allocations accessed are specified
    // in 'allocation_bounds'. Return an empty map if it can't figure out any of
    // the stride dimension.
    map<string, Expr> analyze_spatial_locality(
        const FStage &stg, const map<string, Box> &parent_bounds,
        const set<string> &inlines = set<string>());

    map<string, Expr> evaluate_reuse(const FStage &stg, const set<string> &prods);

    // Generate and apply schedules for all functions within a pipeline by
    // following their grouping structure.
    //
    // TODO: A mode where schedules are not applied to the functions might be
    // interesting.
    //
    // TODO: The current form of the schedule returned is not very useful since it
    // cannot be manipulated and introspected very easily. The problem is that all
    // of the scheduling uses internal function and variable names which are not
    // visible to the user. Additionally, functions like sum and maximum are not
    // user visible. More thought needs to go into interaction between the user and
    // auto scheduling.
    void generate_cpu_schedule(const Target &t, AutoSchedule &sched);

    // Same as \ref Partitioner::generate_cpu_schedule, but this generates and
    // applies schedules for a group of function stages.

    void generate_group_cpu_schedule(const Group &g, const Target &t,
                                     const map<FStage, DimBounds> &group_loop_bounds,
                                     const map<string, Box> &group_storage_bounds,
                                     const set<string> &inlines,
                                     AutoSchedule &sched);

    // Split the dimension of stage 'f_handle' along 'v' into inner and outer
    // dimensions. Modify 'estimates' according to the split and append the split
    // schedule to 'sched'.
    pair<VarOrRVar, VarOrRVar> split_dim(
        const Group &g, Stage f_handle, int stage_num, Definition def,
        bool is_group_output, VarOrRVar v, const Expr &factor, string in_suffix,
        string out_suffix, map<string, Expr> &estimates, AutoSchedule &sched);

    // Loop over the dimensions of function stage 'f_handle' starting from innermost
    // and vectorize the first pure dimension encountered.
    void vectorize_stage(
        const Group &g, Stage f_handle, int stage_num, Definition def,
        Function func, bool is_group_output, const Target &t, set<string> &rvars,
        map<string, Expr> &estimates, AutoSchedule &sched);

    // Reorder the dimensions to preserve spatial locality. This function
    // checks the stride of each access. The dimensions of the loop are reordered
    // such that the dimension with the smallest access stride is innermost.
    // This takes the strides along each dimension as input.
    void reorder_dims(Stage f_handle, int stage_num, Definition def,
                      map<string, Expr> strides, AutoSchedule &sched);

    // Helper functions to display partition information of the pipeline.
    void disp_pipeline_costs();
    void disp_pipeline_bounds();
    void disp_pipeline_graph();
    void disp_grouping();
};

void Partitioner::disp_grouping() {
    debug(0) << "\n=========" << '\n';
    debug(0) << "Grouping:" << '\n';
    debug(0) << "=========" << '\n';
    for (const auto &g : groups) {
        debug(0) << g.second << '\n';
    }
    debug(0) << "=========" << '\n';
}

void Partitioner::disp_pipeline_graph() {
    debug(0) << "\n================" << '\n';
    debug(0) << "Pipeline graph:" << '\n';
    debug(0) << "================" << '\n';
    for (const auto &f : children) {
        debug(0) << f.first << ": {";
        for (auto iter = f.second.begin(); iter != f.second.end(); ++iter) {
            if (std::distance(f.second.begin(), iter) > 0) {
                debug(0) << ", ";
            }
            debug(0) << *iter;
        }
        debug(0) << "}" << '\n';
    }
    debug(0) << "================" << '\n';
}

void Partitioner::disp_pipeline_bounds() {
    debug(0) << "\n================" << '\n';
    debug(0) << "Pipeline bounds:" << '\n';
    debug(0) << "================" << '\n';
    disp_regions(pipeline_bounds);
    debug(0) << "===============" << '\n';
}

Cost Partitioner::get_pipeline_cost() {
    internal_assert(!group_costs.empty());

    Cost total_cost(0, 0);
    for (const pair<FStage, Group> &g : groups) {
        const GroupAnalysis &analysis = get_element(group_costs, g.first);
        if (!analysis.cost.defined()) {
            return Cost();
        }
        total_cost.arith += analysis.cost.arith;
        total_cost.memory += analysis.cost.memory;
    }
    total_cost.simplify();
    return total_cost;
}

void Partitioner::disp_pipeline_costs() {
    internal_assert(!group_costs.empty());
    Cost total_cost(0, 0);
    debug(0) << "\n===============" << '\n';
    debug(0) << "Pipeline costs:" << '\n';
    debug(0) << "===============" << '\n';
    debug(0) << "Group: (name) [arith cost, mem cost, parallelism]" << '\n';
    for (const pair<FStage, Group> &g : groups) {
        const GroupAnalysis &analysis = get_element(group_costs, g.first);
        if (!total_cost.arith.defined()) {
            continue;
        } else if (!analysis.cost.arith.defined()) {
            total_cost.arith = Expr();
        } else {
            total_cost.arith += analysis.cost.arith;
        }

        if (!total_cost.memory.defined()) {
            continue;
        } else if (!analysis.cost.memory.defined()) {
            total_cost.memory = Expr();
        } else {
            total_cost.memory += analysis.cost.memory;
        }

        debug(0) << "Group: " << g.first << " [";
        debug(0) << analysis.cost.arith << ", " << analysis.cost.memory
                 << ", " << analysis.parallelism << "]\n";
    }
    total_cost.simplify();
    debug(0) << "Total arithmetic cost: " << total_cost.arith << '\n';
    debug(0) << "Total memory cost: " << total_cost.memory << '\n';
    debug(0) << "===============" << '\n';
}

// Construct a partitioner and build the pipeline graph on which the grouping
// algorithm operates.
Partitioner::Partitioner(const map<string, Box> &_pipeline_bounds,
                         const MachineParams &_arch_params,
                         const vector<Function> &_outputs,
                         DependenceAnalysis &_dep_analysis,
                         RegionCosts &_costs)
        : pipeline_bounds(_pipeline_bounds), arch_params(_arch_params),
          dep_analysis(_dep_analysis), costs(_costs), outputs(_outputs) {
    // Place each stage of a function in its own group. Each stage is
    // a node in the pipeline graph.
    for (const auto &f : dep_analysis.env) {
        int num_stages = f.second.updates().size() + 1;
        for (int s = 0; s < num_stages; s++) {
            FStage stg(f.second, s);
            Group g(stg, {stg});
            groups.insert(make_pair(stg, g));
        }
    }

    // Find the consumers of each function and use it to populate the children map.
    for (const auto &f : dep_analysis.env) {
        int num_stages = f.second.updates().size() + 1;
        for (int s = 0; s < num_stages; s++) {
            set<string> parents = get_parents(f.second, s);
            for (const string &c : parents) {
                // Filter out the calls to pipeline inputs. 'env' only contains
                // the functions computed and not the inputs.
                auto iter = dep_analysis.env.find(c);
                if ((c != f.first) && (iter != dep_analysis.env.end())) {
                    // Consumer depends only on the last stage of a producer
                    // with multiple stages.
                    const Function &prod_func = iter->second;
                    int final_stage = prod_func.updates().size();

                    FStage prod_stage(prod_func, final_stage);
                    FStage cons_stage(f.second, s);
                    children[prod_stage].insert(cons_stage);
                }
            }

            if (s > 0) {
                // Update the children map to reflect the dependencies between
                // different stages of the same function.
                FStage prod_stage(f.second, s - 1);
                FStage cons_stage(f.second, s);
                children[prod_stage].insert(cons_stage);
            }
        }
    }
}

void Partitioner::initialize_groups() {
    for (pair<const FStage, Group> &g : groups) {
        pair<map<string, Expr>, GroupAnalysis> best = find_best_tile_config(g.second);
        g.second.tile_sizes = best.first;
        group_costs.emplace(g.second.output, best.second);
    }
    grouping_cache.clear();
}

map<string, Expr> Partitioner::evaluate_reuse(const FStage &stg,
                                              const set<string> &prods) {
    map<string, Expr> reuse;
    Function f = stg.func;

    // TODO: Check if tile size of 1 in each dimension gives a reasonable
    // answer or reuse should be evaluated at a much larger granularity or
    // symbolically. Using a symbolic version might be better if the objective
    // is to prove the dimension has no reuse. The only downside with the
    // symbolic method is that it is totally at the mercy of the simplifier.
    // Another option is sampling or using a larger granularity.
    map<string, Expr> tile_sizes;

    const vector<Dim> &dims = get_stage_dims(stg.func, stg.stage_num);
    for (int d = 0; d < (int)dims.size() - 1; d++) {
        tile_sizes[dims[d].var] = 1;
    }

    DimBounds bounds = get_bounds_from_tile_sizes(stg, tile_sizes);

    vector<map<string, Box>> reuse_regions =
        dep_analysis.overlap_regions(stg.func, stg.stage_num, bounds, prods,
                                     false, &costs.input_estimates);

    for (int d = 0; d < (int)dims.size() - 1; d++) {
        Expr total_reuse = make_zero(Int(64));
        if (debug::debug_level() >= 3) {
            disp_regions(reuse_regions[d]);
        }
        for (const auto &reg : reuse_regions[d]) {
            Expr size = box_size(reg.second);
            if (!size.defined()) {
                total_reuse = Expr();
                break;
            } else {
                total_reuse += size;
            }
        }
        reuse.emplace(dims[d].var, simplify(total_reuse));
    }

    return reuse;
}

vector<pair<Partitioner::GroupingChoice, Partitioner::GroupConfig>>
Partitioner::choose_candidate_grouping(const vector<pair<string, string>> &cands,
                                       Partitioner::Level level) {
    vector<pair<GroupingChoice, GroupConfig>> best_grouping;
    Expr best_benefit = make_zero(Int(64));
    for (const auto &p : cands) {
        // Compute the aggregate benefit of inlining into all the children.
        vector<pair<GroupingChoice, GroupConfig>> grouping;

        const Function &prod_f = get_element(dep_analysis.env, p.first);
        int final_stage = prod_f.updates().size();

        FStage prod(prod_f, final_stage);

        for (const FStage &c : get_element(children, prod)) {
            GroupConfig best_config;
            GroupingChoice cand_choice(prod_f.name(), c);

            // Check if the candidate has been evaluated for grouping before
            const auto &iter = grouping_cache.find(cand_choice);
            if (iter != grouping_cache.end()) {
                best_config = iter->second;
            } else {
                best_config = evaluate_choice(cand_choice, level);
                // Cache the result of the evaluation for the pair
                grouping_cache.emplace(cand_choice, best_config);
            }

            grouping.push_back(make_pair(cand_choice, best_config));
        }

        bool no_redundant_work = false;
        Expr overall_benefit = estimate_benefit(grouping, no_redundant_work, true);

        debug(3) << "Candidate grouping:\n";
        for (const auto &g : grouping) {
            debug(3) << "  " << g.first;
        }
        debug(3) << "Candidate benefit: " << overall_benefit << '\n';
        // TODO: The grouping process can be non-deterministic when the costs
        // of two choices are equal
        if (overall_benefit.defined() && can_prove(best_benefit < overall_benefit)) {
            best_grouping = grouping;
            best_benefit = overall_benefit;
        }
    }

    debug(3) << "\nBest grouping:\n";
    for (const auto &g : best_grouping) {
        debug(3) << "  " << g.first;
    }
    if (best_grouping.size() > 0) {
        debug(3) << "Best benefit: " << best_benefit << '\n';
    }

    return best_grouping;
}

inline bool operator==(const map<string, Expr> &m1, const map<string, Expr> &m2) {
    if (m1.size() != m2.size()) {
        return false;
    }
    for (const auto &it1 : m1) {
        const auto &it2 = m2.find(it1.first);
        if (it2 == m2.end()) {
            return false;
        } else if (!equal(it1.second, it2->second)) {
            return false;
        }
    }
    return true;
}

vector<map<string, Expr>> Partitioner::generate_tile_configs(const FStage &stg) {
    // TODO: This is a wart due to the cost model not taking vectorization
    // and pre-fetching into account. Ensuring the innermost dimension has
    // at least size of 64 gives enough values for vectorization and can help
    // with prefetching. This also interacts with the number of parallel tasks
    // that are generated.
    int min_inner_dim_size = 64;

    const vector<Dim> &dims = get_stage_dims(stg.func, stg.stage_num);

    // Get the dimensions that are going to be tiled in this stage.
    // Skipping rvars for now.
    vector<string> tile_vars;
    for (int d = 0; d < (int)dims.size() - 1; d++) {
        if (!dims[d].is_rvar()) {
            tile_vars.push_back(dims[d].var);
        }
    }

    vector<int> size_variants = {1, 4, 8, 16, 32, 64, 128, 256};
    vector<map<string, Expr>> tile_configs;

    // For all the tile configurations generated, we force the innermost dimension
    // to be at least of size 64 to ensure enough values for vectorization.

    // Skewed tile configurations
    for (size_t i = 0; i < tile_vars.size(); i++) {
        for (const auto &dim_size : size_variants) {
            map<string, Expr> tiling;
            tiling.emplace(tile_vars[i],
                           (i == 0) ? std::max(dim_size, min_inner_dim_size): dim_size);
            for (size_t j = 0; j < tile_vars.size(); j++) {
                if (j < i) {
                    tiling.emplace(tile_vars[j], size_variants[size_variants.size() - 1]);
                } else if (j > i) {
                    tiling.emplace(tile_vars[j], size_variants[0]);
                }
            }
            if (!tiling.empty()) {
                bool is_duplicate =
                    std::find_if(tile_configs.begin(), tile_configs.end(),
                                [&tiling](const map<string, Expr> &m) { return (tiling == m);})
                    != tile_configs.end();
                if (!is_duplicate) {
                    tile_configs.push_back(tiling);
                }
            }
        }
    }

    // Almost square tile configurations
    for (const auto &dim_size : size_variants) {
        map<string, Expr> tiling;
        for (size_t j = 0; j < tile_vars.size(); j++) {
            tiling.emplace(tile_vars[j],
                           (j == 0) ? std::max(dim_size, min_inner_dim_size): dim_size);
        }
        if (!tiling.empty()) {
            bool is_duplicate =
                std::find_if(tile_configs.begin(), tile_configs.end(),
                            [&tiling](const map<string, Expr> &m) { return (tiling == m);})
                != tile_configs.end();
            if (!is_duplicate) {
                tile_configs.push_back(tiling);
            }
        }
    }

    // Reorder tile configurations
    for (int i = 0; i < (1 << (tile_vars.size())); i++) {
        map<string, Expr> tiling;
        for (size_t j = 0; j < tile_vars.size(); j++) {
            if (((i >> (j)) & 1) == 1) {
                if (j == 0) {
                    tiling.emplace(tile_vars[j], min_inner_dim_size);
                } else {
                    tiling.emplace(tile_vars[j], 1);
                }
            }
        }
        if (!tiling.empty()) {
            bool is_duplicate =
                std::find_if(tile_configs.begin(), tile_configs.end(),
                            [&tiling](const map<string, Expr> &m) { return (tiling == m);})
                != tile_configs.end();
            if (!is_duplicate) {
                tile_configs.push_back(tiling);
            }
        }
    }

    return tile_configs;
}

pair<map<string, Expr>, Partitioner::GroupAnalysis>
Partitioner::find_best_tile_config(const Group &g) {
    // Initialize to no tiling
    map<string, Expr> no_tile_config;
    Group no_tile = g;
    no_tile.tile_sizes = no_tile_config;

    bool show_analysis = false;
    GroupAnalysis no_tile_analysis = analyze_group(no_tile, show_analysis);

    GroupAnalysis best_analysis = no_tile_analysis;
    map<string, Expr> best_config = no_tile_config;
    if (!best_analysis.cost.defined()) {
        return make_pair(best_config, best_analysis);
    }

    // Generate tiling configurations
    vector<map<string, Expr>> configs = generate_tile_configs(g.output);

    Group best_group = g;
    for (const auto &config : configs) {
        Group new_group = g;
        new_group.tile_sizes = config;

        GroupAnalysis new_analysis = analyze_group(new_group, show_analysis);

        bool no_redundant_work = false;
        Expr benefit = estimate_benefit(best_analysis, new_analysis,
                                        no_redundant_work, true);

        if (show_analysis) {
            debug(0) << "Benefit relative to not tiling:" << benefit << '\n';
            debug(0) << "Best analysis:" << new_analysis;
            debug(0) << "No tile analysis:" << no_tile_analysis;
            debug(0)
                << "arith cost:" << cast<float>(new_analysis.cost.arith / no_tile_analysis.cost.arith)
                << ", mem cost:" << cast<float>(new_analysis.cost.memory / no_tile_analysis.cost.memory) << '\n';
        }

        if (benefit.defined() && can_prove(benefit > 0)) {
            best_config = config;
            best_analysis = new_analysis;
            best_group = new_group;
        }
    }

    return make_pair(best_config, best_analysis);
}

void Partitioner::group(Partitioner::Level level) {
    bool fixpoint = false;
    while (!fixpoint) {
        Cost pre_merge = get_pipeline_cost();

        fixpoint = true;
        vector<pair<string, string>> cand;
        for (const pair<FStage, Group> &g : groups) {
            bool is_output = false;
            for (const Function &f : outputs) {
                if (g.first.func.name() == f.name()) {
                    is_output = true;
                    break;
                }
            }

            // All stages of a function are computed at a single location.
            // The last stage of the function represents the candidate choice
            // of grouping the function into a consumer.

            const Function &prod_f = get_element(dep_analysis.env, g.first.func.name());
            bool is_final_stage = (g.first.stage_num == prod_f.updates().size());

            if (is_output || !is_final_stage) {
                continue;
            }

            const auto &iter = children.find(g.first);
            if (iter != children.end()) {
                // All the stages belonging to a function are considered to be a
                // single child.
                set<string> child_groups;
                for (const FStage &s : iter->second) {
                    child_groups.insert(s.func.name());
                }

                int num_children = child_groups.size();
                // Only groups with a single child are considered for grouping
                // when grouping for computing in tiles.
                // TODO: The current scheduling model does not allow functions
                // to be computed at different points.
                if ((num_children == 1) && (level == Partitioner::Level::FastMem)) {
                    const string &prod_name = prod_f.name();
                    const string &cons_name = (*child_groups.begin());
                    cand.push_back(make_pair(prod_name, cons_name));
                } else if((level == Partitioner::Level::Inline) && prod_f.is_pure()) {
                    const string &prod_name = prod_f.name();
                    cand.push_back(make_pair(prod_name, ""));
                }
            }
        }

        debug(3) << "\n============================" << '\n';
        debug(3) << "Current grouping candidates:" << '\n';
        debug(3) << "============================" << '\n';
        for (size_t i = 0; i < cand.size(); ++i) {
            debug(3) << "{" << cand[i].first << ", " << cand[i].second << "}" << '\n';
        }

        vector<pair<GroupingChoice, GroupConfig>> best = choose_candidate_grouping(cand, level);
        if (best.empty()) {
            continue;
        } else {
            fixpoint = false;
        }

        // The following code makes the assumption that all the stages of a function
        // will be in the same group. 'choose_candidate_grouping' ensures that the
        // grouping choice being returned adheres to this constraint.
        const string &prod = best[0].first.prod;

        const Function &prod_f = get_element(dep_analysis.env, prod);
        size_t num_stages = prod_f.updates().size() + 1;

        FStage final_stage(prod_f, num_stages - 1);
        set<FStage> prod_group_children = get_element(children, final_stage);

        // Invalidate entries of the grouping cache
        set<GroupingChoice> invalid_keys;
        for (const auto &c : prod_group_children) {
            for (const auto &entry : grouping_cache) {
                if ((entry.first.prod == c.func.name()) || (entry.first.cons == c)) {
                    invalid_keys.insert(entry.first);
                }
            }
        }
        for (const auto &key : invalid_keys) {
            grouping_cache.erase(key);
        }

        for (const auto &group : best) {
            internal_assert(group.first.prod == prod);
            merge_groups(group.first, group.second, level);
        }

        for (size_t s = 0; s < num_stages; s++) {
            FStage prod_group(prod_f, s);
            groups.erase(prod_group);
            group_costs.erase(prod_group);

            // Update the children mapping
            children.erase(prod_group);
            for (auto &f : children) {
                set<FStage> &cons = f.second;
                auto iter = cons.find(prod_group);
                if (iter != cons.end()) {
                    cons.erase(iter);
                    // For a function with multiple stages, all the stages will
                    // be in the same group and the consumers of the function
                    // only depend on the last stage. Therefore, when the
                    // producer group has multiple stages, parents of the
                    // producers should point to the consumers of the last
                    // stage of the producer.
                    cons.insert(prod_group_children.begin(), prod_group_children.end());
                }
            }
        }

        Cost post_merge = get_pipeline_cost();
        if (debug::debug_level() >= 3) {
            disp_pipeline_costs();
        }
    }
}

DimBounds Partitioner::get_bounds(const FStage &s) {
    DimBounds bounds;

    const vector<string> &args = s.func.args();
    for (size_t d = 0; d < args.size(); d++) {
        bounds[args[d]] = get_element(pipeline_bounds, s.func.name())[d];
    }

    return get_stage_bounds(s.func, s.stage_num, bounds);
}

DimBounds Partitioner::get_bounds_from_tile_sizes(const FStage &s,
                                                  const map<string, Expr> &tile_sizes) {
    map<string, Interval> bounds;

    const map<string, Interval> &def_bounds = get_bounds(s);
    const vector<Dim> &dims = get_stage_dims(s.func, s.stage_num);

    for (int d = 0; d < (int)dims.size() - 1; d++) {
        string var = dims[d].var;
        const Interval &bound = get_element(def_bounds, var);
        const auto &iter = tile_sizes.find(var);
        if (iter != tile_sizes.end()) {
            const Expr &size = iter->second;
            // Check if the bounds allow for tiling with the given tile size,
            // i.e. ensure at least 2 tiles
            Expr extent = get_extent(bound);
            internal_assert(extent.defined());
            if (can_prove(extent >= 2 * size)) {
                // TODO: Maybe shift this to the center of the pipeline bound
                bounds[var] = Interval(0, simplify(size - 1));
            } else {
                // If the dimension is too small, do not tile it and set the
                // extent of the bounds to that of the dimension estimate
                bounds[var] = bound;
            }
        } else {
            bounds[var] = bound;
        }
    }

    return bounds;
}

Partitioner::GroupAnalysis Partitioner::analyze_group(const Group &g, bool show_analysis) {
    set<string> group_inputs;
    set<string> group_members;

    for (const auto &stg : g.members) {
        group_members.insert(stg.func.name());
        set<string> parents = get_parents(stg.func, stg.stage_num);
        for (const auto &c : parents) {
            bool is_member = false;
            for (const auto &m : g.members) {
                if (m.func.name() == c) {
                    is_member = true;
                    break;
                }
            }
            if (!is_member) {
                group_inputs.insert(c);
            }
        }
    }

    // Count the number of tiles
    Expr estimate_tiles = make_one(Int(64));
    Expr parallelism = make_one(Int(64));

    if (!g.output.func.has_extern_definition()) {
        // Get the definition corresponding to the group output
        Definition def = get_stage_definition(g.output.func, g.output.stage_num);
        const vector<Dim> &dims = def.schedule().dims();

        DimBounds stg_bounds = get_bounds(g.output);

        for (int d = 0; d < (int)dims.size() - 1; d++) {
            const string &var = dims[d].var;
            const auto &iter = g.tile_sizes.find(var);
            if (iter != g.tile_sizes.end()) {
                const Expr &size = iter->second;
                Expr extent = get_extent(get_element(stg_bounds, var));
                if (!extent.defined()) {
                    return GroupAnalysis();
                }

                Expr dim_tiles = simplify((extent + size - 1) / size);
                estimate_tiles *= dim_tiles;
                // Since all Vars are inherently parallelizable by construct, we
                // only need to take RVars into account for the analysis.
                if (can_parallelize_rvar(var, g.output.func.name(), def)) {
                    parallelism *= dim_tiles;
                }
            }
        }
    }

    // Get the regions of the pipeline required to compute a tile of the group
    DimBounds tile_bounds = get_bounds_from_tile_sizes(g.output, g.tile_sizes);

    map<string, Box> alloc_regions = dep_analysis.regions_required(
        g.output.func, g.output.stage_num, tile_bounds, group_members, false, &costs.input_estimates);

    map<string, Box> compute_regions = dep_analysis.regions_required(
        g.output.func, g.output.stage_num, tile_bounds, group_members, true, &costs.input_estimates);

    map<string, Box> group_reg, prod_reg, input_reg;

    // Separating into regions that computed within the group and regions that
    // are input to the group
    for (const auto &reg : compute_regions) {
        if ((group_members.find(reg.first) != group_members.end()) &&
            (reg.first != g.output.func.name())) {
            group_reg.emplace(reg.first, reg.second);
        } else if (group_inputs.find(reg.first) != group_inputs.end()) {
            if (dep_analysis.env.find(reg.first) != dep_analysis.env.end()) {
                prod_reg.emplace(reg.first, reg.second);
            } else {
                input_reg.emplace(reg.first, reg.second);
            }
        }
    }

    // Aggregate costs for intermediate functions in a tile and the
    // tile output
    Cost tile_cost = costs.region_cost(group_reg, g.inlined);
    if (!tile_cost.defined()) {
        return GroupAnalysis();
    }

    Cost out_cost = costs.stage_region_cost(g.output.func.name(),
                                            g.output.stage_num,
                                            tile_bounds, g.inlined);
    if (!out_cost.defined()) {
        return GroupAnalysis();
    }

    for (const auto &reg : alloc_regions) {
        if (!box_size(reg.second).defined()) {
            return GroupAnalysis();
        }
    }

    Cost group_cost(simplify(tile_cost.arith + out_cost.arith),
                    simplify(tile_cost.memory + out_cost.memory));

    // Detailed load costs for all the group intermediates
    map<string, Expr> group_load_costs =
        costs.detailed_load_costs(group_reg, g.inlined);

    map<string, Expr> out_load_costs =
        costs.stage_detailed_load_costs(g.output.func.name(),
                                        g.output.stage_num,
                                        tile_bounds, g.inlined);

    combine_load_costs(group_load_costs, out_load_costs);

    Box out_tile_extent;
    if (g.output.stage_num == 0) {
        const vector<string> &args = g.output.func.args();
        for (size_t d = 0; d < args.size(); d++) {
            const auto &iter = tile_bounds.find(args[d]);
            if (iter != tile_bounds.end()) {
                out_tile_extent.push_back(iter->second);
            } else {
                out_tile_extent.push_back(Interval());
            }
        }
    }

    Cost per_tile_cost(group_cost.arith, make_zero(Int(64)));

    // This is the old cost model; keeping it here for reference, for now.
    /*
    if (tile_inter_size > arch_params.l1_size) {
        // Conservative estimate of accesses to memory
        //per_tile_mem_cost = tile_inter_size;
        // Aggressive estimate of accesses to memory
        per_tile_mem_cost = tile_cost.second;
    } else {
        // The tile_input_size captures the region of the input
        // required to compute the tile. However, all of it many not be
        // accessed during the computation of the tile when the access
        // is sparse. A better estimate is given by the smaller of
        // the number of memory accesses and the region size
        per_tile_mem_cost = std::min(tile_input_size + tile_output_size,
                                     tile_cost.second);
    }*/

    // TODO: Use smooth step curve from Jon to better model cache behavior,
    // where each step corresponds to different cache level.
    //
    // The current cost model drops off linearly. Larger memory footprint is
    // penalized more than smaller memory footprint (since smaller one can fit
    // more in the cache). The cost is clamped at 'balance', which is roughly at
    // memory footprint equal to or larger than the last level cache size.

    // If 'model_reuse' is set, the cost model should take into account memory
    // reuse within the tile, e.g. matrix multiply reuses inputs multiple times.
    // TODO: Implement a better reuse model.
    bool model_reuse = false;

    // Linear dropoff
    float load_slope = arch_params.balance / arch_params.last_level_cache_size;
    for (const auto &f_load : group_load_costs) {
        internal_assert(g.inlined.find(f_load.first) == g.inlined.end())
            << "Intermediates of inlined pure fuction \"" << f_load.first
            << "\" should not have been in the group_load_costs\n";

        const auto &alloc_reg = get_element(alloc_regions, f_load.first);

        Expr footprint;
        bool is_group_member = (group_members.find(f_load.first) != group_members.end());
        bool is_output = (f_load.first == g.output.func.name());

        // We use allocated region as conservative estimate of the footprint since
        // the loads could be from any random locations of the allocated regions.

        if (!is_output && is_group_member) {
            footprint = costs.region_size(f_load.first, alloc_reg);
        } else {
            Expr initial_footprint;
            const auto &f_load_pipeline_bounds = get_element(pipeline_bounds, f_load.first);

            bool is_function = (dep_analysis.env.find(f_load.first) != dep_analysis.env.end());
            if (!is_function) { // It is a load to some input buffer
                // Initial loads
                initial_footprint = costs.input_region_size(f_load.first, f_load_pipeline_bounds);
                // Subsequent loads
                footprint = costs.input_region_size(f_load.first, alloc_reg);
            } else if (is_output) { // Load to the output function of the group
                internal_assert(is_group_member)
                    << "Output " << f_load.first << " should have been a group member\n";
                // Initial loads
                initial_footprint = costs.region_size(f_load.first, f_load_pipeline_bounds);
                // Subsequent loads
                footprint = costs.region_size(f_load.first, out_tile_extent);
            } else { // Load to some non-member function (i.e. function from other groups)
                // Initial loads
                initial_footprint = costs.region_size(f_load.first, f_load_pipeline_bounds);
                // Subsequent loads
                footprint = costs.region_size(f_load.first, alloc_reg);
            }

            if (model_reuse) {
                Expr initial_factor =
                    cast<int64_t>(min(1 + initial_footprint * load_slope, arch_params.balance));
                per_tile_cost.memory += initial_factor * footprint;
            } else {
                footprint = initial_footprint;
            }

            if (!footprint.defined()) {
                return GroupAnalysis();
            }
        }

        Expr cost_factor = cast<int64_t>(min(1 + footprint * load_slope, arch_params.balance));
        per_tile_cost.memory += cost_factor * f_load.second;
    }

    if (show_analysis) {
        debug(0) << "\nDetailed loads:\n";
        for (const auto &f_load : group_load_costs) {
            debug(0) << "(" << f_load.first << "," << f_load.second << ")";
        }
        debug(0) << '\n';

        debug(0) << "\nPer tile memory cost:" << per_tile_cost.memory << '\n';
        debug(0) << "Per tile arith cost:" << per_tile_cost.arith << '\n';
    }

    GroupAnalysis g_analysis(
        Cost(per_tile_cost.arith * estimate_tiles, per_tile_cost.memory * estimate_tiles),
        parallelism);
    g_analysis.simplify();

    return g_analysis;
}

Partitioner::Group Partitioner::merge_groups(const Group &prod_group,
                                             const Group &cons_group) {
    vector<FStage> group_members;
    for (const auto &s : prod_group.members) {
        group_members.push_back(s);
    }
    for (const auto &s : cons_group.members) {
        group_members.push_back(s);
    }

    Group group(cons_group.output, group_members);

    for (const auto &f : prod_group.inlined) {
        group.inlined.insert(f);
    }
    for (const auto &f : cons_group.inlined) {
        group.inlined.insert(f);
    }

    return group;
}

void Partitioner::merge_groups(const GroupingChoice &choice, const GroupConfig &eval,
                               Partitioner::Level level) {
    const Function &prod_f = get_element(dep_analysis.env, choice.prod);
    size_t num_stages = prod_f.updates().size() + 1;

    const FStage &child = choice.cons;
    Group &child_group = get_element(groups, child);

    for (size_t s = 0; s < num_stages; s++) {
        FStage cand(prod_f, s);
        Group &cand_group = get_element(groups, cand);
        child_group.members.insert(child_group.members.end(),
                                   cand_group.members.begin(),
                                   cand_group.members.end());

        if (level == Partitioner::Level::Inline) {
            for (const auto &stg : cand_group.members) {
                child_group.inlined.insert(stg.func.name());
            }
        } else {
            for (const auto &in : cand_group.inlined) {
                child_group.inlined.insert(in);
            }
        }
    }

    child_group.tile_sizes = eval.tile_sizes;

    // Update group costs.
    // We could just reuse the analysis from 'eval' since it was computed
    // by assuming the merge had happened.
    group_costs[child] = eval.analysis;
}

Partitioner::GroupConfig Partitioner::evaluate_choice(const GroupingChoice &choice,
                                                      Partitioner::Level level) {
    // Create a group that reflects the grouping choice and evaluate the cost
    // of the group.
    const Function &prod_f = get_element(dep_analysis.env, choice.prod);
    int num_prod_stages = prod_f.updates().size() + 1;
    vector<Group> prod_groups;

    for (int s = 0; s < num_prod_stages; s++) {
        FStage prod_s(prod_f, s);
        prod_groups.push_back(get_element(groups, prod_s));
    }

    Group cons = get_element(groups, choice.cons);
    Group group = cons;
    for (const auto &prod_g : prod_groups) {
        group = merge_groups(prod_g, group);
    }

    GroupAnalysis group_analysis;
    map<string, Expr> best_tile_config;

    if (level == Partitioner::Level::Inline) {
        // Set the tile sizes to one along all dimensions of the consumer group
        map<string, Expr> tile_sizes;

        const Function &cons_f = cons.output.func;

        const vector<Dim> &dims = get_stage_dims(cons_f, cons.output.stage_num);
        for (int d = 0; d < (int)dims.size() - 1; d++) {
            tile_sizes[dims[d].var] = 1;
        }

        group.tile_sizes = tile_sizes;

        for (const auto &prod_g : prod_groups) {
            for (const FStage &s : prod_g.members) {
                group.inlined.insert(s.func.name());
            }
        }

        for (const string &f : cons.inlined) {
            group.inlined.insert(f);
        }

        group_analysis = analyze_group(group, false);
        best_tile_config = tile_sizes;

    } else {
        pair<map<string, Expr>, GroupAnalysis> config = find_best_tile_config(group);
        best_tile_config = config.first;
        group_analysis = config.second;
    }

    return GroupConfig(best_tile_config, group_analysis);
}

Expr Partitioner::estimate_benefit(const GroupAnalysis &old_grouping,
                                   const GroupAnalysis &new_grouping,
                                   bool no_redundant_work,
                                   bool ensure_parallelism) {
    // TODO: Instead of having a hard parallelism constraint, it may be better
    // to consider other metric, such as arith_cost/parallelism
    if (ensure_parallelism &&
        (!new_grouping.parallelism.defined() ||
         !can_prove(new_grouping.parallelism >= arch_params.parallelism))) {
        return Expr();
    }

    if (!old_grouping.cost.defined() || !new_grouping.cost.defined()) {
        return Expr();
    }

    Expr arith_benefit = old_grouping.cost.arith - new_grouping.cost.arith;
    if (no_redundant_work && !can_prove(arith_benefit >= 0)) {
        return Expr();
    }
    Expr mem_benefit = old_grouping.cost.memory - new_grouping.cost.memory;
    return simplify(mem_benefit + arith_benefit);
}

Expr Partitioner::estimate_benefit(
        const vector<pair<GroupingChoice, GroupConfig>> &new_grouping,
        bool no_redundant_work, bool ensure_parallelism) {

    set<FStage> old_groups;

    GroupAnalysis new_group_analysis(Cost(0, 0), Int(64).max());
    for (const auto &g : new_grouping) {
        const Function &prod_f = get_element(dep_analysis.env, g.first.prod);
        int num_prod_stages = prod_f.updates().size() + 1;
        for (int s = 0; s < num_prod_stages; s++) {
            FStage prod_s(prod_f, s);
            old_groups.insert(prod_s);
        }

        old_groups.insert(g.first.cons);

        GroupAnalysis analysisg = g.second.analysis;
        if (analysisg.defined()) {
            new_group_analysis.cost.arith += analysisg.cost.arith;
            new_group_analysis.cost.memory += analysisg.cost.memory;
            new_group_analysis.parallelism = min(new_group_analysis.parallelism,
                                                 analysisg.parallelism);
        } else {
            new_group_analysis.cost = Cost();
            new_group_analysis.parallelism = Expr();
            break;
        }
    }
    new_group_analysis.simplify();

    GroupAnalysis old_group_analysis(Cost(0, 0), Int(64).max());
    for (const auto &g : old_groups) {
        const auto &iter = group_costs.find(g);
        internal_assert(iter != group_costs.end());
        GroupAnalysis analysisg = iter->second;
        if (analysisg.defined()) {
            old_group_analysis.cost.arith += analysisg.cost.arith;
            old_group_analysis.cost.memory += analysisg.cost.memory;
            old_group_analysis.parallelism = min(old_group_analysis.parallelism,
                                                 analysisg.parallelism);
        } else {
            old_group_analysis.cost = Cost();
            old_group_analysis.parallelism = Expr();
            break;
        }
    }
    old_group_analysis.simplify();

    return estimate_benefit(old_group_analysis, new_group_analysis,
                            no_redundant_work, ensure_parallelism);
}

map<string, Expr> Partitioner::bounds_to_estimates(const DimBounds &bounds) {
    map<string, Expr> estimates;
    for (const auto &bound : bounds) {
        estimates.emplace(bound.first, get_extent(bound.second));
    }
    return estimates;
}

map<FStage, map<string, Box>> Partitioner::group_storage_bounds() {
    map<FStage, map<string, Box>> group_storage_bounds;
    for (const pair<const FStage, Group> &gpair : groups) {
        const Group &g = gpair.second;
        DimBounds bounds = get_bounds_from_tile_sizes(g.output, g.tile_sizes);

        set<string> prods;
        for (const FStage &s : g.members) {
            prods.insert(s.func.name());
        }

        map<string, Box> reg_alloc =
            dep_analysis.regions_required(g.output.func, g.output.stage_num,
                                          bounds, prods, false, &costs.input_estimates);
        map<string, Box> group_alloc;
        for (const FStage &s : g.members) {
            const auto &iter = reg_alloc.find(s.func.name());
            if ((iter != reg_alloc.end()) && (s.func.name() != g.output.func.name())) {
                group_alloc[s.func.name()] = iter->second;
            }
        }

        group_storage_bounds[gpair.first] = group_alloc;
    }

    return group_storage_bounds;
}

map<FStage, map<FStage, DimBounds>> Partitioner::group_loop_bounds() {
    map<FStage, map<FStage, DimBounds>> group_bounds;
    for (const pair<const FStage, Group> &gpair : groups) {
        Group g = gpair.second;
        map<FStage, DimBounds> mem_bounds;

        DimBounds bounds = get_bounds_from_tile_sizes(g.output, g.tile_sizes);

        set<string> prods;
        for (const FStage &s : g.members) {
            prods.insert(s.func.name());
        }

        map<string, Box> reg_computed =
            dep_analysis.regions_required(g.output.func, g.output.stage_num,
                                          bounds, prods, true, &costs.input_estimates);

        for (const FStage &s : g.members) {
            const auto &iter = reg_computed.find(s.func.name());
            if (iter != reg_computed.end()) {
                map<string, Expr> tile_sizes;
                const vector<string> &args = s.func.args();
                for (size_t arg = 0; arg < args.size(); arg++) {
                    tile_sizes[args[arg]] = get_extent(iter->second[arg]);
                }
                mem_bounds[s] = get_bounds_from_tile_sizes(s, tile_sizes);
            }
        }

        group_bounds[gpair.first] = mem_bounds;
    }

    return group_bounds;
}

// We need to get the base name of the dimension for scheduling (i.e. it
// can't have any dots). For example, in split case, if "x" is the starting
// dimension name, after split(x, x0, xi, ...), we will end up with something
// like "x.x0" and  "x.xi". If we want to later schedule "x.x0", we need to
// pass "x0" instead of "x.x0".
string get_base_name(string name) {
    size_t dot_pos = name.rfind('.');
    if (dot_pos != string::npos) {
        return name.substr(dot_pos + 1);
    }
    return name;
}

// Return true if any of the values or args in 'def' refers to any of
// the inputs or outputs, with access function which depends on 'var'.
bool access_inputs_or_outputs(Definition def, VarOrRVar var,
                              const map<string, Type> &inputs,
                              const vector<Function> &outputs) {
    FindAllCalls find;
    def.accept(&find);

    for (size_t i = 0; i < find.call_args.size(); ++i) {
        const string &func = find.call_args[i].first;
        const vector<Expr> &args = find.call_args[i].second;

        if (inputs.find(func) == inputs.end()) {
            // Check if 'func' is an output
            bool is_output =
                std::find_if(outputs.begin(), outputs.end(),
                            [&func](const Function &f) { return (f.name() == func);})
                != outputs.end();
            if (!is_output) {
                // 'func' is neither an input or an output
                continue;
            }
        }

        // Check if any of the accesses to 'func' depends on 'var'
        for (const auto &arg : args) {
            if (expr_uses_var(arg, var.name())) {
                return true;
            }
        }
    }

    return false;
}

pair<VarOrRVar, VarOrRVar> Partitioner::split_dim(
        const Group &g, Stage f_handle, int stage_num, Definition def,
        bool is_group_output, VarOrRVar v, const Expr &factor, string in_suffix,
        string out_suffix, map<string, Expr> &estimates, AutoSchedule &sched) {
    // Create new variables for the split dimensions
    string arg_name = v.name();
    string inner_name = arg_name + in_suffix;
    string outer_name = arg_name + out_suffix;
    VarOrRVar inner(inner_name, v.is_rvar), outer(outer_name, v.is_rvar);

    {
        const auto &iter = sched.internal_vars.find(inner.name());
        if (iter == sched.internal_vars.end()) {
            sched.internal_vars.emplace(inner.name(), inner);
        } else {
            internal_assert(iter->second.is_rvar == inner.is_rvar);
        }
    }
    {
        const auto &iter = sched.internal_vars.find(outer.name());
        if (iter == sched.internal_vars.end()) {
            sched.internal_vars.emplace(outer.name(), outer);
        } else {
            internal_assert(iter->second.is_rvar == outer.is_rvar);
        }
    }

    // The default tail strategy is good enough for most use cases (see docs on
    // TailStrategy::Auto). However, the default of pure vars in update definitions
    // is RoundUp, which may introduces an out-of-bound error if it is an access
    // to inputs or outputs.
    //
    // We could have just used GuardWithIf when splitting pure vars in update
    // definition to ensure no out-of-bounds error. However, this is only
    // necessary, if the update definition involves accesses to inputs or outputs.
    // For other accesses, we could potentially use a more aggressive tail strategy
    // such as RoundUp or ShiftInwards. Note that if we use RoundUp or ShiftInwards,
    // any nested loops (generated by compute_at) will be affected as well. However,
    // since in the current auto-scheduler model, we always compute_at at the group
    // output, if the update definition is not the group output, we do not need to
    // care for the nested loops. If it is the update definition of the group output
    // however, we'd better make sure that no other member of the groups accesses
    // the inputs or outputs.
    TailStrategy strategy = TailStrategy::Auto;
    if ((stage_num > 0) && !v.is_rvar) {
        if (!is_group_output) {
            if (access_inputs_or_outputs(def, v, costs.inputs, outputs)) {
                strategy = TailStrategy::GuardWithIf;
            }
        } else {
            bool any_access_inputs_outputs = false;
            for (const FStage &mem : g.members) {
                if (mem.func.name() == f_handle.name()) {
                    continue;
                }
                Definition mem_def = get_stage_definition(mem.func, mem.stage_num);
                if (access_inputs_or_outputs(mem_def, v, costs.inputs, outputs)) {
                    any_access_inputs_outputs = true;
                    break;
                }
            }
            if (any_access_inputs_outputs) {
                strategy = TailStrategy::GuardWithIf;
            }
        }
    }

    f_handle.split(v, outer, inner, factor, strategy);

    std::ostringstream oss;
    oss << "split(" << arg_name << ", " << outer_name << ", " << inner_name << ", " << factor;
    switch (strategy) {
        case TailStrategy::RoundUp:
            oss << ", TailStrategy::RoundUp)";
            break;
        case TailStrategy::GuardWithIf:
            oss << ", TailStrategy::GuardWithIf)";
            break;
        case TailStrategy::ShiftInwards:
            oss << ", TailStrategy::ShiftInwards)";
            break;
        case TailStrategy::Auto:
            oss << ")";
            break;
        default:
            internal_assert(false);
    }
    sched.push_schedule(f_handle.name(), stage_num, oss.str(),
                        {arg_name, outer_name, inner_name});

    const Expr &est = get_element(estimates, arg_name);
    internal_assert(est.defined());

    estimates[inner_name] = factor;
    estimates[outer_name] = simplify((est + factor - 1) / factor);
    estimates.erase(arg_name);

    return make_pair(inner, outer);
}

void Partitioner::vectorize_stage(const Group &g, Stage f_handle, int stage_num,
                                  Definition def, Function func, bool is_group_output,
                                  const Target &t, set<string> &rvars,
                                  map<string, Expr> &estimates, AutoSchedule &sched) {
    vector<Dim> &dims = def.schedule().dims();
    int vec_dim_index = -1;

    // Set the vector length as the maximum of the natural vector size of all
    // values produced by the function.
    int vec_len = 0;
    for (const auto &type : func.output_types()) {
        vec_len = std::max(vec_len, t.natural_vector_size(type));
    }

    for (int d = 0; d < (int) dims.size() - 1; d++) {
        string dim_name = get_base_name(dims[d].var);
        bool can_vectorize = true;
        if (rvars.find(dim_name) != rvars.end()) {
            can_vectorize = can_parallelize_rvar(dim_name, func.name(), def);
        }
        const auto &iter = estimates.find(dim_name);
        if ((iter != estimates.end()) && iter->second.defined()) {
            if (can_vectorize && can_prove(iter->second >= vec_len)) {
                vec_dim_index = d;
                break;
            }
        }
    }

    if (vec_dim_index >= 0) {
        string vec_dim_name = get_base_name(dims[vec_dim_index].var);
        bool is_rvar = (rvars.find(vec_dim_name) != rvars.end());
        internal_assert(is_rvar == dims[vec_dim_index].is_rvar());

        VarOrRVar vec_var(vec_dim_name, is_rvar);
        pair<VarOrRVar, VarOrRVar> split_vars =
            split_dim(g, f_handle, stage_num, def, is_group_output, vec_var, vec_len,
                      "_vi", "_vo", estimates, sched);

        f_handle.vectorize(split_vars.first);
        sched.push_schedule(f_handle.name(), stage_num,
                            "vectorize(" + split_vars.first.name() + ")",
                            {split_vars.first.name()});

        if (is_rvar) {
            rvars.erase(vec_dim_name);
            rvars.insert(split_vars.first.name());
            rvars.insert(split_vars.second.name());
        }

        // TODO: Reorder vector dim to innermost if it is the innermost
        // storage dimension of the func.
        //
        // TODO: Check if the warning is necessary.
        if (vec_dim_index > 0) {
            user_warning << "Outer dim vectorization of var \"" << vec_dim_name
                         << "\" in function \"" << f_handle.name() << "\"\n";
        }
    }
}

// Return true if the vars/rvars in 'ordering' are in the same order as the
// dim list.
inline bool operator==(const vector<Dim> &dims, const vector<VarOrRVar> &ordering) {
    if (dims.size() != ordering.size() + 1) { // The dim list also contains '__outermost'
        return false;
    }
    for (size_t i = 0; i < ordering.size(); ++i) {
        if (dims[i].var != ordering[i].name()) {
            return false;
        }
    }
    return true;
}

// Return true if the vars/rvars in 'ordering' are not in the same order as the
// dim list.
inline bool operator!=(const vector<Dim> &dims, const vector<VarOrRVar> &ordering) {
    return !(dims == ordering);
}

void Partitioner::reorder_dims(Stage f_handle, int stage_num, Definition def,
                               map<string, Expr> strides, AutoSchedule &sched) {
    vector<Dim> &dims = def.schedule().dims();
    internal_assert(dims.size() > 1);
    vector<pair<string, bool>> order;

    for (int d = 0; d < (int)dims.size() - 1; d++) {
        internal_assert(strides.find(dims[d].var) != strides.end());
    }

    // Iterate until all the dimensions have been assigned an order
    while (strides.size() > 0) {
        // Find the pure dimension (can be vars or rvars) with the smallest stride
        bool found_pure_dim = false;
        Expr min_pure_stride = Int(64).max();
        string min_pure_var;
        int min_pure_index = -1;
        for (int d = 0; d < (int)dims.size() - 1; d++) {
            string var_name = get_base_name(dims[d].var);
            const auto &iter = strides.find(var_name);
            if ((iter != strides.end()) && dims[d].is_pure()) {
                const Expr &dim_stride = iter->second;
                internal_assert(dim_stride.defined());
                if (can_prove(dim_stride < min_pure_stride)) {
                    min_pure_stride = dim_stride;
                    min_pure_var = var_name;
                    min_pure_index = d;
                }
                found_pure_dim = true;
            }
        }
        if (found_pure_dim && min_pure_var.empty()) {
            // Since none of the pure strides can be proven as the minimum, we
            // should break here otherwise it may cause infinite loop.
            return;
        }

        // Check if the stride of the pure dimension is smaller than
        // the first impure dimension that has not yet been assigned
        // an order
        Expr min_impure_stride = Int(64).max();
        string min_impure_var;
        int min_impure_index = -1;
        for (int d = 0; d < (int)dims.size() - 1; d++) {
            string var_name = get_base_name(dims[d].var);
            const auto &iter = strides.find(var_name);
            if ((iter != strides.end()) && !dims[d].is_pure()) {
                const Expr &dim_stride = iter->second;
                internal_assert(dim_stride.defined());
                if (can_prove(dim_stride < min_impure_stride)) {
                    min_impure_stride = dim_stride;
                    min_impure_var = var_name;
                    min_impure_index = d;
                    // Impure dimensions cannot be reordered relative to
                    // each other. Stop after encountering the first impure
                    // dimension.
                    break;
                }
            }
        }

        if (min_pure_var.empty() && min_impure_var.empty()) {
            // Since none of the pure and impure strides can be proven as the
            // minimum, we should break here otherwise it may cause infinite loop.
            return;
        }

        pair<string, int> curr_min_var;
        if (!min_impure_var.empty() && can_prove(min_impure_stride < min_pure_stride)) {
            curr_min_var.first = min_impure_var;
            curr_min_var.second = min_impure_index;
            internal_assert(dims[min_impure_index].is_rvar());
        } else {
            curr_min_var.first = min_pure_var;
            curr_min_var.second = min_pure_index;
        }

        order.push_back(curr_min_var);
        strides.erase(curr_min_var.first);
    }

    vector<VarOrRVar> ordering;
    for (const auto &o : order) {
        VarOrRVar o_var(o.first, dims[o.second].is_rvar());
        ordering.push_back(o_var);
    }

    internal_assert(!ordering.empty());
    set<string> var_list;
    string var_order = ordering[0].name();
    for (size_t o = 1; o < ordering.size(); o++) {
        var_order += ", " + ordering[o].name();
        var_list.insert(ordering[o].name());
    }

    if (dims != ordering) {
        f_handle.reorder(ordering);
        sched.push_schedule(f_handle.name(), stage_num, "reorder(" + var_order + ")", var_list);
    }
}

// Visitor to find all the variables the depend on a variable.
class FindVarsUsingVar : public IRVisitor {
    using IRVisitor::visit;

    void visit(const Let *let) {
        if (expr_uses_vars(let->value, vars)) {
            vars.push(let->name);
        }
        let->value.accept(this);
        let->body.accept(this);
    }
public :
    Scope<> vars;

    FindVarsUsingVar(string var) {
        vars.push(var);
    }
};

void Partitioner::generate_group_cpu_schedule(
        const Group &g, const Target &t,
        const map<FStage, DimBounds> &group_loop_bounds,
        const map<string, Box> &group_storage_bounds,
        const set<string> &inlines,
        AutoSchedule &sched) {
    string out_f_name = g.output.func.name();
    Function g_out = g.output.func;

    debug(3) << "\n================\n";
    debug(3) << "Scheduling group:\n";
    debug(3) << "================\n";
    debug(3) << g;

    if (g.output.func.has_extern_definition()) {
        internal_assert(g.members.size() == 1);
        Func(g_out).compute_root();
        sched.push_schedule(g_out.name(), g.output.stage_num, "compute_root()", {});
        return;
    }

    // Get the estimates for stage bounds
    DimBounds stg_bounds = get_bounds(g.output);
    map<string, Expr> stg_estimates = bounds_to_estimates(stg_bounds);

    Stage f_handle = Stage(Func(g_out));

    // Get a function handle for scheduling the stage
    if (g.output.stage_num > 0) {
        int stage_num = g.output.stage_num;
        f_handle = Func(g_out).update(stage_num - 1);
    } else {
        Func(g_out).compute_root();
        sched.push_schedule(f_handle.name(), g.output.stage_num, "compute_root()", {});
    }

    // Realize tiling and update the dimension estimates
    vector<VarOrRVar> outer_dims;
    vector<VarOrRVar> inner_dims;

    // Get the definition corresponding to the stage
    Definition def = get_stage_definition(g_out, g.output.stage_num);

    // 'dims' will get modified since we are going to apply the schedules
    // (e.g. tiling, reordering, etc.)
    vector<Dim> &dims = def.schedule().dims();

    // Keep track of the rvars
    set<string> rvars;
    for (int d = 0; d < (int)dims.size() - 1; d++) {
        if (dims[d].is_rvar()) {
            rvars.insert(get_base_name(dims[d].var));
        }
    }

    // Reorder the dimensions for better spatial locality (i.e. smallest stride
    // is innermost). If we only have one dimension (excluding __outermost),
    // there is nothing to reorder.
    if (dims.size() > 2) {
        map<string, Expr> strides =
            analyze_spatial_locality(g.output, group_storage_bounds, inlines);
        if (!strides.empty()) {
            reorder_dims(f_handle, g.output.stage_num, def, strides, sched);
        }
    }

    vector<string> dim_vars(dims.size() - 1);
    for (int d = 0; d < (int)dims.size() - 1; d++) {
        dim_vars[d] = get_base_name(dims[d].var);
    }

    // Apply tiling to output of the group
    for (const auto &var : dim_vars) {
        bool is_rvar = (rvars.find(var) != rvars.end());
        VarOrRVar v(var, is_rvar);

        const auto &iter = g.tile_sizes.find(var);
        if ((iter != g.tile_sizes.end()) &&
            get_element(stg_estimates, var).defined() &&
            can_prove(get_element(stg_estimates, var) > iter->second)) {
            const Expr &tile_size = iter->second;
            if (can_prove(tile_size == 1)) {
                outer_dims.push_back(v);
            } else {
                pair<VarOrRVar, VarOrRVar> tile_vars =
                    split_dim(g, f_handle, g.output.stage_num, def, true, v,
                              tile_size, "_i", "_o", stg_estimates, sched);

                inner_dims.push_back(tile_vars.first);
                outer_dims.push_back(tile_vars.second);

                if (is_rvar) {
                    rvars.erase(var);
                    rvars.insert(tile_vars.first.name());
                    rvars.insert(tile_vars.second.name());
                }
            }
        } else {
            inner_dims.push_back(v);
        }
    }

    // Reorder the tile dimensions
    if (!outer_dims.empty()) {

        vector<VarOrRVar> ordering;
        for (const auto &v : inner_dims) {
            ordering.push_back(v);
        }
        for (const auto &v : outer_dims) {
            ordering.push_back(v);
        }

        set<string> var_list;
        string var_order = ordering[0].name();
        for (size_t o = 1; o < ordering.size(); o++) {
            var_order += ", " + ordering[o].name();
            var_list.insert(ordering[o].name());
        }

        if (dims != ordering) {
            f_handle.reorder(ordering);
            sched.push_schedule(f_handle.name(), g.output.stage_num,
                                "reorder(" + var_order + ")", var_list);
        }
    }

    vectorize_stage(g, f_handle, g.output.stage_num, def, g_out, true, t,
                    rvars, stg_estimates, sched);

    // Parallelize definition
    Expr def_par = 1;
    // TODO: Investigate if it is better to pull one large dimension and
    // parallelize over it or to generate nested parallelism.
    //
    // Go from the outer to the innermost loop until sufficient parallelism
    // is achieved. Stop the search once we find a vectorized dimension since
    // it doesn't make any sense to have a parallelized inner loop within a
    // vectorized outer loop.
    bool nested_parallelism = true;
    if (nested_parallelism) {
        int dim_start = dims.size() - 2;
        string seq_var = "";
        for (int d = dim_start; d >= 0; d--) {
            if (dims[d].for_type == ForType::Vectorized) {
                break;
            }

            string var = get_base_name(dims[d].var);
            bool is_rvar = (rvars.find(var) != rvars.end());
            internal_assert(is_rvar == dims[d].is_rvar());
            VarOrRVar v(var, is_rvar);

            if (is_rvar && !can_parallelize_rvar(var, g_out.name(), def)) {
                if (seq_var == "") {
                    seq_var = var;
                }
                continue;
            }

            if (can_prove(def_par >= arch_params.parallelism)) {
                // Enough parallelism to saturate target machine
                break;
            }

            const auto &iter = stg_estimates.find(var);
            if ((iter != stg_estimates.end()) && iter->second.defined()) {
                if (seq_var != "") {
                    VarOrRVar seq(seq_var, (rvars.find(seq_var) != rvars.end()));
                    f_handle.reorder(seq, v);
                    sched.push_schedule(f_handle.name(), g.output.stage_num,
                                        "reorder(" + seq_var + ", " + var + ")",
                                        {seq_var, var});
                }
                f_handle.parallel(v);
                sched.push_schedule(f_handle.name(), g.output.stage_num,
                                    "parallel(" + var + ")", {var});
                def_par = simplify(def_par * iter->second);
            } else {
                break;
            }
        }
    }

    if (can_prove(def_par < arch_params.parallelism)) {
        user_warning << "Insufficient parallelism for " << f_handle.name() << '\n';
    }

    // Find the level at which group members will be computed.
    int tile_inner_index = dims.size() - outer_dims.size() - 1;
    VarOrRVar tile_inner_var("", false);
    if (!outer_dims.empty()) {
        string var_name = get_base_name(dims[tile_inner_index].var);
        bool is_rvar = (rvars.find(var_name) != rvars.end());
        tile_inner_var = VarOrRVar(var_name, is_rvar);
    }

    for (const FStage &mem : g.members) {
        // Skip member stages that have been inlined or stage that is the
        // output stage of the group
        if ((g.inlined.find(mem.func.name()) != g.inlined.end()) ||
            (mem.func.name() == g_out.name())) {
            continue;
        }

        // Get the definition corresponding to the stage
        Definition mem_def = get_stage_definition(mem.func, mem.stage_num);

        // Get the estimates for the dimensions of the member stage
        map<string, Expr> mem_estimates =
            bounds_to_estimates(get_element(group_loop_bounds, mem));

        set<string> mem_rvars;
        vector<Dim> &mem_dims = mem_def.schedule().dims();
        for (int d = 0; d < (int)mem_dims.size() - 1; d++) {
            if (mem_dims[d].is_rvar()) {
                mem_rvars.insert(get_base_name(mem_dims[d].var));
            }
        }

        // Get a function handle for scheduling the stage
        Stage mem_handle = Stage(Func(mem.func));

        if (mem.stage_num > 0) {
            mem_handle = Func(mem.func).update(mem.stage_num - 1);
        } else {
            if (!outer_dims.empty()) {
                if (tile_inner_var.is_rvar) {
                    Func(mem.func).compute_at(Func(g_out), tile_inner_var.rvar);
                } else {
                    Func(mem.func).compute_at(Func(g_out), tile_inner_var.var);
                }
                string sanitized_g_out = get_sanitized_name(g_out.name());
                sched.push_schedule(mem_handle.name(), mem.stage_num,
                                    "compute_at(" + sanitized_g_out + ", " + tile_inner_var.name() + ")",
                                    {sanitized_g_out, tile_inner_var.name()});
            } else {
                user_warning << "Degenerate tiling. No dimensions are tiled" << '\n';
                user_warning << "Computing \"" <<  mem.func.name() << "\" at root" << '\n';
                Func(mem.func).compute_root();
                sched.push_schedule(mem_handle.name(), mem.stage_num, "compute_root()", {});
            }
        }

        // Reorder the dimensions for better spatial locality. If we only have
        // one dimension (excluding __outermost), there is nothing to reorder.
        if (dims.size() > 2) {
            map<string, Expr> mem_strides =
                analyze_spatial_locality(mem, group_storage_bounds, inlines);
            if (!mem_strides.empty()) {
                reorder_dims(mem_handle, mem.stage_num, mem_def, mem_strides, sched);
            }
        }

        vectorize_stage(g, mem_handle, mem.stage_num, mem_def, mem.func, false,
                        t, mem_rvars, mem_estimates, sched);
    }
}

void Partitioner::generate_cpu_schedule(const Target &t, AutoSchedule &sched) {
    // Grab the group bounds early as they rely on the dimensions of the group
    // outputs which will be altered by modifying schedules.
    map<FStage, map<FStage, DimBounds>> loop_bounds = group_loop_bounds();
    map<FStage, map<string, Box>> storage_bounds = group_storage_bounds();

    set<string> inlines;
    // Mark all functions that are inlined.
    for (const pair<FStage, Group> &g : groups) {
        for (const string &inline_func : g.second.inlined) {
            inlines.insert(inline_func);
        }
    }

    // TODO: Inlining functions with update definitions has different
    // behavior than pure functions. They may need to be computed above
    // the innermost vector loop to avoid complications with varying
    // extents across different vector lanes.
    //
    // Since the default schedule is compute inline, we don't need to
    // explicitly call compute_inline() on the function.

    // Realize schedule for each group in the pipeline.
    for (const auto &g : groups) {
        generate_group_cpu_schedule(g.second, t, get_element(loop_bounds, g.first),
                                    get_element(storage_bounds, g.first), inlines, sched);
    }
}

Expr Partitioner::find_max_access_stride(const Scope<> &vars,
                                         const string &func_acc,
                                         const vector<Expr> &acc_exprs,
                                         const Box &buffer_bounds) {
    size_t num_storage_dims = 0;
    Expr bytes_per_ele = make_zero(Int(64));

    // Get the number of dimensions of the allocated storage and the
    // number of bytes required to store a single value of func_acc.
    const auto &iter = dep_analysis.env.find(func_acc);
    if (iter != dep_analysis.env.end()) {
        const Function &f = iter->second;
        for (const auto &e : f.values()) {
            bytes_per_ele += e.type().bytes();
        }
        num_storage_dims = f.schedule().storage_dims().size();
    } else {
        bytes_per_ele = get_element(costs.inputs, func_acc).bytes();
        num_storage_dims = buffer_bounds.size();
    }

    Expr curr_stride = bytes_per_ele;
    Expr stride = make_zero(Int(64));

    internal_assert(num_storage_dims <= acc_exprs.size());
    for (size_t sdim = 0; sdim < num_storage_dims; sdim++) {
        // Check if the access expression depends on any of the loop variables
        // in 'vars'. Expressions that do not involve the variable have stride 0.
        if (expr_uses_vars(acc_exprs[sdim], vars)) {
           stride = max(stride, curr_stride);
        }

        const Interval &dim_range = buffer_bounds[sdim];
        Expr dim_extent = get_extent(dim_range);
        if (!dim_extent.defined()) {
            return Expr();
        }
        curr_stride *= dim_extent;
    }

    return simplify(stride);
}

map<string, Expr>
Partitioner::analyze_spatial_locality(const FStage &stg,
                                      const map<string, Box> &allocation_bounds,
                                      const set<string> &inlines) {
    internal_assert(!stg.func.has_extern_definition());
    // Handle inlining. When a function is inlined into another, the stride of
    // the accesses should be computed on the expression post inlining.
    // For example:
    // f(x, y) = ...;
    // g(x, y) = f(y, x); // transpose
    // h(x, y) = g(y, x); // transpose
    //
    // If both g and f are inlined into h, then the resulting expression for h
    // will look like:
    // h(x, y) = f(x, y);
    //
    // Computing the stride of a loop over x in the function h will be incorrect
    // if inlining is not taken into account.

    // Get all the allocations accessed in the definition corresponding to 'stg'.
    FindAllCalls find;
    Definition def = get_stage_definition(stg.func, stg.stage_num);
    // Perform inlining on the all the values and the args in the stage.
    for (auto &val : def.values()) {
        val = perform_inline(val, dep_analysis.env, inlines);
    }
    for (auto &arg : def.args()) {
        arg = perform_inline(arg, dep_analysis.env, inlines);
    }
    def.accept(&find);

    // Arguments on the left hand side might themselves involve accesses
    // to allocations and thus need to be accounted for when computing the
    // strides along each dimension.
    vector<pair<string, vector<Expr>>> &call_args = find.call_args;
    // Account for the spatial locality of the store. Add the access on the
    // left hand side to call_args.
    call_args.push_back(make_pair(stg.func.name(), def.args()));

    // Map for holding the strides across each dimension
    map<string, Expr> var_strides;
    const vector<Dim> &dims = def.schedule().dims();

    for (int d = 0; d < (int)dims.size() - 1; d++) {
        // Get all the variables involving the dimension in the definition.
        FindVarsUsingVar dep_vars(dims[d].var);
        def.accept(&dep_vars);

        // Accumulate the stride of each access to a loop dimension.
        Expr total_stride = 0;
        for (const pair<string, vector<Expr>> &call : call_args) {
            Box call_alloc_reg;
            const auto &iter = allocation_bounds.find(call.first);
            if (iter != allocation_bounds.end()) {
                call_alloc_reg = iter->second;
            } else {
                call_alloc_reg = get_element(pipeline_bounds, call.first);
            }
            Expr current_stride = find_max_access_stride(dep_vars.vars, call.first,
                                                         call.second, call_alloc_reg);
            if (!current_stride.defined()) {
                return map<string, Expr>();
            }
            total_stride += current_stride;
        }
        var_strides.emplace(dims[d].var, simplify(total_stride));
    }

    return var_strides;
}

// Verify that function 'f' does not have partially specified schedules/bounds.
// The current auto scheduler cannots handle such cases.
void validate_no_partial_schedules(const Function &f) {
    if (f.has_extern_definition()) {
        return;
    }

    // Verify no compute_root or bounds are specified
    user_assert(f.schedule().compute_level().is_inlined())
        << "AutoSchedule: cannot auto-schedule function \"" << f.name()
        << "\" since it is scheduled to be computed at root\n";
    user_assert(f.schedule().bounds().empty())
        << "AutoSchedule: cannot auto-schedule function \"" << f.name()
        << "\" since it has partially specified bounds\n";

    int num_stages = f.updates().size() + 1;
    for (int stage = 0; stage < num_stages; ++stage) {
        const Definition &def = get_stage_definition(f, stage);
        const StageSchedule &schedule = def.schedule();

        // Verify no splits are specified
        user_assert(schedule.splits().empty())
            << "AutoSchedule: cannot auto-schedule function \"" << f.name()
            << "\" since it has partially specified schedules at stage " << stage << "\n";

        // Verify that none of the dimensions are scheduled to be parallelized or
        // vectorized, or unrolled.
        for (const auto &d : schedule.dims()) {
            user_assert(d.for_type == ForType::Serial)
                << "AutoSchedule: cannot auto-schedule function \"" << f.name()
                << "\" since stage " << stage << " is not serial at dim " << d.var << "\n";
        }

        if (stage == 0) {
            // Since we can only specialize on a Func, we only need to check for no
            // specializations for the initial stage.
            user_assert(def.specializations().empty())
                << "AutoSchedule: cannot auto-schedule function \"" << f.name()
                << "\" since it has specializations\n";

            // Verify that there is no loop reordering on the initial definition
            // (i.e. the Vars in the dim list should be in the same order as
            // the args in the LHS of the definition).
            internal_assert(schedule.dims().size() - 1 == def.args().size());
            for (size_t i = 0; i < def.args().size(); ++i) {
                const Variable *arg = def.args()[i].as<Variable>();
                internal_assert(arg);
                user_assert(arg->name == schedule.dims()[i].var)
                    << "AutoSchedule: cannot auto-schedule function \"" << f.name()
                    << "\" since dim \"" << arg->name << "\" at stage " << stage
                    << " has been reordered\n";
            }
        } else {
            // Verify that there is no loop reordering on the update definition
            // (i.e. the Vars in the dim list should be in the same order as
            // the args in the LHS of the definition, the RVars in the dim list
            // should be in the same order as the RVars in the rvar list, and
            // all RVars should come before all Vars).

            const vector<Dim> &dims = schedule.dims();
            const vector<ReductionVariable> &rvars = schedule.rvars();
            const vector<Expr> &args = f.definition().args();
            internal_assert(dims.size() - 1 >= rvars.size());

            for (size_t i = 0; i < rvars.size(); ++i) {
                const Dim &d = dims[i];
                user_assert(d.is_rvar() && (d.var == rvars[i].var))
                    << "AutoSchedule: cannot auto-schedule function \"" << f.name()
                    << "\" since dim \"" << i << "\" at stage " << stage
                    << " has been reordered\n";
            }

            internal_assert(dims.size() - rvars.size() - 1 <= args.size());
            int last_index = -1;
            for (int i = rvars.size(); i < (int)dims.size() - 1; ++i) {
                const Dim &d = dims[i];
                user_assert(!d.is_rvar())
                    << "AutoSchedule: cannot auto-schedule function \"" << f.name()
                    << "\" since dim \"" << i << "\" at stage " << stage
                    << " has been reordered\n";

                const auto &iter =
                    std::find_if(args.begin(), args.end(),
                                [&d](const Expr &arg) {
                                    const Variable *v = arg.as<Variable>();
                                    return (d.var == v->name);
                                });
                internal_assert(iter != args.end());
                int current_index = iter - args.begin();
                user_assert(current_index > last_index)
                    << "AutoSchedule: cannot auto-schedule function \"" << f.name()
                    << "\" since dim \"" << i << "\" at stage " << stage
                    << " has been reordered\n";
                last_index = current_index;
            }
        }
    }
}

// If the cost of computing a Func is about the same as calling the Func,
// inline the Func. Return true of any of the Funcs is inlined.
bool inline_all_trivial_functions(const vector<Function> &outputs,
                                  const vector<string> &order,
                                  const map<string, Function> &env) {
    bool inlined = false;
    // The very last few functions in 'order' are the last to be realized in the
    // pipeline (the final producers) so there is no point in checking it.
    for (int i = 0; i < (int)order.size() - (int)outputs.size(); ++i) {
        bool is_output = false;
        for (const Function &f : outputs) {
            if (order[i] == f.name()) {
                is_output = true;
                break;
            }
        }
        if (is_output) {
            // Should not inline output Func
            debug(5) << "Skip inlining " << order[i] << " since it is an output\n";
            continue;
        }
        Function f1 = env.at(order[i]);
        if (is_func_trivial_to_inline(f1)) {
            inlined = true;
            debug(4) << "Function \"" << order[i] << "\" is trivial to inline\n";
            for (int j = i + 1; j < (int)order.size() - (int)outputs.size(); ++j) {
                internal_assert(order[i] != order[j]);
                Function f2 = env.at(order[j]);

                if (f2.has_extern_definition() &&  !f1.is_wrapper()) {
                    debug(5) << "Skip inlining of function \"" << f1.name()
                             << "\" inside \"" << f2.name() << "\", because "
                             << "non-wrapper functions cannot be inlined inside "
                             << "extern functions.\n";
                } else {
                    debug(5) << "Inline trivial function \"" << f1.name()
                             << "\" inside \"" << f2.name() << "\"\n";
                    inline_function(f2, f1);
                }
            }
        }
    }
    return inlined;
}

// Determine if a Func (order[index]) is only consumed by another single Func
// in element-wise manner. If it is, return the name of the consumer Func;
// otherwise, return an empty string.
string is_func_called_element_wise(const vector<string> &order, size_t index,
                                   const map<string, Function> &env) {
    Function f1 = env.at(order[index]);
    if (f1.has_extern_definition() || !f1.can_be_inlined()) {
        return "";
    }
    internal_assert(index < order.size());

    string caller = "";
    for (size_t i = index + 1; i < order.size(); ++i) {
        Function f2 = env.at(order[i]);
        if (f2.has_extern_definition()) {
            continue;
        }
        int num_stages = f2.updates().size() + 1;
        for (int s = 0; s < num_stages; ++s) {
            Definition def = get_stage_definition(f2, s);
            FindAllCalls find;
            def.accept(&find);

            if (find.funcs_called.count(f1.name())) {
                if (caller.empty()) {
                    caller = f2.name();
                } else {
                    // Found another caller of 'f1'
                    return "";
                }
            }
            for (const auto &iter : find.call_args) {
                if (iter.first != f1.name()) {
                    continue;
                }
                if (def.args().size() != iter.second.size()) {
                    // It's not an element-wise access
                    return "";
                }
                for (size_t j = 0; j < iter.second.size(); ++j) {
                    if (!equal(def.args()[j], iter.second[j])) {
                        // It's not an element-wise access
                        return "";
                    }
                }
            }
        }
    }
    return caller;
}

// Inline a Func if its values are only consumed by another single Func in
// element-wise manner.
bool inline_all_element_wise_functions(const vector<Function> &outputs,
                                       const vector<string> &order,
                                       const map<string, Function> &env) {
    bool inlined = false;
    // The very last few functions in 'order' are the last to be realized in the
    // pipeline (the final producers) so there is no point in checking it.
    for (int i = 0; i < (int)order.size() - (int)outputs.size(); ++i) {
        bool is_output = false;
        for (const Function &f : outputs) {
            if (order[i] == f.name()) {
                is_output = true;
                break;
            }
        }
        if (is_output) {
            // Should not inline output Func
            debug(5) << "Skip inlining " << order[i] << " since it is an output\n";
            continue;
        }
        string caller = is_func_called_element_wise(order, i, env);
        if (!caller.empty()) {
            inlined = true;
            debug(4) << "Inline function \"" << order[i] << "\" since it is called only by "
                     << caller << " in element-wise manner\n";
            internal_assert(order[i] != caller);
            inline_function(env.at(caller), get_element(env, order[i]));
        }
    }
    return inlined;
}

// Return true if 'f' is used by some extern Func.
bool used_by_extern_func(const map<string, Function> &env, const Function &f) {
    for (const auto &iter : env) {
        for (const ExternFuncArgument &arg : iter.second.extern_arguments()) {
            if (arg.is_func()) {
                if (Function(arg.func).name() == f.name()) {
                    return true;
                }
            }
        }
    }
    return false;
}

// If the bounds of a Func are undefined, then we should just inline the Func
// as long as it is legal to inline or used by some extern Func.
set<string> get_unbounded_functions(const map<string, Box> &pipeline_bounds,
                                    const map<string, Function> &env) {
    set<string> unbounded;
    for (const auto &iter : env) {
        const Function &f = iter.second;
        if (!f.can_be_inlined() || used_by_extern_func(env, f)) {
            continue;
        }
        const Box &bound = get_element(pipeline_bounds, iter.first);
        if (is_box_unbounded(bound)) {
            unbounded.insert(iter.first);
        }
    }
    return unbounded;
}

bool inline_unbounded(const vector<Function> &outputs,
                      const vector<string> &order,
                      const map<string, Function> &env,
                      const set<string> &unbounded) {
    bool inlined = false;
    // The very last few functions in 'order' are the last to be realized in the
    // pipeline (the final producers) so there is no point in checking it.
    for (int i = 0; i < (int)order.size() - (int)outputs.size(); ++i) {
        Function f1 = env.at(order[i]);
        if (!unbounded.count(f1.name())) {
            continue;
        }
        inlined = true;
        debug(4) << "Function \"" << order[i] << "\" is unbounded\n";
        for (int j = i + 1; j < (int)order.size() - (int)outputs.size(); ++j) {
            internal_assert(order[i] != order[j]);
            Function f2 = env.at(order[j]);
            debug(5) << "Inline unbounded function \"" << f1.name()
                     << "\" inside \"" << f2.name() << "\"\n";
            inline_function(f2, f1);
        }
    }
    return inlined;
}

}  // anonymous namespace

// Generate schedules for all functions in the pipeline required to compute the
// outputs. This applies the schedules and returns a string representation of
// the schedules. The target architecture is specified by 'target'.
string generate_schedules(const vector<Function> &outputs, const Target &target,
                          const MachineParams &arch_params) {
    // Make an environment map which is used throughout the auto scheduling process.
    map<string, Function> env;
    for (Function f : outputs) {
        map<string, Function> more_funcs = find_transitive_calls(f);
        env.insert(more_funcs.begin(), more_funcs.end());
    }

    // Finalize all the LoopLevels
    for (auto &iter : env) {
        iter.second.lock_loop_levels();
    }

    // Compute the topological order, before any trivial inlining (i.e. before
    // we remove any functions from 'env'). We need the full topological
    // order to pass to get_func() when generating the string representation
    // of the schedule.
    debug(2) << "Computing topological order...\n";
    vector<string> top_order = topological_order(outputs, env);

    // Validate that none of the functions in the pipeline have partial schedules.
    debug(2) << "Validating no partial schedules...\n";
    for (const auto &iter : env) {
        validate_no_partial_schedules(iter.second);
    }

    // The auto scheduling algorithm requires estimates on the outputs of the
    // pipeline to get quantitative estimates of costs for computing functions
    // in the pipeline.
    debug(2) << "Checking estimates on outputs...\n";
    check_estimates_on_outputs(outputs);

    // Run a pre-pass that inline all trivial Funcs (i.e. if the cost of
    // computing a Func is about the same as calling that Func, we should
    // just inline it).
    debug(2) << "Inlining all trivial functions...\n";
    if (inline_all_trivial_functions(outputs, top_order, env)) {
        // If any of the Funcs is inlined, we need to recompute 'env', since some
        // of the Funcs are no longer used and need to be removed from 'env'.
        //
        // Instead of recomputing 'env', we could also remove the inlined Func
        // within inline_all_trivial_functions(); however, it is a bit tricky
        // to do when dealing with inlined tuple. Consider the following case:
        //   f(x, y) = x + y;
        //   g(x, y) = {x, f(x, y)};
        //   h(x, y) = g(x, y)[0];
        // When 'g' is inlined in 'h', no one uses 'f' anymore and it can
        // be removed from 'env'. However, to know this, we need to trace
        // all the function calls within the pipeline. Thus, we might as well
        // recompute the 'env' from scratch.
        env.clear();
        for (Function f : outputs) {
            map<string, Function> more_funcs = find_transitive_calls(f);
            env.insert(more_funcs.begin(), more_funcs.end());
        }
    }

    // Compute the realization order of the functions within the pipeline.
    vector<string> order = realization_order(outputs, env).first;

    // Run a pre-pass that inline all Funcs which values are accessed by
    // another single Func in element-wise manner. We need to do this
    // repeatedly since some inlining decisions may enable further inlining
    // that previously not possible. Consider the following case:
    //   f1(x) = x;
    //   f2(x) = f1(x) + 2;
    //   f3(x) = f1(x) * 2;
    //   f4(x) = f2(x) + f3(x);
    //   f5(x) = f4(x) + 3;
    // In the first iteration, we cannot inline 'f1' since it is used by two
    // functions: 'f2' and 'f3'. If 'f2' and 'f4' get inlined and 'f3' is only
    // used by 'f4', then 'f1' can now also be inlined.
    debug(2) << "Inlining all element-wise functions...\n";
    while (inline_all_element_wise_functions(outputs, order, env)) {
        // We need to recompute 'env' for the same reason as with
        // inline_all_trivial_functions
        env.clear();
        for (Function f : outputs) {
            map<string, Function> more_funcs = find_transitive_calls(f);
            env.insert(more_funcs.begin(), more_funcs.end());
        }
        order = realization_order(outputs, env).first;
    }

    // Compute the bounds of function values which are used for dependence analysis.
    debug(2) << "Computing function value bounds...\n";
    FuncValueBounds func_val_bounds = compute_function_value_bounds(order, env);

    // Initialize the cost model.
    // Compute the expression costs for each function in the pipeline.
    debug(2) << "Initializing region costs...\n";
    RegionCosts costs(env);
    if (debug::debug_level() >= 3) {
        costs.disp_func_costs();
    }

    debug(2) << "Initializing dependence analysis...\n";
    DependenceAnalysis dep_analysis(env, order, func_val_bounds);

    // Compute bounds of all functions in the pipeline given estimates on
    // outputs. Also report functions which bounds could not be inferred.
    debug(2) << "Computing pipeline bounds...\n";
    map<string, Box> pipeline_bounds =
        get_pipeline_bounds(dep_analysis, outputs, &costs.input_estimates);

    // Determine all unbounded functions that are not extern Func or
    // used by some extern Funcs.
    debug(2) << "Determining all unbounded functions...\n";
    set<string> unbounded = get_unbounded_functions(pipeline_bounds, env);
    if (!unbounded.empty()) {
        // If some functions are unbounded, we should inline those directly.
        // Also, we need to recompute 'env' and re-initialize 'costs' and
        // 'dep_analysis'
        debug(2) << "Inlining all unbounded functions...\n";
        internal_assert(inline_unbounded(outputs, order, env, unbounded));

        env.clear();
        for (Function f : outputs) {
            map<string, Function> more_funcs = find_transitive_calls(f);
            env.insert(more_funcs.begin(), more_funcs.end());
        }
        order = realization_order(outputs, env).first;

        debug(2) << "Re-computing function value bounds...\n";
        func_val_bounds = compute_function_value_bounds(order, env);
        debug(2) << "Re-initializing region costs...\n";
        RegionCosts costs(env);
        debug(2) << "Re-initializing dependence analysis...\n";
        dep_analysis = DependenceAnalysis(env, order, func_val_bounds);
        debug(2) << "Re-computing pipeline bounds...\n";
        pipeline_bounds = get_pipeline_bounds(dep_analysis, outputs, &costs.input_estimates);
    }

    debug(2) << "Initializing partitioner...\n";
    Partitioner part(pipeline_bounds, arch_params, outputs, dep_analysis, costs);

    // Compute and display reuse
    /* TODO: Use the reuse estimates to reorder loops
    for (const auto &f : env) {
        FindAllCalls find;
        f.second.accept(&find);
        int num_stages = f.second.updates().size() + 1;
        for (int s = 0; s < num_stages; s++) {
            FStage curr_s(f.second, s);
            map<string, Expr> reuse = part.evaluate_reuse(curr_s, find.funcs_called);
            debug(0) << curr_s << '\n';
            for (const auto &dir : reuse) {
                debug(0) << dir.first << " " << dir.second << ',';
            }
            debug(0) << '\n';
        }
    }*/

    // Display the current pipeline graph.
    // TODO: Output the graph in dot format.
    if (debug::debug_level() >= 3) {
        part.disp_pipeline_graph();
        part.disp_pipeline_bounds();
    }

    debug(2) << "Partitioner initializing groups...\n";
    part.initialize_groups();
    if (debug::debug_level() >= 3) {
        part.disp_pipeline_costs();
    }

    debug(2) << "Partitioner computing inline group...\n";
    part.group(Partitioner::Level::Inline);
    if (debug::debug_level() >= 3) {
        part.disp_grouping();
    }

    debug(2) << "Partitioner computing fast-mem group...\n";
    part.grouping_cache.clear();
    part.group(Partitioner::Level::FastMem);
    if (debug::debug_level() >= 3) {
        part.disp_pipeline_costs();
        part.disp_grouping();
        part.disp_pipeline_graph();
    }

    debug(2) << "Initializing AutoSchedule...\n";
    AutoSchedule sched(env, top_order);
    debug(2) << "Generating CPU schedule...\n";
    part.generate_cpu_schedule(target, sched);

    std::ostringstream oss;
    oss << "// Target: " << target.to_string() << "\n";
    oss << "// MachineParams: " << arch_params.to_string() << "\n";
    oss << "\n";
    oss << sched;
    string sched_string = oss.str();

    debug(3) << "\n\n*******************************\nSchedule:\n"
             << "*******************************\n" << sched_string << "\n\n";

    // TODO: Unify both inlining and grouping for fast mem
    // TODO: GPU scheduling
    // TODO: Hierarchical tiling

    return sched_string;
}

}  // namespace Internal

MachineParams MachineParams::generic() {
<<<<<<< HEAD
    std::string params = Internal::get_env_variable("HL_MACHINE_PARAMS");
    if (params.empty()) {
        return MachineParams(16, 16 * 1024 * 1024, 40);
    } else {
        return MachineParams(params);
    }
=======
    return MachineParams(16, 16 * 1024 * 1024, 40);
>>>>>>> ac94fd4b
}

std::string MachineParams::to_string() const {
    std::ostringstream o;
    o << parallelism << "," << last_level_cache_size << "," << balance;
    return o.str();
}

MachineParams::MachineParams(const std::string &s) {
    std::vector<std::string> v = Internal::split_string(s, ",");
    user_assert(v.size() == 3) << "Unable to parse MachineParams: " << s;
    parallelism = std::atoi(v[0].c_str());
    last_level_cache_size = std::atoll(v[1].c_str());
    balance = std::atof(v[2].c_str());
}

}  // namespace Halide<|MERGE_RESOLUTION|>--- conflicted
+++ resolved
@@ -3532,16 +3532,12 @@
 }  // namespace Internal
 
 MachineParams MachineParams::generic() {
-<<<<<<< HEAD
     std::string params = Internal::get_env_variable("HL_MACHINE_PARAMS");
     if (params.empty()) {
         return MachineParams(16, 16 * 1024 * 1024, 40);
     } else {
         return MachineParams(params);
     }
-=======
-    return MachineParams(16, 16 * 1024 * 1024, 40);
->>>>>>> ac94fd4b
 }
 
 std::string MachineParams::to_string() const {
