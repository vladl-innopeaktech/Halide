// NOTE(marcos): this file should not be compiled stand-alone; instead, it must
// be included from a platform wrapper, as listed below:
// - windows_d3d12compute_x86.cpp

#ifndef HALIDE_D3D12_PLATFORM
#error Direct3D 12 Platform must be specified when compiling 'd3d12compute.cpp'.
#endif

#ifndef BITS_64
#error Direct3D 12 runtime module requires a 64-bit platform.
#endif

// Debugging utilities for back-end developers:
#define HALIDE_D3D12_TRACE (0)
#define HALIDE_D3D12_DEBUG_LAYER (0)
#define HALIDE_D3D12_DEBUG_SHADERS (0)
#define HALIDE_D3D12_PROFILING (0)
#define HALIDE_D3D12_TRACE_LEVEL (9)
#define HALIDE_D3D12_TRACE_TIME (0)
#define HALIDE_D3D12_TRACE_TIME_THRESHOLD (100) /* in microseconds */
#define HALIDE_D3D12_PIX (0)
#define HALIDE_D3D12_RENDERDOC (0)

// Halide debug target (Target::Debug, "-debug"):
// force-enable call-trace, d3d12 debug layer and shader debugging information
#ifdef DEBUG_RUNTIME

#undef HALIDE_D3D12_TRACE
#define HALIDE_D3D12_TRACE (1)

#undef HALIDE_D3D12_TRACE_TIME
#define HALIDE_D3D12_TRACE_TIME (1)

#undef HALIDE_D3D12_DEBUG_LAYER
#define HALIDE_D3D12_DEBUG_LAYER (1)

#undef HALIDE_D3D12_DEBUG_SHADERS
#define HALIDE_D3D12_DEBUG_SHADERS (1)

#endif

// NOTE(marcos): "HalideRuntimeD3D12Compute.h" includes "HalideRuntime.h",
// which in turn will include "runtime_internal.h" where the stdint types,
// malloc, free and memset are exposed.
#include "HalideRuntimeD3D12Compute.h"
#include "device_buffer_utils.h"
#include "device_interface.h"
#include "printer.h"
#include "scoped_spin_lock.h"

#if !defined(INITGUID)
#define INITGUID
#endif
#if !defined(COBJMACROS)
#define COBJMACROS
#endif
#include "mini_d3d12.h"

// For all intents and purposes, we always want to use COMPUTE command lists
// (and queues) ...
#define HALIDE_D3D12_COMMAND_LIST_TYPE D3D12_COMMAND_LIST_TYPE_COMPUTE
// ...  unless we need to debug with RenderDoc/PIX, or use the built-in ad-hoc
// ad-hoc profiler, in which case we need regular (DIRECT) graphics lists...
// (This is due to limitations of the D3D12 run-time, not Halide's fault.)
#if HALIDE_D3D12_PROFILING
// NOTE(marcos): timer queries are reporting exceedingly small elapsed deltas
// when placed in compute queues... this might be related to GPU Power Boost,
// or the default SetStablePowerState(FALSE), but it's inconclusive since the
// queries still misbehave regardless... for now, just use the graphics queue
// when profiling
#undef HALIDE_D3D12_COMMAND_LIST_TYPE
#define HALIDE_D3D12_COMMAND_LIST_TYPE D3D12_COMMAND_LIST_TYPE_DIRECT
#endif

// A Printer that automatically reserves stack space for the printer buffer:
// (the managed printers in 'printer.h' rely on malloc)
template<uint64_t length = 1024, int type = BasicPrinter>
class StackPrinter : public Printer<type, length> {
public:
    StackPrinter(void *ctx = nullptr)
        : Printer<type, length>(ctx, buffer) {
    }
    StackPrinter &operator()(void *ctx = nullptr) {
        this->user_context = ctx;
        return *this;
    }
    uint64_t capacity() const {
        return length;
    }

private:
    char buffer[length];
};

static void d3d12_debug_dump(error &err);

#define d3d12_panic(...)                               \
    do {                                               \
        error err(nullptr);                            \
        err << __VA_ARGS__ << "\n";                    \
        err << "vvvvv D3D12 Begin Debug Dump vvvvv\n"; \
        d3d12_debug_dump(err);                         \
        err << "^^^^^ D3D12  End  Debug Dump ^^^^^\n"; \
        err << "D3D12 HALT !!!\n";                     \
    } while (0)

// v trace and logging utilities for debugging v
// ! definitely not super thread-safe stuff... !
// in case there's no 'user_context' available in the scope of a function:
static void *const user_context = nullptr;
//

// Trace and logging utilities for debugging.
#if HALIDE_D3D12_TRACE
static volatile ScopedSpinLock::AtomicFlag trace_lock = 0;
static char trace_buf[4096] = {};
static int trace_indent = 0;

struct trace : public Printer<BasicPrinter, sizeof(trace_buf)> {
    ScopedSpinLock lock;
    explicit trace(void *user_context = nullptr)
        : Printer<BasicPrinter, sizeof(trace_buf)>(user_context, trace_buf),
          lock(&trace_lock) {
        for (int i = 0; i < trace_indent; i++) {
            *this << "    ";
        }
    }
};

#define TRACEPRINT(msg) trace() << msg;
#define TRACELEVEL(level, msg) \
    if (level <= HALIDE_D3D12_TRACE_LEVEL) TRACEPRINT(msg);
#define TRACEFATAL(msg)                             \
    TRACELEVEL(-3, "FATAL ERROR: " << msg << "\n"); \
    d3d12_panic(msg);
#define TRACEERROR(msg) TRACELEVEL(-2, "ERROR: " << msg);
#define TRACEWARN(msg) TRACELEVEL(-1, "WARNING: " << msg);
#define TRACEINFO(msg) TRACELEVEL(0, msg);

#ifdef HALIDE_D3D12_TRACE_TIME
#define TRACETIME_CHECKPOINT() halide_current_time_ns(user_context)
// NOTE(marcos): we used to report time in milliseconds as float/double with
// "(t1 - t0) / 1.0e6", but that tends to print some really annoying exponents
// like '4.2500e-2' which can be misleading when observing/comparing values...
// prefer printing in microseconds as integers to avoid these shenannigans:
#define TRACETIME_REPORT(t0, t1, ...) TRACEPRINT(__VA_ARGS__ << (t1 - t0) / 1000 << " us\n")
#else
#define TRACETIME_CHECKPOINT() 0
#define TRACETIME_REPORT(t0, t1, ...)
#endif

struct TraceScope {
    explicit TraceScope(const char *func) {
        TRACEPRINT("[@] " << func << "\n");
#ifdef HALIDE_D3D12_TRACE_TIME
        _func = func;
        t0 = TRACETIME_CHECKPOINT();
#endif
        ScopedSpinLock lock(&trace_lock);
        trace_indent++;
    }

    ~TraceScope() {
#ifdef HALIDE_D3D12_TRACE_TIME
        uint64_t t1 = TRACETIME_CHECKPOINT();
        if ((t1 - t0) >= (HALIDE_D3D12_TRACE_TIME_THRESHOLD * 1000)) {  // *1000 : microseconds to nanoseconds
            TRACETIME_REPORT(t0, t1, "Time [" << _func << "]: ");
        }
#endif
        ScopedSpinLock lock(&trace_lock);
        trace_indent--;
    }

#ifdef HALIDE_D3D12_TRACE_TIME
    const char *_func;
    uint64_t t0;
#endif
};

#define TRACE_SCOPE(name) TraceScope trace_scope__(name)
#define TRACELOG TRACE_SCOPE(__FUNCTION__)

#else
typedef SinkPrinter trace;
#define TRACE_SCOPE(name)
#define TRACELOG
#define TRACEPRINT(msg)
#define TRACELEVEL(level, msg)
#define TRACEFATAL(msg) d3d12_panic(msg);
#define TRACEERROR(msg) debug(user_context) << "ERROR: " << msg;
#define TRACEWARN(msg) debug(user_context) << "WARNING: " << msg;
#define TRACEINFO(msg)
#endif
//
// ^ ^^^^^^^^^^^^^^^^^^^^^^^^^^^^^^^^^^^^^^^^^ ^

void *d3d12_load_library(const char *name) {
    TRACELOG;
    void *lib = halide_load_library(name);
    if (lib) {
        TRACEPRINT("Loaded runtime library '" << name << "' at location " << lib << "\n");
    } else {
        TRACEFATAL("Unable to load runtime library: " << name);
    }
    return lib;
}

void *d3d12_get_library_symbol(void *lib, const char *name) {
    TRACELOG;
    void *symbol = halide_get_library_symbol(lib, name);
    if (symbol) {
        TRACEPRINT("Symbol '" << name << "' found @ " << symbol << "\n");
    } else {
        TRACEFATAL("Symbol not found: " << name);
    }
    return symbol;
}

#ifndef MAYBE_UNUSED
#define MAYBE_UNUSED(x) ((void)x)
#endif  // MAYBE_UNUSED

#if HALIDE_D3D12_RENDERDOC
#if HALIDE_D3D12_DEBUG_LAYER
#pragma message "RenderDoc might not work well alongside Direct3D debug layers..."
#endif
#define WIN32
#define RenderDocAssert(expr) halide_assert(user_context, expr)
#define LoadRenderDocLibrary(dll) d3d12_load_library(dll)
#define GetRenderDocProcAddr(dll, proc) d3d12_get_library_symbol(dll, proc)
#define RENDERDOC_NO_STDINT
#define RENDERDOC_AUTOINIT (0)
#include "renderdoc/RenderDocGlue.h"
// RenderDoc can only intercept commands in the graphics queue:
#undef HALIDE_D3D12_COMMAND_LIST_TYPE
#define HALIDE_D3D12_COMMAND_LIST_TYPE D3D12_COMMAND_LIST_TYPE_DIRECT
#endif

static void *d3d12_malloc(size_t num_bytes) {
    TRACELOG;
    void *p = malloc(num_bytes);
    TRACEPRINT("allocated " << (uintptr_t)num_bytes << " bytes @ " << p << "\n");
    return p;
}

static void d3d12_free(void *p) {
    TRACELOG;
    TRACEPRINT("freeing bytes @ " << p << "\n");
    free(p);
}

template<typename T>
static T *malloct() {
    TRACELOG;
    T *p = nullptr;
    TRACEPRINT("allocating " << d3d12typename(p) << "\n");
    p = (T *)d3d12_malloc(sizeof(T));
#ifdef DEBUG_RUNTIME
    *p = zero_struct<T>();
#endif
    return p;
}

template<typename T>
static T zero_struct() {
    T zero = {};
    return zero;
}

#define hashmap_malloc(user_context, size) d3d12_malloc(size)
#define hashmap_free(user_context, memory) d3d12_free(memory)
#include "hashmap.h"

template<typename ID3D12T>
static const char *d3d12typename(ID3D12T *) {
    return "UNKNOWN";
}

#ifdef HALIDE_D3D12_TRACE
#define D3D12TYPENAME(T)                    \
    static const char *d3d12typename(T *) { \
        return #T;                          \
    }
#else
#define D3D12TYPENAME(T)
#endif
// d3d12.h
D3D12TYPENAME(ID3D12Device)
D3D12TYPENAME(ID3D12Debug)
D3D12TYPENAME(ID3D12CommandQueue)
D3D12TYPENAME(ID3D12CommandAllocator)
D3D12TYPENAME(ID3D12CommandList)
D3D12TYPENAME(ID3D12GraphicsCommandList)
D3D12TYPENAME(ID3D12Resource)
D3D12TYPENAME(ID3D12PipelineState)
D3D12TYPENAME(ID3D12RootSignature)
D3D12TYPENAME(ID3D12DescriptorHeap)
D3D12TYPENAME(ID3D12Fence)
D3D12TYPENAME(ID3D12QueryHeap)
// d3dcommon.h
D3D12TYPENAME(ID3DBlob)
// dxgi.h
D3D12TYPENAME(IDXGIFactory1)
D3D12TYPENAME(IDXGIAdapter1)
D3D12TYPENAME(IDXGIOutput)

template<typename ID3D12T>
static bool D3DErrorCheck(HRESULT result, ID3D12T *object, void *user_context, const char *message) {
    TRACELOG;
    // HRESULT ERROR CODES:
    // D3D12: https://msdn.microsoft.com/en-us/library/windows/desktop/bb509553(v=vs.85).aspx
    // Win32: https://msdn.microsoft.com/en-us/library/windows/desktop/aa378137(v=vs.85).aspx
    if (FAILED(result) || !object) {
        TRACEFATAL(
            message << " (HRESULT=" << (void *)(int64_t)result
                    << ", object*=" << object << ")");
        return true;
    }
    TRACEPRINT("SUCCESS: " << d3d12typename(object) << " object created: " << object << "\n");
    return false;
}

static DXGI_FORMAT FindD3D12FormatForHalideType(void *user_context, halide_type_t type) {
    // DXGI Formats:
    // https://msdn.microsoft.com/en-us/library/windows/desktop/bb173059(v=vs.85).aspx

    // indexing scheme: [code][lane][bits]
    const DXGI_FORMAT FORMATS[3][4][4] =
        {
            // halide_type_int
            {
                // 1 lane
                {
                    DXGI_FORMAT_R8_SINT,   //  8 bits
                    DXGI_FORMAT_R16_SINT,  // 16 bits
                    DXGI_FORMAT_R32_SINT,  // 32 bits
                    DXGI_FORMAT_UNKNOWN,   // 64 bits
                },
                // 2 lanes
                {
                    DXGI_FORMAT_R8G8_SINT,
                    DXGI_FORMAT_R16G16_SINT,
                    DXGI_FORMAT_R32G32_SINT,
                    DXGI_FORMAT_UNKNOWN,
                },
                // 3 lanes
                {
                    DXGI_FORMAT_UNKNOWN,
                    DXGI_FORMAT_UNKNOWN,
                    DXGI_FORMAT_R32G32B32_SINT,
                    DXGI_FORMAT_UNKNOWN,
                },
                // 4 lanes
                {
                    DXGI_FORMAT_R8G8B8A8_SINT,
                    DXGI_FORMAT_R16G16B16A16_SINT,
                    DXGI_FORMAT_R32G32B32A32_SINT,
                    DXGI_FORMAT_UNKNOWN,
                }},
            // halide_type_uint
            {
                // 1 lane
                {
                    DXGI_FORMAT_R8_UINT,
                    DXGI_FORMAT_R16_UINT,
                    DXGI_FORMAT_R32_UINT,
                    DXGI_FORMAT_UNKNOWN,
                },
                // 2 lanes
                {
                    DXGI_FORMAT_R8G8_UINT,
                    DXGI_FORMAT_R16G16_UINT,
                    DXGI_FORMAT_R32G32_UINT,
                    DXGI_FORMAT_UNKNOWN,
                },
                // 3 lanes
                {
                    DXGI_FORMAT_UNKNOWN,
                    DXGI_FORMAT_UNKNOWN,
                    DXGI_FORMAT_R32G32B32_UINT,
                    DXGI_FORMAT_UNKNOWN,
                },
                // 4 lanes
                {
                    DXGI_FORMAT_R8G8B8A8_UINT,
                    DXGI_FORMAT_R16G16B16A16_UINT,
                    DXGI_FORMAT_R32G32B32A32_UINT,
                    DXGI_FORMAT_UNKNOWN,
                }},
            // halide_type_float
            {
                // 1 lane
                {
                    DXGI_FORMAT_UNKNOWN,
                    DXGI_FORMAT_R16_FLOAT,
                    DXGI_FORMAT_R32_FLOAT,
                    DXGI_FORMAT_UNKNOWN,
                },
                // 2 lanes
                {
                    DXGI_FORMAT_UNKNOWN,
                    DXGI_FORMAT_R16G16_FLOAT,
                    DXGI_FORMAT_R32G32_FLOAT,
                    DXGI_FORMAT_UNKNOWN,
                },
                // 3 lanes
                {
                    DXGI_FORMAT_UNKNOWN,
                    DXGI_FORMAT_UNKNOWN,
                    DXGI_FORMAT_R32G32B32_FLOAT,
                    DXGI_FORMAT_UNKNOWN,
                },
                // 4 lanes
                {
                    DXGI_FORMAT_UNKNOWN,
                    DXGI_FORMAT_R16G16B16A16_FLOAT,
                    DXGI_FORMAT_R32G32B32A32_FLOAT,
                    DXGI_FORMAT_UNKNOWN,
                }},
        };

    halide_assert(user_context, (type.code >= 0) && (type.code <= 2));
    halide_assert(user_context, (type.lanes > 0) && (type.lanes <= 4));

    int i = 0;
    switch (type.bytes()) {
    case 1:
        i = 0;
        break;
    case 2:
        i = 1;
        break;
    case 4:
        i = 2;
        break;
    case 8:
        i = 3;
        break;
    default:
        halide_assert(user_context, false);
        break;
    }

    DXGI_FORMAT format = DXGI_FORMAT_UNKNOWN;
    format = FORMATS[(int)type.code][type.lanes - 1][i];
    return format;
}

// The default implementation of halide_d3d12_get_symbol attempts to load
// the D3D12 runtime shared library/DLL, and then get the symbol from it.
static void *lib_d3d12 = nullptr;
static void *lib_D3DCompiler_47 = nullptr;
static void *lib_dxgi = nullptr;

struct LibrarySymbol {
    template<typename T>
    operator T() {
        return (T)symbol;
    }
    void *symbol;

    static LibrarySymbol get(void *user_context, void *lib, const char *name) {
        void *s = d3d12_get_library_symbol(lib, name);
        LibrarySymbol symbol = {s};
        return symbol;
    }
};

static PFN_D3D12_CREATE_DEVICE D3D12CreateDevice = nullptr;
static PFN_D3D12_GET_DEBUG_INTERFACE D3D12GetDebugInterface = nullptr;
static PFN_D3D12_SERIALIZE_ROOT_SIGNATURE D3D12SerializeRootSignature = nullptr;
static PFN_D3DCOMPILE D3DCompile = nullptr;
static PFN_CREATEDXGIFACORY1 CreateDXGIFactory1 = nullptr;

#if defined(__cplusplus) && !defined(_MSC_VER)
#if defined(__MINGW32__)
#undef __uuidof
#endif

#define UUIDOF(T)                \
    REFIID __uuidof(const T &) { \
        return IID_##T;          \
    }

UUIDOF(ID3D12Device)
UUIDOF(ID3D12Debug)
UUIDOF(ID3D12CommandQueue)
UUIDOF(ID3D12CommandAllocator)
UUIDOF(ID3D12CommandList)
UUIDOF(ID3D12GraphicsCommandList)
UUIDOF(ID3D12Resource)
UUIDOF(ID3D12PipelineState)
UUIDOF(ID3D12RootSignature)
UUIDOF(ID3D12DescriptorHeap)
UUIDOF(ID3D12Fence)
UUIDOF(ID3D12QueryHeap)

UUIDOF(IDXGIFactory1)
UUIDOF(IDXGIAdapter1)
UUIDOF(IDXGIOutput)
#endif

// !!! 'this' is THE actual d3d12 object (reinterpret is safe)
template<typename ID3D12Type>
struct halide_d3d12_wrapper {
    operator ID3D12Type *() {
        return reinterpret_cast<ID3D12Type *>(this);
    }
    ID3D12Type *operator->() {
        return reinterpret_cast<ID3D12Type *>(this);
    }
};

// !!! the d3d12 is managed internally; inherit from this class aggregate data
// to the managed object
template<typename ID3D12Type>
struct halide_d3d12_deep_wrapper {
    ID3D12Type *p;
    operator ID3D12Type *() {
        return p;
    }
    ID3D12Type *operator->() {
        return p;
    }
};

struct halide_d3d12compute_device : public halide_d3d12_wrapper<ID3D12Device> {};
struct halide_d3d12compute_command_queue : public halide_d3d12_wrapper<ID3D12CommandQueue> {};

namespace Halide {
namespace Runtime {
namespace Internal {
namespace D3D12Compute {

typedef halide_d3d12compute_device d3d12_device;
typedef halide_d3d12compute_command_queue d3d12_command_queue;

struct d3d12_buffer {
    ID3D12Resource *resource;
    UINT capacityInBytes;
    UINT sizeInBytes;
    UINT offset;    // FirstElement
    UINT elements;  // NumElements
    // NOTE(marcos): unfortunately, we need both 'offset' and 'offsetInBytes';
    // multi-dimensional buffers and crops (their strides/alignment/padding)
    // end up complicating the relationship between elements (offset) and bytes
    // so it is more practical (and less error prone) to memoize 'offsetInBytes'
    // once than recomputing it all the time it is needed
    UINT offsetInBytes;
    DXGI_FORMAT format;
    D3D12_RESOURCE_STATES state;

    enum {
        Unknown = 0,
        Constant,
        ReadWrite,
        ReadOnly,
        WriteOnly,
        Upload,
        ReadBack
    } type;

    // NOTE(marcos): it's UNSAFE to cache a pointer to a 'halide_buffer_t' here
    // since it is a POD type that can be re-assigned/re-scoped outside of this
    // runtime module.

    halide_type_t halide_type;

    struct transfer_t {
        d3d12_buffer *staging;
        size_t offset;
        size_t size;
    } * xfer;

    bool mallocd;
    void *host_mirror;

    // if the buffer is an upload/readback staging heap:
    void *mapped;
    volatile uint64_t ref_count /*__attribute__((aligned(8)))*/;

    uint64_t signal;

    operator bool() const {
        return resource != nullptr;
    }
};

struct d3d12_command_allocator : public halide_d3d12_wrapper<ID3D12CommandAllocator> {};

struct d3d12_graphics_command_list : public halide_d3d12_deep_wrapper<ID3D12GraphicsCommandList> {
    uint64_t signal;
};

// NOTE(marcos): at the moment, D3D12 only exposes one type of command list
// (ID3D12GraphicsCommandList) which can also be used for either "compute"
// or "copy" command streams
typedef d3d12_graphics_command_list d3d12_command_list;
typedef d3d12_graphics_command_list d3d12_compute_command_list;
typedef d3d12_graphics_command_list d3d12_copy_command_list;

struct d3d12_pipeline_state : public halide_d3d12_wrapper<ID3D12PipelineState> {};
typedef d3d12_pipeline_state d3d12_compute_pipeline_state;

struct d3d12_library {
    THashMap<char *, struct d3d12_function *> cache;
    int source_length;
    char source[1];
};

struct d3d12_function {
    ID3DBlob *shaderBlob;
    ID3D12RootSignature *rootSignature;
    d3d12_compute_pipeline_state *pipeline_state;
};

enum ResourceBindingSlots {
    UAV = 0,
    CBV,
    SRV,
    NumSlots
};

// These are "tier-1" d3d12 device limits (D3D12_RESOURCE_BINDING_TIER_1):
static const uint32_t ResourceBindingLimits[NumSlots] = {
    16,  // UAV
    14,  // CBV
    25,  // SRV (the actual tier-1 limit is 128, but will allow only 25 for now)
    // TODO(marcos): we may consider increasing it to the limit once we have a
    // pool of d3d12_binder objects that are recycled whenever kernels are run
    // (at the moment, a new binder is created/destroyed with every kernel run)
};

struct d3d12_binder {
    ID3D12DescriptorHeap *descriptorHeap;
    D3D12_CPU_DESCRIPTOR_HANDLE baseCPU;
    D3D12_GPU_DESCRIPTOR_HANDLE baseGPU;
    D3D12_CPU_DESCRIPTOR_HANDLE CPU[NumSlots];
    D3D12_GPU_DESCRIPTOR_HANDLE GPU[NumSlots];
    UINT descriptorSize;
};

struct d3d12_profiler {
    d3d12_buffer queryResultsBuffer;
    UINT64 tick_frequency;  // in Hz, may vary per command queue
    ID3D12QueryHeap *queryHeap;
    UINT next_free_query;
    UINT max_queries;
};

D3D12TYPENAME(d3d12_buffer)
D3D12TYPENAME(d3d12_profiler)
D3D12TYPENAME(d3d12_command_list)
D3D12TYPENAME(d3d12_binder)
D3D12TYPENAME(d3d12_function)

static size_t number_of_elements(void *user_context, const halide_buffer_t *buffer) {
    // halide_buffer_t::number_of_elements() does not necessarily map to D3D12
    // Buffer View 'NumElements' since the former does not account for "hidden"
    // elements in the stride regions.

    size_t size_in_bytes = buffer->size_in_bytes();
    halide_assert(user_context, (size_in_bytes > 0));

    size_t element_size = 1;
    element_size *= buffer->type.bytes();
    element_size *= buffer->type.lanes;
    halide_assert(user_context, (element_size > 0));

    size_t elements = size_in_bytes / element_size;
    halide_assert(user_context, (size_in_bytes % element_size) == 0);

    return elements;
}

#if HALIDE_D3D12_DEBUG_LAYER
WEAK ID3D12Debug *d3d12Debug = nullptr;
#endif
WEAK IDXGIAdapter1 *dxgiAdapter = nullptr;
WEAK d3d12_device *device = nullptr;
WEAK d3d12_command_queue *queue = nullptr;
WEAK ID3D12Fence *queue_fence = nullptr;
WEAK volatile uint64_t queue_last_signal /*__attribute__((aligned(8)))*/ = 0;
WEAK ID3D12RootSignature *rootSignature = nullptr;
WEAK d3d12_buffer upload = {};    // staging buffer to transfer data to the device
WEAK d3d12_buffer readback = {};  // staging buffer to retrieve data from the device

WEAK HANDLE hFenceEvent = nullptr;

WEAK d3d12_command_allocator *cmd_allocator_main = nullptr;

// NOTE(marcos): the term "frame" here is borrowed from graphics to delineate the
// lifetime of a kernel dispatch; more specifically, a number of "expensive" API
// objects is necessary for each dispatch, and they must remain alive and immutable
// until the kernel has finished executing on the device, at which point these API
// objects can be reclaimed and reused for subsequent kernel dispatches.
// As there's not enough information about full Pipelines and Stages in the runtime
// back-end to possibly group these API objects together in a more coarse "frame",
// each kernel dispatch must be seen as a "frame" on its own for lifetime tracking.
struct d3d12_frame {
    d3d12_compute_command_list *cmd_list;
    d3d12_binder *desc_binder;
    d3d12_buffer args_buffer;
    uint64_t fence_signal;
};

static const int MaxFrames = 8;
WEAK d3d12_frame frame_pool[MaxFrames] = {};
static uint64_t frame_selector = 0;

static void wait_until_completed(d3d12_compute_command_list *cmdList);
static d3d12_command_list *new_compute_command_list(d3d12_device *device, d3d12_command_allocator *allocator);
static d3d12_binder *new_descriptor_binder(d3d12_device *device);
static void commit_command_list(d3d12_compute_command_list *cmdList);

static d3d12_frame *acquire_frame(d3d12_device *device) {
    TRACELOG;

    // check for completed frames
    UINT64 fence_signal = queue_fence->GetCompletedValue();
    uint64_t i = frame_selector % MaxFrames;
    d3d12_frame &frame = frame_pool[i];
    if (fence_signal < frame.fence_signal) {
        // no frame available: must stall and wait
        TRACEPRINT("WARNING: [PERFORMANCE] too many in-flight/pending frames: stalling...\n");
        wait_until_completed(frame.cmd_list);
    }

    // initialize the frame object in the pool the first time through
    if (frame.cmd_list == nullptr) {
        frame.cmd_list = new_compute_command_list(device, cmd_allocator_main);
        if (frame.cmd_list == nullptr) {
            return nullptr;
        }
        frame.desc_binder = new_descriptor_binder(device);
        if (frame.desc_binder == nullptr) {
            return nullptr;
        }
    } else {
        (*frame.cmd_list)->Reset((*cmd_allocator_main), nullptr);

        d3d12_binder *binder = frame.desc_binder;
        UINT descriptorSize = binder->descriptorSize;
        D3D12_CPU_DESCRIPTOR_HANDLE baseCPU = binder->baseCPU;
        binder->CPU[UAV].ptr = (baseCPU.ptr += descriptorSize * 0);
        binder->CPU[CBV].ptr = (baseCPU.ptr += descriptorSize * ResourceBindingLimits[UAV]);
        binder->CPU[SRV].ptr = (baseCPU.ptr += descriptorSize * ResourceBindingLimits[CBV]);
        D3D12_GPU_DESCRIPTOR_HANDLE baseGPU = binder->baseGPU;
        binder->GPU[UAV].ptr = (baseGPU.ptr += descriptorSize * 0);
        binder->GPU[CBV].ptr = (baseGPU.ptr += descriptorSize * ResourceBindingLimits[UAV]);
        binder->GPU[SRV].ptr = (baseGPU.ptr += descriptorSize * ResourceBindingLimits[CBV]);
    }

    ++frame_selector;

    return &frame;
}

static void enqueue_frame(d3d12_frame *frame) {
    TRACELOG;
    commit_command_list(frame->cmd_list);
    frame->fence_signal = frame->cmd_list->signal;
}

template<typename d3d12_T>
static void release_d3d12_object(d3d12_T *obj) {
    TRACELOG;
    TRACEFATAL("!!! ATTEMPTING TO RELEASE AN UNKNOWN OBJECT @ " << obj << " !!!");
}

template<typename d3d12_T>
static void release_object(d3d12_T *obj) {
    TRACELOG;
    if (!obj) {
        TRACEPRINT("null object -- nothing to be released.\n");
        return;
    }
    release_d3d12_object(obj);
}

template<typename ID3D12T>
static void Release_ID3D12Object(ID3D12T *obj) {
    TRACELOG;
    TRACEPRINT(d3d12typename(obj) << " @ " << obj << "\n");
    if (obj) {
        obj->Release();
    }
}

template<>
void release_d3d12_object<d3d12_device>(d3d12_device *device) {
    TRACELOG;
    ID3D12Device *p = (*device);
    Release_ID3D12Object(p);
    Release_ID3D12Object(dxgiAdapter);
    dxgiAdapter = nullptr;
#if HALIDE_D3D12_DEBUG_LAYER
    Release_ID3D12Object(d3d12Debug);
    d3d12Debug = nullptr;
#endif
}

template<>
void release_d3d12_object<d3d12_command_queue>(d3d12_command_queue *queue) {
    TRACELOG;
    ID3D12CommandQueue *p = (*queue);
    Release_ID3D12Object(p);
    Release_ID3D12Object(queue_fence);
}

template<>
void release_d3d12_object<d3d12_command_allocator>(d3d12_command_allocator *cmdAllocator) {
    TRACELOG;
    ID3D12CommandAllocator *p = (*cmdAllocator);
    Release_ID3D12Object(p);
}

template<>
void release_d3d12_object<d3d12_command_list>(d3d12_command_list *cmdList) {
    TRACELOG;
    Release_ID3D12Object(cmdList->p);
    d3d12_free(cmdList);
}

template<>
void release_d3d12_object<d3d12_binder>(d3d12_binder *binder) {
    TRACELOG;
    Release_ID3D12Object(binder->descriptorHeap);
    d3d12_free(binder);
}

template<>
void release_d3d12_object<d3d12_buffer>(d3d12_buffer *buffer) {
    TRACELOG;
    Release_ID3D12Object(buffer->resource);
    if (buffer->host_mirror != nullptr) {
        d3d12_free(buffer->host_mirror);
    }
    if (buffer->mallocd) {
        TRACEPRINT("freeing data structure 'd3d12_buffer' @ " << buffer << "\n");
        d3d12_free(buffer);
    }
}

template<>
void release_d3d12_object<d3d12_library>(d3d12_library *library) {
    TRACELOG;
    library->cache.cleanup();
    d3d12_free(library);
}

template<>
void release_d3d12_object<d3d12_function>(d3d12_function *function) {
    TRACELOG;
    Release_ID3D12Object(function->shaderBlob);
    Release_ID3D12Object(function->rootSignature);
    release_object(function->pipeline_state);
    d3d12_free(function);
}

template<>
void release_d3d12_object<d3d12_profiler>(d3d12_profiler *profiler) {
    TRACELOG;
    Release_ID3D12Object(profiler->queryHeap);
    release_d3d12_object(&profiler->queryResultsBuffer);
    d3d12_free(profiler);
}

template<>
void release_d3d12_object<d3d12_compute_pipeline_state>(d3d12_compute_pipeline_state *pso) {
    TRACELOG;
    ID3D12PipelineState *p = *(pso);
    Release_ID3D12Object(p);
}

template<>
void release_d3d12_object<d3d12_frame>(d3d12_frame *frame) {
    TRACELOG;
    release_object(frame->cmd_list);
    release_object(frame->desc_binder);
    release_object(&frame->args_buffer);
    frame->cmd_list = nullptr;
    frame->desc_binder = nullptr;
    frame->args_buffer = zero_struct<d3d12_buffer>();
    frame->fence_signal = 0;
}

extern WEAK halide_device_interface_t d3d12compute_device_interface;

static d3d12_buffer *peel_buffer(struct halide_buffer_t *hbuffer) {
    TRACELOG;
    halide_assert(user_context, (hbuffer != nullptr));
    halide_assert(user_context, (hbuffer->device_interface == &d3d12compute_device_interface));
    d3d12_buffer *dbuffer = reinterpret_cast<d3d12_buffer *>(hbuffer->device);
    halide_assert(user_context, (dbuffer != nullptr));
    return dbuffer;
}

static const d3d12_buffer *peel_buffer(const struct halide_buffer_t *hbuffer) {
    return peel_buffer(const_cast<halide_buffer_t *>(hbuffer));
}

WEAK int wrap_buffer(void *user_context, struct halide_buffer_t *hbuffer, d3d12_buffer *dbuffer) {
    halide_assert(user_context, (hbuffer->device == 0));
    if (hbuffer->device != 0) {
        return halide_error_code_device_wrap_native_failed;
    }

    halide_assert(user_context, (dbuffer->resource != nullptr));

    dbuffer->offset = 0;
    dbuffer->offsetInBytes = 0;
    dbuffer->sizeInBytes = hbuffer->size_in_bytes();
    dbuffer->elements = number_of_elements(user_context, hbuffer);
    dbuffer->format = FindD3D12FormatForHalideType(user_context, hbuffer->type);
    if (dbuffer->format == DXGI_FORMAT_UNKNOWN) {
        TRACEFATAL("unsupported buffer element type: " << hbuffer->type);
        return halide_error_code_device_wrap_native_failed;
    }

    dbuffer->halide_type = hbuffer->type;
    hbuffer->device = reinterpret_cast<uint64_t>(dbuffer);
    halide_assert(user_context, (hbuffer->device_interface == nullptr));
    hbuffer->device_interface = &d3d12compute_device_interface;
    hbuffer->device_interface->impl->use_module();

    return 0;
}

WEAK int unwrap_buffer(struct halide_buffer_t *buf) {
    TRACELOG;

    if (buf->device == 0) {
        return 0;
    }

    d3d12_buffer *dbuffer = peel_buffer(buf);

    dbuffer->halide_type = halide_type_t();
    buf->device_interface->impl->release_module();
    buf->device_interface = nullptr;
    buf->device = 0;

    return 0;
}

static void D3D12LoadDependencies(void *user_context) {
    TRACELOG;

    const char *lib_names[] = {
        "d3d12.dll",
        "D3DCompiler_47.dll",
        "dxgi.dll",
    };
    static const int num_libs = sizeof(lib_names) / sizeof(lib_names[0]);
    void **lib_handles[num_libs] = {
        &lib_d3d12,
        &lib_D3DCompiler_47,
        &lib_dxgi,
    };
    for (size_t i = 0; i < num_libs; i++) {
        // Only attempt to load a library if the it has not been loaded already
        void *&lib = *(lib_handles[i]);
        if (lib) {
            continue;
        }
        lib = d3d12_load_library(lib_names[i]);
    }

#if HALIDE_D3D12_RENDERDOC
#if !RENDERDOC_AUTOINIT
    TRACEPRINT("Initializing RenderDoc\n");
    bool rdinit = InitRenderDoc();
    halide_assert(user_context, rdinit);
#endif
#endif

    D3D12CreateDevice = LibrarySymbol::get(user_context, lib_d3d12, "D3D12CreateDevice");
    D3D12GetDebugInterface = LibrarySymbol::get(user_context, lib_d3d12, "D3D12GetDebugInterface");
    D3D12SerializeRootSignature = LibrarySymbol::get(user_context, lib_d3d12, "D3D12SerializeRootSignature");
    D3DCompile = LibrarySymbol::get(user_context, lib_D3DCompiler_47, "D3DCompile");
    CreateDXGIFactory1 = LibrarySymbol::get(user_context, lib_dxgi, "CreateDXGIFactory1");

    // Windows x64 follows the LLP64 integer type convention:
    // https://msdn.microsoft.com/en-us/library/windows/desktop/aa383751(v=vs.85).aspx
    halide_assert(user_context, sizeof(BOOL) == (32 / 8));      // BOOL      must be  32 bits
    halide_assert(user_context, sizeof(CHAR) == (8 / 8));       // CHAR      must be   8 bits
    halide_assert(user_context, sizeof(SHORT) == (16 / 8));     // SHORT     must be  16 bits
    halide_assert(user_context, sizeof(LONG) == (32 / 8));      // LONG      must be  32 bits
    halide_assert(user_context, sizeof(ULONG) == (32 / 8));     // ULONG     must be  32 bits
    halide_assert(user_context, sizeof(LONGLONG) == (64 / 8));  // LONGLONG  must be  16 bits
    halide_assert(user_context, sizeof(BYTE) == (8 / 8));       // BYTE      must be   8 bits
    halide_assert(user_context, sizeof(WORD) == (16 / 8));      // WORD      must be  16 bits
    halide_assert(user_context, sizeof(DWORD) == (32 / 8));     // DWORD     must be  32 bits
    halide_assert(user_context, sizeof(WCHAR) == (16 / 8));     // WCHAR     must be  16 bits
    halide_assert(user_context, sizeof(INT) == (32 / 8));       // INT       must be  32 bits
    halide_assert(user_context, sizeof(UINT) == (32 / 8));      // UINT      must be  32 bits
    halide_assert(user_context, sizeof(IID) == (128 / 8));      // COM GUIDs must be 128 bits

    // Paranoid checks (I am not taking any chances...)
    halide_assert(user_context, sizeof(INT8) == (8 / 8));
    halide_assert(user_context, sizeof(INT16) == (16 / 8));
    halide_assert(user_context, sizeof(INT32) == (32 / 8));
    halide_assert(user_context, sizeof(INT64) == (64 / 8));
    halide_assert(user_context, sizeof(UINT8) == (8 / 8));
    halide_assert(user_context, sizeof(UINT16) == (16 / 8));
    halide_assert(user_context, sizeof(UINT32) == (32 / 8));
    halide_assert(user_context, sizeof(UINT64) == (64 / 8));
#ifdef BITS_64
    halide_assert(user_context, sizeof(SIZE_T) == (64 / 8));
#else
    halide_assert(user_context, sizeof(SIZE_T) == (32 / 8));
#endif
}

#if HALIDE_D3D12_PIX
static void D3D12WaitForPix() {
    TRACELOG;
    TRACEPRINT("[[ delay for attaching to PIX... ]]\n");
    volatile uint32_t x = (1 << 31);
    while (--x > 0) {
    }
}
#endif

static ID3D12Device *D3D12CreateDeviceForAdapter(IDXGIAdapter1 *adapter) {
    TRACELOG;

    DXGI_ADAPTER_DESC1 desc = {};
    if (FAILED(dxgiAdapter->GetDesc1(&desc))) {
        TRACEFATAL("Unable to retrieve information (DXGI_ADAPTER_DESC1) about the selectd adapter.");
        return nullptr;
    }
    char Description[128];
    for (int i = 0; i < 128; ++i) {
        Description[i] = desc.Description[i];
    }
    Description[127] = '\0';
    TRACEPRINT("Device selected: " << Description << "\n");

    // NOTE(marcos): ignoring IDXGIOutput setup since this back-end is compute only
    // (still handy to have this block of code around for debugging purposes)
    const bool setup_display_output = false;
    if (setup_display_output) {
        IDXGIOutput *dxgiDisplayOutput = nullptr;
        HRESULT result = dxgiAdapter->EnumOutputs(0, &dxgiDisplayOutput);
        if (D3DErrorCheck(result, dxgiDisplayOutput, user_context, "Unable to enumerate DXGI outputs for adapter (IDXGIOutput)")) {
            return nullptr;
        }
    }

    // WARN(marcos): Direct3D 12 devices are singletons per adapter.
    // https://docs.microsoft.com/en-us/windows/win32/api/d3d12/nf-d3d12-d3d12createdevice
    // "If a Direct3D 12 device already exists in the current process for a given adapter,
    // then a subsequent call to D3D12CreateDevice returns the existing device."
    // This wouldn't be a problem in most circumstances, but if the non-debug module is
    // first utilized, followed by an usage of the -debug module, D3D12CreateDevice will
    // fail since ID3D12Debug->EnableDebugLayer() has now just been called after a device
    // already exists for that adapter, often returning a rather cryptic 0x887a0007 error
    // (DXGI_ERROR_DEVICE_RESET).
    ID3D12Device *device = nullptr;
    D3D_FEATURE_LEVEL MinimumFeatureLevel = D3D_FEATURE_LEVEL_11_0;
    HRESULT result = D3D12CreateDevice(dxgiAdapter, MinimumFeatureLevel, IID_PPV_ARGS(&device));
    if (result == (HRESULT)0x887a0007 /*DXGI_ERROR_DEVICE_RESET*/) {
        TRACEERROR("It looks like a device for this adapter has been created before (non-debug vs. -debug)\n");
    }
    if (D3DErrorCheck(result, device, user_context, "Unable to create the Direct3D 12 device")) {
        return nullptr;
    }

#if HALIDE_D3D12_PROFILING
    // Notes on NVIDIA GPU Boost:
    // https://developer.nvidia.com/setstablepowerstateexe-%20disabling%20-gpu-boost-windows-10-getting-more-deterministic-timestamp-queries
    // MSDN: "Do not call SetStablePowerState in shipped applications.
    //        This method only works while the machine is in developer mode.
    //        If developer mode is not enabled, then device removal will occur.
    //        (DXGI_ERROR_DEVICE_REMOVED : 0x887a0005)"
    // https://msdn.microsoft.com/en-us/library/windows/desktop/dn903835(v=vs.85).aspx
    const bool enable_stable_power_state = false;
    if (enable_stable_power_state) {
        result = device->SetStablePowerState(TRUE);
        if (D3DErrorCheck(result, device, user_context, "Unable to activate stable power state")) {
            return nullptr;
        }
    }
#endif

    return device;
}

static d3d12_device *D3D12CreateSystemDefaultDevice(void *user_context) {
    TRACELOG;

#ifndef BITS_64
    TRACEFATAL("Direct3D 12 back-end not yet supported on 32bit targets...");
    return nullptr;
#endif

    D3D12LoadDependencies(user_context);

    HRESULT result = E_UNEXPECTED;

#if HALIDE_D3D12_DEBUG_LAYER
    TRACEPRINT("Using Direct3D 12 Debug Layer\n");
    d3d12Debug = nullptr;
    result = D3D12GetDebugInterface(IID_PPV_ARGS(&d3d12Debug));
    if (D3DErrorCheck(result, d3d12Debug, user_context, "Unable to retrieve the debug interface for Direct3D 12")) {
        return nullptr;
    }
    d3d12Debug->EnableDebugLayer();
#endif

    IDXGIFactory1 *dxgiFactory = nullptr;
    result = CreateDXGIFactory1(IID_PPV_ARGS(&dxgiFactory));
    if (D3DErrorCheck(result, dxgiFactory, user_context, "Unable to create DXGI Factory (IDXGIFactory1)")) {
        return nullptr;
    }

    halide_assert(user_context, (dxgiAdapter == nullptr));
    size_t vram_max = 0;
    for (int i = 0;; ++i) {
        IDXGIAdapter1 *adapter = nullptr;
        HRESULT result = dxgiFactory->EnumAdapters1(i, &adapter);
        if (DXGI_ERROR_NOT_FOUND == result) {
            break;
        }
        if (D3DErrorCheck(result, adapter, user_context, "Unable to enumerate DXGI adapter (IDXGIAdapter1).")) {
            return nullptr;
        }
        DXGI_ADAPTER_DESC1 desc = {};
        if (FAILED(adapter->GetDesc1(&desc))) {
            TRACEFATAL("Unable to retrieve information (DXGI_ADAPTER_DESC1) about adapter number #" << i);
            return nullptr;
        }
        char Description[128];
        for (int i = 0; i < 128; ++i) {
            Description[i] = desc.Description[i];
        }
        Description[127] = '\0';
        TRACEPRINT("Adapter #" << i << ": " << Description << "\n");
        if (desc.Flags & DXGI_ADAPTER_FLAG_SOFTWARE) {
            TRACEPRINT("(this is a software adapter; skipping...)\n");
            Release_ID3D12Object(adapter);
            continue;
        }
        // TODO(marcos): find a strategy to select the best adapter available;
        // unfortunately, most of the adapter capabilities can only be queried
        // after a logical device for it is created...
        // (see: ID3D12Device::CheckFeatureSupport)
        // for now, just pick the one with the most amount of dedicated VRAM
        if (desc.DedicatedVideoMemory > vram_max) {
            TRACEPRINT("(this is the best device so far...)\n");
            vram_max = desc.DedicatedVideoMemory;
            Release_ID3D12Object(dxgiAdapter);
            dxgiAdapter = adapter;
        }
    }

    if (dxgiAdapter == nullptr) {
        TRACEFATAL("Unable to find a suitable D3D12 Adapter.");
        return nullptr;
    }

    ID3D12Device *device = D3D12CreateDeviceForAdapter(dxgiAdapter);

    Release_ID3D12Object(dxgiFactory);

#if HALIDE_D3D12_PIX
    D3D12WaitForPix();
#endif

    return reinterpret_cast<d3d12_device *>(device);
}

ID3D12RootSignature *D3D12CreateMasterRootSignature(ID3D12Device *device) {
    TRACELOG;

    // A single "master" root signature is suitable for all Halide kernels:
    // ideally, we would like to use "unbounded tables" for the descriptor
    // binding, but "tier-1" d3d12 devices (D3D12_RESOURCE_BINDING_TIER_1)
    // do not support unbounded descriptor tables...

    D3D12_ROOT_PARAMETER TableTemplate = {};
    {
        TableTemplate.ParameterType = D3D12_ROOT_PARAMETER_TYPE_DESCRIPTOR_TABLE;
        TableTemplate.DescriptorTable.NumDescriptorRanges = 1;
        TableTemplate.ShaderVisibility = D3D12_SHADER_VISIBILITY_ALL;  // compute must use this
    }
    D3D12_DESCRIPTOR_RANGE RangeTemplate = {};
    {
        RangeTemplate.NumDescriptors = -1;  // -1 for unlimited/unbounded tables
        RangeTemplate.BaseShaderRegister = 0;
        RangeTemplate.RegisterSpace = 0;
        RangeTemplate.OffsetInDescriptorsFromTableStart = D3D12_DESCRIPTOR_RANGE_OFFSET_APPEND;
    }

    D3D12_ROOT_PARAMETER rootParameterTables[NumSlots] = {};
    D3D12_DESCRIPTOR_RANGE descriptorRanges[NumSlots] = {};
    {
        // UAVs: read-only, write-only and read-write buffers:
        D3D12_ROOT_PARAMETER &RootTableUAV = rootParameterTables[UAV];
        {
            RootTableUAV = TableTemplate;
            D3D12_DESCRIPTOR_RANGE &UAVs = descriptorRanges[UAV];
            {
                UAVs = RangeTemplate;
                UAVs.RangeType = D3D12_DESCRIPTOR_RANGE_TYPE_UAV;
                UAVs.NumDescriptors = ResourceBindingLimits[UAV];
            }
            RootTableUAV.DescriptorTable.pDescriptorRanges = &UAVs;
        }
        // CBVs: read-only uniform/coherent/broadcast buffers:
        D3D12_ROOT_PARAMETER &RootTableCBV = rootParameterTables[CBV];
        {
            RootTableCBV = TableTemplate;
            D3D12_DESCRIPTOR_RANGE &CBVs = descriptorRanges[CBV];
            {
                CBVs = RangeTemplate;
                CBVs.RangeType = D3D12_DESCRIPTOR_RANGE_TYPE_CBV;
                CBVs.NumDescriptors = ResourceBindingLimits[CBV];
            }
            RootTableCBV.DescriptorTable.pDescriptorRanges = &CBVs;
        }
        // SRVs: textures and read-only buffers:
        D3D12_ROOT_PARAMETER &RootTableSRV = rootParameterTables[SRV];
        {
            RootTableSRV = TableTemplate;
            D3D12_DESCRIPTOR_RANGE &SRVs = descriptorRanges[SRV];
            {
                SRVs = RangeTemplate;
                SRVs.RangeType = D3D12_DESCRIPTOR_RANGE_TYPE_SRV;
                SRVs.NumDescriptors = ResourceBindingLimits[SRV];
            }
            RootTableSRV.DescriptorTable.pDescriptorRanges = &SRVs;
        }
    }

    D3D12_ROOT_SIGNATURE_DESC rsd = {};
    {
        rsd.NumParameters = NumSlots;
        rsd.pParameters = rootParameterTables;
        rsd.NumStaticSamplers = 0;
        rsd.pStaticSamplers = nullptr;
        rsd.Flags = D3D12_ROOT_SIGNATURE_FLAG_NONE;
    }
    D3D_ROOT_SIGNATURE_VERSION Version = D3D_ROOT_SIGNATURE_VERSION_1;
    ID3DBlob *pSignBlob = nullptr;
    ID3DBlob *pSignError = nullptr;
    HRESULT result = D3D12SerializeRootSignature(&rsd, Version, &pSignBlob, &pSignError);
    if (D3DErrorCheck(result, pSignBlob, nullptr, "Unable to serialize the Direct3D 12 root signature")) {
        halide_assert(user_context, pSignError);
        TRACEFATAL((const char *)pSignError->GetBufferPointer());
        return nullptr;
    }

    ID3D12RootSignature *rootSignature = nullptr;
    UINT nodeMask = 0;
    const void *pBlobWithRootSignature = pSignBlob->GetBufferPointer();
    SIZE_T blobLengthInBytes = pSignBlob->GetBufferSize();
    result = device->CreateRootSignature(nodeMask, pBlobWithRootSignature, blobLengthInBytes, IID_PPV_ARGS(&rootSignature));
    if (D3DErrorCheck(result, rootSignature, nullptr, "Unable to create the Direct3D 12 root signature")) {
        return nullptr;
    }

    return rootSignature;
}

WEAK void dispatch_threadgroups(d3d12_compute_command_list *cmdList,
                                int32_t blocks_x, int32_t blocks_y, int32_t blocks_z,
                                int32_t threads_x, int32_t threads_y, int32_t threads_z) {
    TRACELOG;

    static int32_t total_dispatches = 0;
    MAYBE_UNUSED(total_dispatches);
    TRACEPRINT(
        "Dispatching threadgroups (number " << total_dispatches++ << ")"
                                                                     " blocks("
                                            << blocks_x << ", " << blocks_y << ", " << blocks_z << ")"
                                                                                                   " threads("
                                            << threads_x << ", " << threads_y << ", " << threads_z << ")\n");

    (*cmdList)->Dispatch(blocks_x, blocks_y, blocks_z);
}

WEAK d3d12_buffer new_buffer_resource(d3d12_device *device, size_t length, D3D12_HEAP_TYPE heaptype) {
    TRACELOG;

    D3D12_RESOURCE_DESC desc = {};
    {
        desc.Dimension = D3D12_RESOURCE_DIMENSION_BUFFER;
        desc.Alignment = 0;  // 0 defaults to 64KB alignment, which is mandatory for buffers
        desc.Width = length;
        desc.Height = 1;                               // for buffers, this must always be 1
        desc.DepthOrArraySize = 1;                     // ditto, (1)
        desc.MipLevels = 1;                            // ditto, (1)
        desc.Format = DXGI_FORMAT_UNKNOWN;             // ditto, (DXGI_FORMAT_UNKNOWN)
        desc.SampleDesc.Count = 1;                     // ditto, (1)
        desc.SampleDesc.Quality = 0;                   // ditto, (0)
        desc.Layout = D3D12_TEXTURE_LAYOUT_ROW_MAJOR;  // ditto, (D3D12_TEXTURE_LAYOUT_ROW_MAJOR)
        desc.Flags = D3D12_RESOURCE_FLAG_NONE;
    }

    D3D12_HEAP_PROPERTIES heapProps = {};  // CD3DX12_HEAP_PROPERTIES(D3D12_HEAP_TYPE_...)
    {
        heapProps.Type = heaptype;
        heapProps.CPUPageProperty = D3D12_CPU_PAGE_PROPERTY_UNKNOWN;
        heapProps.MemoryPoolPreference = D3D12_MEMORY_POOL_UNKNOWN;
        heapProps.CreationNodeMask = 0;  // 0 is equivalent to 0b0...01 (single adapter)
        heapProps.VisibleNodeMask = 0;   // ditto
    }

    D3D12_HEAP_PROPERTIES *pHeapProperties = &heapProps;
    D3D12_HEAP_FLAGS HeapFlags = D3D12_HEAP_FLAG_ALLOW_ALL_BUFFERS_AND_TEXTURES;
    D3D12_RESOURCE_DESC *pDesc = &desc;
    D3D12_RESOURCE_STATES InitialResourceState = D3D12_RESOURCE_STATE_COMMON;
    D3D12_CLEAR_VALUE *pOptimizedClearValue = nullptr;  // for buffers, this must be nullptr

    switch (heaptype) {
    case D3D12_HEAP_TYPE_UPLOAD:
        // committed resources in UPLOAD heaps must start in and never change from GENERIC_READ state:
        InitialResourceState = D3D12_RESOURCE_STATE_GENERIC_READ;
        break;
    case D3D12_HEAP_TYPE_READBACK:
        // committed resources in READBACK heaps must start in and never change from COPY_DEST state:
        InitialResourceState = D3D12_RESOURCE_STATE_COPY_DEST;
        break;
    case D3D12_HEAP_TYPE_DEFAULT:
        desc.Flags = D3D12_RESOURCE_FLAG_ALLOW_UNORDERED_ACCESS;
        InitialResourceState = D3D12_RESOURCE_STATE_UNORDERED_ACCESS;
        break;
    default:
        TRACEPRINT("UNSUPPORTED D3D12 BUFFER HEAP TYPE: " << (int)heaptype << "\n");
        halide_assert(user_context, false);
        break;
    }

    d3d12_buffer buffer = {};
    ID3D12Resource *resource = nullptr;
    // A commited resource manages its own private heap:
    HRESULT result = (*device)->CreateCommittedResource(pHeapProperties, HeapFlags, pDesc, InitialResourceState, pOptimizedClearValue, IID_PPV_ARGS(&resource));
    if (D3DErrorCheck(result, resource, nullptr, "Unable to create the Direct3D 12 buffer")) {
        return buffer;
    }

    buffer.resource = resource;
    buffer.capacityInBytes = length;
    buffer.sizeInBytes = length;
    buffer.state = InitialResourceState;
    buffer.type = d3d12_buffer::Unknown;
    buffer.format = DXGI_FORMAT_UNKNOWN;
    buffer.mallocd = false;
    buffer.host_mirror = nullptr;
    buffer.signal = 0;
    __atomic_store_n(&buffer.ref_count, 0, __ATOMIC_SEQ_CST);

    return buffer;
}

WEAK d3d12_buffer new_device_buffer(d3d12_device *device, size_t length) {
    TRACELOG;
    // an upload heap would have been handy here since they are accessible both by CPU and GPU;
    // however, they are only good for streaming (write once, read once, discard, rinse and repeat) vertex and constant buffer data; for unordered-access views,
    // upload heaps are not allowed.
    d3d12_buffer buffer = new_buffer_resource(device, length, D3D12_HEAP_TYPE_DEFAULT);
    buffer.type = d3d12_buffer::ReadWrite;
    return buffer;
}

// faux type name for logging purposes in D3DErrorCheck()
struct ID3D12MemoryMappedResourceFAUX;
D3D12TYPENAME(ID3D12MemoryMappedResourceFAUX)

WEAK void *map_buffer(d3d12_buffer *buffer) {
    TRACELOG;

    if (buffer->mapped) {
        return buffer->mapped;
    }

    D3D12_RANGE readRange = {};
    switch (buffer->type) {
    case d3d12_buffer::Constant:
    case d3d12_buffer::Upload:
        // upload buffers are write-only, so there is no read range
        readRange.Begin = 0;
        readRange.End = 0;
        break;
    case d3d12_buffer::ReadBack:
        // everything in the buffer might be read by the CPU
        // (we could also simply pass pReadRange = nullptr to Map(), but that issues a debug-layer warning...)
        readRange.Begin = 0;
        readRange.End = buffer->sizeInBytes;
        break;
    default:
        TRACEPRINT("UNSUPPORTED BUFFER TYPE: " << (int)buffer->type << "\n");
        halide_assert(user_context, false);
        break;
    }

    TRACEPRINT("[ Begin: " << readRange.Begin << " , End: " << readRange.End << " ]\n");

    // ID3D12Resource::Map never blocks, but will invalidate caches around the read range
    ID3D12Resource *resource = buffer->resource;
    UINT Subresource = 0;  // buffers contain only one subresource (at index 0)
    const D3D12_RANGE *pReadRange = &readRange;
    void *pData = nullptr;
    HRESULT result = resource->Map(Subresource, pReadRange, &pData);
    if (D3DErrorCheck(result, (ID3D12MemoryMappedResourceFAUX *)pData, nullptr, "Unable to map Direct3D 12 staging buffer memory")) {
        return nullptr;
    }

    halide_assert(user_context, pData);
    buffer->mapped = pData;

    return pData;
}

WEAK void unmap_buffer(d3d12_buffer *buffer) {
    TRACELOG;

    void *pData = buffer->mapped;
    if (!pData) {
        return;
    }

    D3D12_RANGE writtenRange = {};
    switch (buffer->type) {
    case d3d12_buffer::Constant:
    case d3d12_buffer::Upload:
        writtenRange.Begin = 0;
        writtenRange.End = buffer->sizeInBytes;
        break;
    case d3d12_buffer::ReadBack:
        // host/CPU never writes directly to a ReadBack buffer, it only reads from it
        writtenRange.Begin = 0;
        writtenRange.End = 0;
        break;
    default:
        TRACEPRINT("UNSUPPORTED BUFFER TYPE: " << (int)buffer->type << "\n");
        halide_assert(user_context, false);
        break;
    }

    TRACEPRINT("[ Begin: " << writtenRange.Begin << " , End: " << writtenRange.End << " ]\n");

    // ID3D12Resource::Unmap will flush caches around the written range
    ID3D12Resource *resource = buffer->resource;
    UINT Subresource = 0;  // buffers contain only one subresource (at index 0)
    const D3D12_RANGE *pWrittenRange = &writtenRange;
    resource->Unmap(Subresource, pWrittenRange);
    if (D3DErrorCheck(S_OK, (ID3D12MemoryMappedResourceFAUX *)pData, nullptr, "Unable to unmap Direct3D 12 staging buffer memory")) {
        return;
    }

    buffer->mapped = nullptr;
}

WEAK d3d12_buffer new_upload_buffer(d3d12_device *device, size_t length) {
    TRACELOG;
    d3d12_buffer buffer = new_buffer_resource(device, length, D3D12_HEAP_TYPE_UPLOAD);
    buffer.type = d3d12_buffer::Upload;
    // upload heaps may keep the buffer mapped persistently
    map_buffer(&buffer);
    return buffer;
}

WEAK d3d12_buffer new_readback_buffer(d3d12_device *device, size_t length) {
    TRACELOG;
    d3d12_buffer buffer = new_buffer_resource(device, length, D3D12_HEAP_TYPE_READBACK);
    buffer.type = d3d12_buffer::ReadBack;
    return buffer;
}

WEAK d3d12_buffer new_constant_buffer(d3d12_device *device, size_t length) {
    TRACELOG;
    // CBV buffer can simply use an upload heap for host and device memory:
    d3d12_buffer buffer = new_upload_buffer(device, length);
    buffer.type = d3d12_buffer::Constant;
    return buffer;
}

WEAK d3d12_buffer *new_buffer(d3d12_device *device, size_t length) {
    TRACELOG;

    d3d12_buffer buffer = new_device_buffer(device, length);

    d3d12_buffer *pBuffer = malloct<d3d12_buffer>();
    *pBuffer = buffer;
    pBuffer->mallocd = true;
    return pBuffer;
}

WEAK size_t suballocate(d3d12_device *device, d3d12_buffer *staging, size_t num_bytes) {
    TRACELOG;

    // buffer not large enough for suballocation: must grow
    if (staging->sizeInBytes < num_bytes) {
        // ensure there are no pending transfers on this buffer
        uint64_t use_count = __atomic_add_fetch(&staging->ref_count, 1, __ATOMIC_SEQ_CST);
        halide_assert(user_context, (use_count == 1));
        // find a new "ideal" size: e.g., using a cumulative 2x heuristic
        size_t old_capacity = staging->sizeInBytes;
        size_t new_capacity = 2 * (old_capacity + num_bytes);
        TRACEPRINT("not enough storage: growing from " << (uintptr_t)old_capacity << " bytes to " << (uintptr_t)new_capacity << " bytes.\n");
        // release the old storage
        use_count = __atomic_sub_fetch(&staging->ref_count, 1, __ATOMIC_SEQ_CST);
        halide_assert(user_context, (use_count == 0));
        release_d3d12_object(staging);
        // and allocate a new one
        switch (staging->type) {
        case d3d12_buffer::Upload:
            halide_assert(user_context, (staging == &upload));
            *staging = new_upload_buffer(device, new_capacity);
            break;
        case d3d12_buffer::ReadBack:
            halide_assert(user_context, (staging == &readback));
            *staging = new_readback_buffer(device, new_capacity);
            break;
        default:
            TRACEPRINT("UNSUPPORTED BUFFER TYPE: " << (int)staging->type << "\n");
            halide_assert(user_context, false);
            break;
        }
    }

    halide_assert(user_context, (staging->sizeInBytes >= num_bytes));
    // this reference counter will be decremented later by 'd3d12compute_device_sync_internal()'
    uint64_t use_count = __atomic_add_fetch(&staging->ref_count, 1, __ATOMIC_SEQ_CST);
    // but for now we must ensure that there are no pending transfers on this buffer already
    halide_assert(user_context, (use_count == 1));
    size_t byte_offset = 0;  // always zero, for now
    return byte_offset;
}

// faux type name for logging purposes in D3DErrorCheck()
struct ID3D12CommandQueueTimestampFrequencyFAUX;
D3D12TYPENAME(ID3D12CommandQueueTimestampFrequencyFAUX)

d3d12_profiler *new_profiler(d3d12_device *device, size_t num_queries) {
    TRACELOG;

    UINT64 Frequency = 0;
    {
        HRESULT result = (*queue)->GetTimestampFrequency(&Frequency);
        if (D3DErrorCheck(result, (ID3D12CommandQueueTimestampFrequencyFAUX *)Frequency, user_context, "Unable to query the timestamp frequency of the command queue")) {
            return nullptr;
        }
        TRACEPRINT("tick frequency: " << Frequency << " Hz.\n");
    }

    ID3D12QueryHeap *pQueryHeap = nullptr;
    {
        D3D12_QUERY_HEAP_DESC desc = {};
        {
            desc.Type = D3D12_QUERY_HEAP_TYPE_TIMESTAMP;
            desc.Count = num_queries;
            desc.NodeMask = 0;
        }
        HRESULT result = (*device)->CreateQueryHeap(&desc, IID_PPV_ARGS(&pQueryHeap));
        if (D3DErrorCheck(result, pQueryHeap, user_context, "Unable to create timestamp query heap")) {
            return nullptr;
        }
    }

    // Query results can only be resolved to buffers whose current state is
    // D3D12_RESOURCE_STATE_COPY_DEST; for CPU access, the buffer must also
    // reside in a read-back heap.
    size_t size_in_bytes = num_queries * sizeof(uint64_t);
    d3d12_buffer queryResultsBuffer = new_readback_buffer(device, size_in_bytes);

    d3d12_profiler *profiler = malloct<d3d12_profiler>();
    {
        profiler->queryHeap = pQueryHeap;
        profiler->tick_frequency = Frequency;
        profiler->queryResultsBuffer = queryResultsBuffer;
        profiler->next_free_query = 0;
        profiler->max_queries = num_queries;
    }

    return (profiler);
}

size_t request_timestamp_checkpoint(d3d12_command_list *cmdList, d3d12_profiler *profiler) {
    TRACELOG;
    ID3D12QueryHeap *pQueryHeap = profiler->queryHeap;
    D3D12_QUERY_TYPE Type = D3D12_QUERY_TYPE_TIMESTAMP;
    UINT Index = profiler->next_free_query;
    ++(profiler->next_free_query);
    // D3D12_QUERY_TYPE_TIMESTAMP is the only query that supports EndQuery only.
    // BeginQuery cannot be called on a timestamp query.
    (*cmdList)->EndQuery(pQueryHeap, Type, Index);
    size_t checkpoint_id = Index;
    return checkpoint_id;
}

void begin_profiling(d3d12_command_list *cmdList, d3d12_profiler *profiler) {
    TRACELOG;
    unmap_buffer(&profiler->queryResultsBuffer);
    profiler->next_free_query = 0;
}

void end_profiling(d3d12_command_list *cmdList, d3d12_profiler *profiler) {
    TRACELOG;
    ID3D12QueryHeap *pQueryHeap = profiler->queryHeap;
    D3D12_QUERY_TYPE Type = D3D12_QUERY_TYPE_TIMESTAMP;
    UINT StartIndex = 0;
    UINT NumQueries = profiler->next_free_query;
    ID3D12Resource *pDestinationBuffer = profiler->queryResultsBuffer.resource;
    UINT64 AlignedDestinationBufferOffset = 0;  // Must be a multiple of 8 bytes.
    (*cmdList)->ResolveQueryData(pQueryHeap, Type, StartIndex, NumQueries, pDestinationBuffer, AlignedDestinationBufferOffset);
}

uint64_t *get_profiling_results(d3d12_profiler *profiler) {
    TRACELOG;
    void *buffer = map_buffer(&profiler->queryResultsBuffer);
    uint64_t *timestamp_array = (uint64_t *)buffer;
    return timestamp_array;
}

double get_elapsed_time(d3d12_profiler *profiler, size_t checkpoint1, size_t checkpoint2, double resolution = 1e-6) {
    TRACELOG;
    uint64_t *timestamps = get_profiling_results(profiler);
    uint64_t ts1 = timestamps[checkpoint1];
    uint64_t ts2 = timestamps[checkpoint2];
    TRACEPRINT("ticks : [ " << ts1 << " , " << ts2 << " ]\n");
    uint64_t ticks = ts2 - ts1;
    double frequency = double(profiler->tick_frequency);
    frequency *= resolution;  // default is microsecond resolution (1e-6)
    double eps = ticks / frequency;
    return eps;
}

WEAK d3d12_command_queue *new_command_queue(d3d12_device *device) {
    TRACELOG;

    ID3D12CommandQueue *commandQueue = nullptr;
    {
        D3D12_COMMAND_QUEUE_DESC cqDesc = {};
        {
            cqDesc.Type = HALIDE_D3D12_COMMAND_LIST_TYPE;
            cqDesc.Flags = D3D12_COMMAND_QUEUE_FLAG_NONE;
            cqDesc.Priority = D3D12_COMMAND_QUEUE_PRIORITY_NORMAL;
            cqDesc.NodeMask = 0;  // 0, for single GPU operation
        }
        HRESULT result = (*device)->CreateCommandQueue(&cqDesc, IID_PPV_ARGS(&commandQueue));
        if (D3DErrorCheck(result, commandQueue, nullptr, "Unable to create the Direct3D 12 command queue")) {
            return nullptr;
        }
    }

    ID3D12Fence *fence = nullptr;
    {
        HRESULT result = (*device)->CreateFence(0, D3D12_FENCE_FLAG_NONE, IID_PPV_ARGS(&fence));
        if (D3DErrorCheck(result, fence, nullptr, "Unable to create the Direct3D 12 fence for command queue")) {
            return nullptr;
        }
    }

    queue_fence = fence;
    __atomic_store_n(&queue_last_signal, 0, __ATOMIC_SEQ_CST);

    hFenceEvent = CreateEvent(nullptr, FALSE, FALSE, nullptr);

    return reinterpret_cast<d3d12_command_queue *>(commandQueue);
}

template<D3D12_COMMAND_LIST_TYPE Type>
static d3d12_command_allocator *new_command_allocator(d3d12_device *device) {
    TRACELOG;
    halide_assert(user_context, device);
    ID3D12CommandAllocator *commandAllocator = nullptr;
    HRESULT result = (*device)->CreateCommandAllocator(Type, IID_PPV_ARGS(&commandAllocator));
    if (D3DErrorCheck(result, commandAllocator, nullptr, "Unable to create the Direct3D 12 command allocator")) {
        return nullptr;
    }
    return reinterpret_cast<d3d12_command_allocator *>(commandAllocator);
}

template<D3D12_COMMAND_LIST_TYPE Type>
static d3d12_command_list *new_command_list(d3d12_device *device, d3d12_command_allocator *allocator) {
    TRACELOG;
    ID3D12GraphicsCommandList *commandList = nullptr;
    UINT nodeMask = 0;
    ID3D12CommandAllocator *pCommandAllocator = (*allocator);
    ID3D12PipelineState *pInitialState = nullptr;
    HRESULT result = (*device)->CreateCommandList(nodeMask, Type, pCommandAllocator, pInitialState, IID_PPV_ARGS(&commandList));
    if (D3DErrorCheck(result, commandList, nullptr, "Unable to create the Direct3D 12 command list")) {
        return nullptr;
    }

    d3d12_command_list *cmdList = malloct<d3d12_command_list>();
    cmdList->p = commandList;
    cmdList->signal = 0;

    return cmdList;
}

static d3d12_command_list *new_compute_command_list(d3d12_device *device, d3d12_command_allocator *allocator) {
    TRACELOG;
    return new_command_list<HALIDE_D3D12_COMMAND_LIST_TYPE>(device, allocator);
}

static d3d12_copy_command_list *new_copy_command_list(d3d12_device *device, d3d12_command_allocator *allocator) {
    TRACELOG;
    return new_command_list<D3D12_COMMAND_LIST_TYPE_COPY>(device, allocator);
}

static d3d12_compute_pipeline_state *new_compute_pipeline_state_with_function(d3d12_device *device, d3d12_function *function) {
    TRACELOG;
    ID3D12PipelineState *pipelineState = nullptr;
    D3D12_COMPUTE_PIPELINE_STATE_DESC cpsd = {};
    {
        cpsd.pRootSignature = function->rootSignature;
        cpsd.CS.pShaderBytecode = function->shaderBlob->GetBufferPointer();
        cpsd.CS.BytecodeLength = function->shaderBlob->GetBufferSize();
        cpsd.NodeMask = 0;
        cpsd.CachedPSO.pCachedBlob = nullptr;
        cpsd.CachedPSO.CachedBlobSizeInBytes = 0;
        cpsd.Flags = D3D12_PIPELINE_STATE_FLAG_NONE;
    }
    HRESULT result = (*device)->CreateComputePipelineState(&cpsd, IID_PPV_ARGS(&pipelineState));
    if (D3DErrorCheck(result, pipelineState, nullptr, "Unable to create the Direct3D 12 pipeline state")) {
        return nullptr;
    }
    return reinterpret_cast<d3d12_compute_pipeline_state *>(pipelineState);
}

static void set_compute_pipeline_state(d3d12_compute_command_list *cmdList, d3d12_compute_pipeline_state *pipeline_state, d3d12_function *function, d3d12_binder *binder) {
    TRACELOG;

    ID3D12RootSignature *rootSignature = function->rootSignature;
    (*cmdList)->SetComputeRootSignature(rootSignature);

    ID3D12PipelineState *pipelineState = (*pipeline_state);
    (*cmdList)->SetPipelineState(pipelineState);

    ID3D12DescriptorHeap *heaps[] = {binder->descriptorHeap};
    (*cmdList)->SetDescriptorHeaps(1, heaps);

    (*cmdList)->SetComputeRootDescriptorTable(UAV, binder->GPU[UAV]);
    (*cmdList)->SetComputeRootDescriptorTable(CBV, binder->GPU[CBV]);
    (*cmdList)->SetComputeRootDescriptorTable(SRV, binder->GPU[SRV]);
}

static void end_recording(d3d12_compute_command_list *cmdList) {
    TRACELOG;
    (*cmdList)->Close();
}

static d3d12_binder *new_descriptor_binder(d3d12_device *device) {
    TRACELOG;
    ID3D12DescriptorHeap *descriptorHeap = nullptr;
    D3D12_DESCRIPTOR_HEAP_DESC dhd = {};
    {
        dhd.Type = D3D12_DESCRIPTOR_HEAP_TYPE_CBV_SRV_UAV;
        dhd.NumDescriptors = 0;
        dhd.NumDescriptors += ResourceBindingLimits[UAV];
        dhd.NumDescriptors += ResourceBindingLimits[CBV];
        dhd.NumDescriptors += ResourceBindingLimits[SRV];
        dhd.Flags = D3D12_DESCRIPTOR_HEAP_FLAG_SHADER_VISIBLE;
        dhd.NodeMask = 0;
    }
    HRESULT result = (*device)->CreateDescriptorHeap(&dhd, IID_PPV_ARGS(&descriptorHeap));
    if (D3DErrorCheck(result, descriptorHeap, nullptr, "Unable to create the Direct3D 12 descriptor heap")) {
        return nullptr;
    }

    UINT descriptorSize = (*device)->GetDescriptorHandleIncrementSize(D3D12_DESCRIPTOR_HEAP_TYPE_CBV_SRV_UAV);
    TRACEPRINT("descriptor handle increment size: " << descriptorSize << "\n");

    d3d12_binder *binder = malloct<d3d12_binder>();
    binder->descriptorHeap = descriptorHeap;
    binder->descriptorSize = descriptorSize;

    D3D12_CPU_DESCRIPTOR_HANDLE baseCPU = binder->baseCPU = descriptorHeap->GetCPUDescriptorHandleForHeapStart();
    TRACEPRINT("descriptor heap base for CPU: " << baseCPU.ptr << " (" << (void *)baseCPU.ptr << ")\n");
    binder->CPU[UAV].ptr = (baseCPU.ptr += descriptorSize * 0);
    binder->CPU[CBV].ptr = (baseCPU.ptr += descriptorSize * ResourceBindingLimits[UAV]);
    binder->CPU[SRV].ptr = (baseCPU.ptr += descriptorSize * ResourceBindingLimits[CBV]);

    D3D12_GPU_DESCRIPTOR_HANDLE baseGPU = binder->baseGPU = descriptorHeap->GetGPUDescriptorHandleForHeapStart();
    TRACEPRINT("descriptor heap base for GPU: " << baseGPU.ptr << " (" << (void *)baseGPU.ptr << ")\n");
    binder->GPU[UAV].ptr = (baseGPU.ptr += descriptorSize * 0);
    binder->GPU[CBV].ptr = (baseGPU.ptr += descriptorSize * ResourceBindingLimits[UAV]);
    binder->GPU[SRV].ptr = (baseGPU.ptr += descriptorSize * ResourceBindingLimits[CBV]);

    // initialize everything with null descriptors...
    for (uint32_t i = 0; i < ResourceBindingLimits[UAV]; ++i) {
        D3D12_UNORDERED_ACCESS_VIEW_DESC NullDescUAV = {};
        {
            NullDescUAV.Format = DXGI_FORMAT_R8G8B8A8_UNORM;  // don't care, but can't be unknown...
            NullDescUAV.ViewDimension = D3D12_UAV_DIMENSION_BUFFER;
            NullDescUAV.Buffer.FirstElement = 0;
            NullDescUAV.Buffer.NumElements = 0;
            NullDescUAV.Buffer.StructureByteStride = 0;
            NullDescUAV.Buffer.CounterOffsetInBytes = 0;
            NullDescUAV.Buffer.Flags = D3D12_BUFFER_UAV_FLAG_NONE;
        }
        D3D12_CPU_DESCRIPTOR_HANDLE hCPU = binder->CPU[UAV];
        hCPU.ptr += i * descriptorSize;
        (*device)->CreateUnorderedAccessView(nullptr, nullptr, &NullDescUAV, hCPU);
    }
    for (uint32_t i = 0; i < ResourceBindingLimits[CBV]; ++i) {
        D3D12_CONSTANT_BUFFER_VIEW_DESC NullDescCBV = {};
        {
            NullDescCBV.BufferLocation = 0;
            NullDescCBV.SizeInBytes = 0;
        }
        D3D12_CPU_DESCRIPTOR_HANDLE hCPU = binder->CPU[CBV];
        hCPU.ptr += i * descriptorSize;
        (*device)->CreateConstantBufferView(&NullDescCBV, hCPU);
    }
    for (uint32_t i = 0; i < ResourceBindingLimits[SRV]; ++i) {
        D3D12_SHADER_RESOURCE_VIEW_DESC NullDescSRV = {};
        {
            NullDescSRV.Format = DXGI_FORMAT_R8G8B8A8_UNORM;  // don't care, but can't be unknown...
            NullDescSRV.ViewDimension = D3D12_SRV_DIMENSION_BUFFER;
            NullDescSRV.Shader4ComponentMapping = D3D12_DEFAULT_SHADER_4_COMPONENT_MAPPING;
            NullDescSRV.Buffer.FirstElement = 0;
            NullDescSRV.Buffer.NumElements = 0;
            NullDescSRV.Buffer.StructureByteStride = 0;
            NullDescSRV.Buffer.Flags = D3D12_BUFFER_SRV_FLAG_NONE;
        }
        D3D12_CPU_DESCRIPTOR_HANDLE hCPU = binder->CPU[SRV];
        hCPU.ptr += i * descriptorSize;
        (*device)->CreateShaderResourceView(nullptr, &NullDescSRV, hCPU);
    }

    return binder;
}

static d3d12_library *new_library_with_source(d3d12_device *device, const char *source, size_t source_len) {
    TRACELOG;

    // Unlike Metal, Direct3D 12 does not have the concept of a "shader library"
    // We can emulate the library functionality by caching the source code until
    // the entry point is known since D3DCompile() requires the entry point name
    const int blocksize = sizeof(d3d12_library) + source_len;
    d3d12_library *library = (d3d12_library *)d3d12_malloc(blocksize);
    library->cache.inited = false;
    library->cache.init(nullptr);
    library->source_length = source_len;
    for (size_t i = 0; i < source_len; ++i) {
        library->source[i] = source[i];
    }
    library->source[source_len] = '\0';

    return library;
}

static void dump_shader(const char *source, ID3DBlob *compiler_msgs = nullptr) {
    const char *message = "<no error message reported>";
    if (compiler_msgs) {
        message = (const char *)compiler_msgs->GetBufferPointer();
    }

    Printer<BasicPrinter, 64 * 1024>(user_context)
        << "D3DCompile(): " << message << "\n"
        << ">>> HLSL shader source dump <<<\n"
        << source << "\n";
}

static d3d12_function *d3d12_compile_shader(d3d12_device *device, d3d12_library *library, const char *name,
                                            int shared_mem_bytes, int threadsX, int threadsY, int threadsZ) {
    TRACELOG;

    // Round shared memory size up to a non-zero multiple of 16
    TRACEPRINT("groupshared memory size before modification: " << shared_mem_bytes << " bytes\n");
    shared_mem_bytes = ((shared_mem_bytes > 0 ? shared_mem_bytes : 1) + 0xF) & ~0xF;
    TRACEPRINT("groupshared memory size after modification: " << shared_mem_bytes << " bytes.\n");
    TRACEPRINT("numthreads( " << threadsX << ", " << threadsY << ", " << threadsZ << " )\n");

    const char *source = library->source;
    int source_size = library->source_length;
    Printer<StringStreamPrinter, 16> SS[4] = {nullptr, nullptr, nullptr, nullptr};
    D3D_SHADER_MACRO pDefines[] = {
<<<<<<< HEAD
        {"HALIDE_D3D12_KERNEL_GROUPSHARED_SIZE_IN_BYTES", (SS[0] << shared_mem_bytes).str()},
        {"HALIDE_D3D12_KERNEL_NUM_THREADS_X", (SS[1] << threadsX).str()},
        {"HALIDE_D3D12_KERNEL_NUM_THREADS_Y", (SS[2] << threadsY).str()},
        {"HALIDE_D3D12_KERNEL_NUM_THREADS_Z", (SS[3] << threadsZ).str()},
        {NULL, NULL}};
=======
        {"__GROUPSHARED_SIZE_IN_BYTES", (SS[0] << shared_mem_bytes).str()},
        {"__NUM_TREADS_X", (SS[1] << threadsX).str()},
        {"__NUM_TREADS_Y", (SS[2] << threadsY).str()},
        {"__NUM_TREADS_Z", (SS[3] << threadsZ).str()},
        {nullptr, nullptr}};
>>>>>>> cd3f1d8a
    const char *shaderName = name;  // only used for debug information
    ID3DInclude *includeHandler = nullptr;
    const char *entryPoint = name;
    const char *target = "cs_5_1";  // all d3d12 hardware support SM 5.1
    UINT flags1 = 0;
    UINT flags2 = 0;  // flags related to effects (.fx files)
    ID3DBlob *shaderBlob = nullptr;
    ID3DBlob *errorMsgs = nullptr;

    flags1 |= D3DCOMPILE_ENABLE_UNBOUNDED_DESCRIPTOR_TABLES;
#if HALIDE_D3D12_DEBUG_SHADERS
    flags1 |= D3DCOMPILE_DEBUG;
    flags1 |= D3DCOMPILE_SKIP_OPTIMIZATION;
    //flags1 |= D3DCOMPILE_RESOURCES_MAY_ALIAS;
    //flags1 |= D3DCOMPILE_ALL_RESOURCES_BOUND;
#endif

    //dump_shader(source);

    HRESULT result = D3DCompile(source, source_size, shaderName, pDefines, includeHandler, entryPoint, target, flags1, flags2, &shaderBlob, &errorMsgs);

    if (FAILED(result) || (shaderBlob == nullptr)) {
        TRACEPRINT("Unable to compile D3D12 compute shader (HRESULT=" << (void *)(int64_t)result << ", ShaderBlob=" << shaderBlob << " entry=" << entryPoint << ").\n");
        dump_shader(source, errorMsgs);
        Release_ID3D12Object(errorMsgs);
        TRACEFATAL("[end-of-shader-dump]");
        return nullptr;
    }

    TRACEPRINT("SUCCESS while compiling D3D12 compute shader with entry name '" << entryPoint << "'!\n");

    // even though it was successful, there may have been warning messages emitted by the compiler:
    if (errorMsgs != nullptr) {
        dump_shader(source, errorMsgs);
        Release_ID3D12Object(errorMsgs);
    }

    d3d12_function *function = malloct<d3d12_function>();
    function->shaderBlob = shaderBlob;
    function->rootSignature = rootSignature;
    rootSignature->AddRef();

    d3d12_compute_pipeline_state *pipeline_state = new_compute_pipeline_state_with_function(device, function);
    if (pipeline_state == nullptr) {
        TRACEFATAL("D3D12Compute: Could not allocate pipeline state.");
        release_object(function);
        return nullptr;
    }
    function->pipeline_state = pipeline_state;

    return function;
}

static d3d12_function *new_function_with_name(d3d12_device *device, d3d12_library *library, const char *name, size_t name_len,
                                              int shared_mem_bytes, int threadsX, int threadsY, int threadsZ) {
    TRACELOG;

    // consult the compiled function cache in the library first:
    d3d12_function *function = nullptr;
    Printer<StringStreamPrinter, 256> key(nullptr);
    key << name << "_(" << threadsX << "," << threadsY << "," << threadsZ << ")_[" << shared_mem_bytes << "]";
    halide_assert(user_context, (key.size() < key.capacity() - 1));  // make sure key fits into the stream
    int not_found = library->cache.lookup(user_context, (const uint8_t *)key.str(), key.size(), &function);
    if (not_found) {
        // function has not been cached yet: must compile it
        halide_assert(user_context, (function == nullptr));
        function = d3d12_compile_shader(device, library, name, shared_mem_bytes, threadsX, threadsY, threadsZ);
        if (function == nullptr) {
            return nullptr;
        }
        // cache the compiled function for future use:
        library->cache.store(user_context, (const uint8_t *)key.str(), key.size(), &function);
    } else {
        TRACEPRINT("function has been found in the cache!\n");
    }

    halide_assert(user_context, (function != nullptr));

    return function;
}

WEAK void set_input_buffer(d3d12_binder *binder, d3d12_buffer *input_buffer, uint32_t index) {
    TRACELOG;

    switch (input_buffer->type) {
    case d3d12_buffer::Constant: {
        TRACELEVEL(1, "CBV\n");

        // NOTE(marcos): constant buffers are only used internally by the
        // runtime; users cannot create, control or access them, so it is
        // expected that no halide_buffer_t will be associated with them:
        halide_assert(user_context, input_buffer->format == DXGI_FORMAT_UNKNOWN);

        ID3D12Resource *pResource = input_buffer->resource;
        D3D12_GPU_VIRTUAL_ADDRESS pGPU = pResource->GetGPUVirtualAddress();

        D3D12_CONSTANT_BUFFER_VIEW_DESC cbvd = {};
        {
            cbvd.BufferLocation = pGPU;
            cbvd.SizeInBytes = input_buffer->sizeInBytes;
        }

        halide_assert(user_context, (index < ResourceBindingLimits[CBV]));
        D3D12_CPU_DESCRIPTOR_HANDLE hDescCBV = binder->CPU[CBV];
        binder->CPU[CBV].ptr += binder->descriptorSize;

        (*device)->CreateConstantBufferView(&cbvd, hDescCBV);

        break;
    }

    case d3d12_buffer::ReadOnly:
        // TODO(marcos): read-only buffers should ideally be bound as SRV,
        // but Halide buffers (halide_buffer_t) do not distinguish between
        // read-only and read-write / write-only buffers... for the moment,
        // just bind read-only buffers with UAV descriptors:
    case d3d12_buffer::ReadWrite:
    case d3d12_buffer::WriteOnly: {
        TRACELEVEL(1, "UAV\n");

        DXGI_FORMAT Format = input_buffer->format;
        if (Format == DXGI_FORMAT_UNKNOWN) {
            TRACEFATAL("unsupported buffer element type: " << input_buffer->halide_type);
        }

        UINT FirstElement = input_buffer->offset;
        // for some reason, 'input_buffer->halide->number_of_elements()' is
        // returning 1 for cropped buffers... ('size_in_bytes()' returns 0)
        UINT NumElements = input_buffer->elements;
        UINT SizeInBytes = input_buffer->sizeInBytes;

        // SizeInBytes is here just for debugging/logging purposes in TRACEPRINT.
        // Because TRACEPRINT might turn into "nothing" (when call-tracing is not
        // enabled) the compiler might warn about unused variables...
        MAYBE_UNUSED(SizeInBytes);

        TRACELEVEL(3, "[" << index << "] : "
                          << (void *)input_buffer
                          << " | "
                          << "offset " << FirstElement
                          << " | "
                          << NumElements
                          << "elements (" << SizeInBytes << "bytes)"
                          << "\n");

        // A View of a non-Structured Buffer cannot be created using a nullptr Desc.
        // Default Desc parameters cannot be used, as a Format must be supplied.
        D3D12_UNORDERED_ACCESS_VIEW_DESC uavd = {};
        {
            uavd.Format = Format;
            uavd.ViewDimension = D3D12_UAV_DIMENSION_BUFFER;
            uavd.Buffer.FirstElement = FirstElement;
            uavd.Buffer.NumElements = NumElements;
            uavd.Buffer.StructureByteStride = 0;
            uavd.Buffer.CounterOffsetInBytes = 0;  // 0, since this is not an atomic counter
            uavd.Buffer.Flags = D3D12_BUFFER_UAV_FLAG_NONE;
        }

        halide_assert(user_context, (index < ResourceBindingLimits[UAV]));
        D3D12_CPU_DESCRIPTOR_HANDLE hDescUAV = binder->CPU[UAV];
        binder->CPU[UAV].ptr += binder->descriptorSize;

        ID3D12Resource *pResource = input_buffer->resource;
        ID3D12Resource *pCounterResource = nullptr;  // for atomic counters

        (*device)->CreateUnorderedAccessView(pResource, pCounterResource, &uavd, hDescUAV);

        break;
    }

    case d3d12_buffer::Unknown:
    case d3d12_buffer::Upload:
    case d3d12_buffer::ReadBack:
    default:
        TRACEPRINT("UNSUPPORTED BUFFER TYPE: " << (int)input_buffer->type << "\n");
        halide_assert(user_context, false);
        break;
    }
}

static uint64_t queue_insert_checkpoint() {
    TRACELOG;
    uint64_t signal = __atomic_add_fetch(&queue_last_signal, 1, __ATOMIC_SEQ_CST);  // ++queue_last_signal
    TRACEPRINT("latest queue checkpoint is now #" << signal << "...\n");
    (*queue)->Signal(queue_fence, signal);
    return signal;
}

static void commit_command_list(d3d12_compute_command_list *cmdList) {
    TRACELOG;
    end_recording(cmdList);
    ID3D12CommandList *lists[] = {(*cmdList)};
    (*queue)->ExecuteCommandLists(1, lists);
    cmdList->signal = queue_insert_checkpoint();
}

static bool spinlock_until_signaled(uint64_t signal) {
    TRACELOG;
    while (queue_fence->GetCompletedValue() < signal) {
        // nothing
    }
    return true;
}

static bool block_until_signaled(uint64_t signal) {
    TRACELOG;

    TRACEPRINT("Now syncing on queue signal #" << signal << "...\n");
    HRESULT result = queue_fence->SetEventOnCompletion(signal, hFenceEvent);
    if (FAILED(result)) {
        TRACEPRINT("ERROR: Unable to associate D3D12 Fence with Windows Event\n");
        return false;
    }

    const DWORD timeout_ms = 15 * 1000;
    result = WaitForSingleObject(hFenceEvent, timeout_ms);
    if (result != WAIT_OBJECT_0) {
        D3DErrorCheck(result, hFenceEvent, nullptr, "Unable to wait for Fence Event");
        return false;
    }

    return true;
}

static void wait_until_signaled(uint64_t signal) {
    TRACELOG;

    uint64_t current_signal = queue_fence->GetCompletedValue();
    if (current_signal >= signal) {
        TRACEPRINT("Already synced up!\n");
        return;
    }

    HRESULT device_status_before = (*device)->GetDeviceRemovedReason();

    block_until_signaled(signal);

    HRESULT device_status_after = (*device)->GetDeviceRemovedReason();
    if (FAILED(device_status_after)) {
        TRACEFATAL(
            "Device Lost! GetDeviceRemovedReason(): "
            << "before: " << (void *)(int64_t)device_status_before << " | "
            << "after: " << (void *)(int64_t)device_status_after);
    }
}

static void wait_until_completed(d3d12_compute_command_list *cmdList) {
    TRACELOG;
    wait_until_signaled(cmdList->signal);
}

static void wait_until_completed(d3d12_frame *frame) {
    TRACELOG;
    wait_until_completed(frame->cmd_list);
}

static void wait_until_idle() {
    TRACELOG;
    uint64_t signal = __atomic_load_n(&queue_last_signal, __ATOMIC_SEQ_CST);
    wait_until_signaled(signal);
}

class D3D12ContextHolder {
    void *user_context;

    // Define these out-of-line as WEAK, to avoid LLVM error "MachO doesn't support COMDATs"
    void save(void *user_context, bool create);
    void restore();

public:
    d3d12_device *device;
    d3d12_command_queue *queue;
    int error;

    ALWAYS_INLINE D3D12ContextHolder(void *user_context, bool create) {
        save(user_context, create);
    }
    ALWAYS_INLINE ~D3D12ContextHolder() {
        restore();
    }
};

WEAK void D3D12ContextHolder::save(void *user_context_arg, bool create) {
    user_context = user_context_arg;
    error = halide_d3d12compute_acquire_context(user_context, &device, &queue, create);
}

WEAK void D3D12ContextHolder::restore() {
    halide_d3d12compute_release_context(user_context);
}

static bool is_buffer_managed(d3d12_buffer *buffer) {
    return buffer->xfer != nullptr;
}

static void buffer_copy_command(d3d12_copy_command_list *cmdList,
                                d3d12_buffer *src, d3d12_buffer *dst,
                                uint64_t src_byte_offset, uint64_t dst_byte_offset,
                                uint64_t num_bytes_copy) {
    TRACELOG;

    ID3D12Resource *pSrcBuffer = src->resource;
    ID3D12Resource *pDstBuffer = dst->resource;

    D3D12_RESOURCE_BARRIER src_barrier = {};
    {
        src_barrier.Type = D3D12_RESOURCE_BARRIER_TYPE_TRANSITION;
        src_barrier.Flags = D3D12_RESOURCE_BARRIER_FLAG_NONE;
        src_barrier.Transition.pResource = pSrcBuffer;
        src_barrier.Transition.Subresource = 0;
        src_barrier.Transition.StateBefore = src->state;
        src_barrier.Transition.StateAfter = D3D12_RESOURCE_STATE_COPY_SOURCE;
        if (src->state == D3D12_RESOURCE_STATE_GENERIC_READ) {
            halide_assert(user_context, src->type == d3d12_buffer::Upload);
            src_barrier.Transition.StateAfter = D3D12_RESOURCE_STATE_GENERIC_READ;
        } else {
            halide_assert(user_context, src->state == D3D12_RESOURCE_STATE_UNORDERED_ACCESS);
        }
    }

    D3D12_RESOURCE_BARRIER dst_barrier = {};
    {
        dst_barrier.Type = D3D12_RESOURCE_BARRIER_TYPE_TRANSITION;
        dst_barrier.Flags = D3D12_RESOURCE_BARRIER_FLAG_NONE;
        dst_barrier.Transition.pResource = pDstBuffer;
        dst_barrier.Transition.Subresource = 0;
        dst_barrier.Transition.StateBefore = dst->state;
        dst_barrier.Transition.StateAfter = D3D12_RESOURCE_STATE_COPY_DEST;
        if (dst->state == D3D12_RESOURCE_STATE_COPY_DEST) {
            halide_assert(user_context, dst->type == d3d12_buffer::ReadBack);
        } else {
            halide_assert(user_context, dst->state == D3D12_RESOURCE_STATE_UNORDERED_ACCESS);
        }
    }

    if (src_barrier.Transition.StateBefore != src_barrier.Transition.StateAfter) {
        (*cmdList)->ResourceBarrier(1, &src_barrier);
    }
    if (dst_barrier.Transition.StateBefore != dst_barrier.Transition.StateAfter) {
        (*cmdList)->ResourceBarrier(1, &dst_barrier);
    }

    UINT64 SrcOffset = src_byte_offset;
    UINT64 DstOffset = dst_byte_offset;
    UINT64 NumBytes = num_bytes_copy;

    (*cmdList)->CopyBufferRegion(pDstBuffer, DstOffset, pSrcBuffer, SrcOffset, NumBytes);

    swap(src_barrier.Transition.StateBefore, src_barrier.Transition.StateAfter);  // restore resource state
    swap(dst_barrier.Transition.StateBefore, dst_barrier.Transition.StateAfter);  // restore resource state

    if (src_barrier.Transition.StateBefore != src_barrier.Transition.StateAfter) {
        (*cmdList)->ResourceBarrier(1, &src_barrier);
    }
    if (dst_barrier.Transition.StateBefore != dst_barrier.Transition.StateAfter) {
        (*cmdList)->ResourceBarrier(1, &dst_barrier);
    }
}

static void synchronize_host_and_device_buffer_contents(d3d12_copy_command_list *cmdList, d3d12_buffer *buffer) {
    TRACELOG;

    d3d12_buffer::transfer_t *xfer = buffer->xfer;
    halide_assert(user_context, (xfer != nullptr));

    d3d12_buffer *src = nullptr;
    d3d12_buffer *dst = nullptr;
    uint64_t src_byte_offset = 0;
    uint64_t dst_byte_offset = 0;
    uint64_t num_bytes_copy = xfer->size;

    d3d12_buffer *staging = xfer->staging;
    switch (staging->type) {
    case d3d12_buffer::Upload:
        TRACEPRINT("uploading buffer to device\n")
        src = staging;
        dst = buffer;
        src_byte_offset = xfer->offset;
        dst_byte_offset = buffer->offsetInBytes;
        break;
    case d3d12_buffer::ReadBack:
        TRACEPRINT("reading-back buffer from device\n")
        unmap_buffer(staging);
        src = buffer;
        dst = staging;
        src_byte_offset = buffer->offsetInBytes;
        dst_byte_offset = xfer->offset;
        break;
    default:
        TRACEPRINT("UNSUPPORTED BUFFER TYPE: " << (int)buffer->type << "\n");
        halide_assert(user_context, false);
        break;
    }

    TRACEPRINT("--- "
               << (void *)buffer << " | " << buffer->halide_type << " | "
               << src_byte_offset << " : " << dst_byte_offset << " : " << num_bytes_copy
               << "\n");

    buffer_copy_command(cmdList, src, dst, src_byte_offset, dst_byte_offset, num_bytes_copy);
}

static void d3d12compute_device_sync_internal(d3d12_device *device, d3d12_buffer *dev_buffer) {
    TRACELOG;

    // sync request not tied to buffer operation
    if (dev_buffer == nullptr) {
        return wait_until_idle();
    }

    if (is_buffer_managed(dev_buffer)) {
        // NOTE(marcos): a copy/dma command list would be ideal here, but it would
        // also require a dedicated copy command queue to submit it... for now just
        // use the main compute queue and issue copies via compute command lists.
        //static const D3D12_COMMAND_LIST_TYPE Type = D3D12_COMMAND_LIST_TYPE_COPY;
        d3d12_frame *frame = acquire_frame(device);
        d3d12_compute_command_list *blitCmdList = frame->cmd_list;
        synchronize_host_and_device_buffer_contents(blitCmdList, dev_buffer);
        enqueue_frame(frame);
        wait_until_completed(frame);
    }

    if (dev_buffer->xfer != nullptr) {
        d3d12_buffer *staging_buffer = dev_buffer->xfer->staging;
        // decrement the reference counter that was incremented by 'suballocate()'
        uint64_t use_count = __atomic_sub_fetch(&staging_buffer->ref_count, 1, __ATOMIC_SEQ_CST);
        // for now, we expect to have been the only one with pending transfer on the staging buffer:
        halide_assert(user_context, (use_count == 0));
        dev_buffer->xfer = nullptr;
    }
}

static int d3d12compute_buffer_copy(d3d12_device *device,
                                    d3d12_buffer *src,
                                    d3d12_buffer *dst,
                                    uint64_t src_byte_offset,
                                    uint64_t dst_byte_offset,
                                    uint64_t num_bytes) {
    TRACELOG;

    halide_assert(user_context, device);
    halide_assert(user_context, src);
    halide_assert(user_context, dst);
    halide_assert(user_context, (src->type != d3d12_buffer::Unknown));
    halide_assert(user_context, (dst->type != d3d12_buffer::Unknown));
    // constant buffers are only used internally (Halide never expose them)
    // (uploads to constant buffers are managed automatically by Map/Unmap)
    halide_assert(user_context, (src->type != d3d12_buffer::Constant));
    halide_assert(user_context, (dst->type != d3d12_buffer::Constant));

    halide_assert(user_context, num_bytes > 0);

    if (src->type == d3d12_buffer::Upload) {
        // host-to-device via staging buffer:
        halide_assert(user_context, (dst->type != d3d12_buffer::Upload));
        halide_assert(user_context, (dst->type != d3d12_buffer::ReadBack));
        // TODO: assert that offsets and sizes are within bounds
        d3d12_buffer::transfer_t xfer = {};
        xfer.staging = src;
        xfer.offset = src_byte_offset;
        xfer.size = num_bytes;
        halide_assert(user_context, (dst->xfer == nullptr));
        dst->xfer = &xfer;
        d3d12compute_device_sync_internal(device, dst);
        return 0;
    }

    if (dst->type == d3d12_buffer::ReadBack) {
        // device-to-host via staging buffer:
        halide_assert(user_context, (src->type != d3d12_buffer::Upload));
        halide_assert(user_context, (src->type != d3d12_buffer::ReadBack));
        // TODO: assert that offsets and sizes are within bounds
        d3d12_buffer::transfer_t xfer = {};
        xfer.staging = dst;
        xfer.offset = dst_byte_offset;
        xfer.size = num_bytes;
        halide_assert(user_context, (src->xfer == nullptr));
        src->xfer = &xfer;
        d3d12compute_device_sync_internal(device, src);
        return 0;
    }

    // device-to-device:
    halide_assert(user_context, (src->type != d3d12_buffer::Upload));
    halide_assert(user_context, (dst->type != d3d12_buffer::Upload));
    halide_assert(user_context, (src->type != d3d12_buffer::ReadBack));
    halide_assert(user_context, (dst->type != d3d12_buffer::ReadBack));

    // ReadWrite, ReadOnly and WriteOnly are shader usage hints, not copy hints
    // (there's no need to worry about them during device-to-device transfers)

    d3d12_frame *frame = acquire_frame(device);
    d3d12_compute_command_list *blitCmdList = frame->cmd_list;
    buffer_copy_command(blitCmdList, src, dst, src_byte_offset, dst_byte_offset, num_bytes);
    enqueue_frame(frame);
    src->signal = frame->fence_signal;
    dst->signal = frame->fence_signal;

    return 0;
}

static void *buffer_contents(d3d12_buffer *buffer) {
    TRACELOG;

    void *pData = nullptr;

    switch (buffer->type) {

    case d3d12_buffer::Constant:
    case d3d12_buffer::Upload:
        pData = buffer->mapped;
        break;

    case d3d12_buffer::ReadBack:
        // on readback heaps, map/unmap as needed, since the results are only effectively
        // published after a Map() call, and should ideally be in an unmapped state prior
        // to the CopyBufferRegion() call
        pData = map_buffer(&readback);
        break;

    case d3d12_buffer::ReadOnly:
    case d3d12_buffer::WriteOnly:
    case d3d12_buffer::ReadWrite: {
        TRACEWARN("UNCHARTED TERRITORY! THIS CASE IS NOT EXPECTED TO HAPPEN FOR NOW!\n");
        halide_assert(user_context, false);

        D3D12ContextHolder d3d12_context(user_context, true);
        if (d3d12_context.error != 0) {
            return nullptr;
        }

        // 1. download data from device (copy to the "readback" staging memory):
        size_t total_size = buffer->sizeInBytes;
        size_t dev_byte_offset = buffer->offsetInBytes;  // handle cropping
        d3d12_buffer *staging = &readback;
        size_t staging_byte_offset = suballocate(d3d12_context.device, staging, total_size);
        d3d12compute_buffer_copy(d3d12_context.device, buffer, staging,
                                 dev_byte_offset, staging_byte_offset, total_size);
        void *staging_data_begin = map_buffer(staging);
        uint64_t address = reinterpret_cast<uint64_t>(staging_data_begin) + staging_byte_offset;
        pData = reinterpret_cast<void *>(address);
        break;
    }

    case d3d12_buffer::Unknown:
    default:
        TRACEPRINT("UNSUPPORTED BUFFER TYPE: " << (int)buffer->type << "\n");
        halide_assert(user_context, false);
        break;
    }

    halide_assert(user_context, pData);

    return pData;
}

volatile ScopedSpinLock::AtomicFlag WEAK thread_lock = 0;

// Structure to hold the state of a module attached to the context.
// Also used as a linked-list to keep track of all the different
// modules that are attached to a context in order to release them all
// when then context is released.
struct module_state {
    d3d12_library *library;
    module_state *next;
};
D3D12TYPENAME(module_state)
WEAK module_state *state_list = nullptr;

}  // namespace D3D12Compute
}  // namespace Internal
}  // namespace Runtime
}  // namespace Halide

using namespace Halide::Runtime::Internal;
using namespace Halide::Runtime::Internal::D3D12Compute;

extern "C" {

static int d3d12_create_context(void *user_context) {
    TRACELOG;

#ifdef DEBUG_RUNTINE
    TRACEPRINT("THIS IS A DEBUG CONTEXT (-debug)");
#endif

    int status = halide_error_code_success;

    halide_assert(user_context, (device == nullptr));
    device = D3D12CreateSystemDefaultDevice(user_context);
    if (device == nullptr) {
        status = halide_error_code_generic_error;
    }

    if (status == halide_error_code_success) {
        halide_assert(user_context, (rootSignature == nullptr));
        rootSignature = D3D12CreateMasterRootSignature((*device));
        if (rootSignature == nullptr) {
            status = halide_error_code_generic_error;
        }
    }

    if (status == halide_error_code_success) {
        halide_assert(user_context, (queue == nullptr));
        queue = new_command_queue(device);
        if (queue == nullptr) {
            status = halide_error_code_generic_error;
        }
    }

    if (status == halide_error_code_success) {
        halide_assert(cmd_allocator_main, (cmd_allocator_main == nullptr));
        cmd_allocator_main = new_command_allocator<HALIDE_D3D12_COMMAND_LIST_TYPE>(device);
        if (cmd_allocator_main == nullptr) {
            status = halide_error_code_generic_error;
        }
    }

    if (status == halide_error_code_success) {
        // NOTE(marcos): a small amount of hard-coded staging buffer storage is
        // sufficient to get started as suballocations will grow them as needed
        halide_assert(cmd_allocator_main, (upload == 0));
        halide_assert(cmd_allocator_main, (readback == 0));
        size_t heap_size = 4 * 1024 * 1024;
        upload = new_upload_buffer(device, heap_size);
        readback = new_readback_buffer(device, heap_size);
    }

    if (status != halide_error_code_success) {
        if (cmd_allocator_main) {
            release_object(cmd_allocator_main);
            cmd_allocator_main = nullptr;
        }
        if (queue) {
            release_object(queue);
            queue = nullptr;
        }
        if (rootSignature) {
            Release_ID3D12Object(rootSignature);
            rootSignature = nullptr;
        }
        if (device) {
            release_object(device);
            device = nullptr;
        }
    }

    return status;
}

// The default implementation of halide_d3d12compute_acquire_context uses the global
// pointers above, and serializes access with a spin lock.
// Overriding implementations of acquire/release must implement the following
// behavior:
// - halide_acquire_d3d12compute_context should always store a valid device/command
//   queue in device/q, or return an error code.
// - A call to halide_acquire_d3d12compute_context is followed by a matching call to
//   halide_release_d3d12compute_context. halide_acquire_d3d12compute_context should block while a
//   previous call (if any) has not yet been released via halide_release_d3d12compute_context.
WEAK int halide_d3d12compute_acquire_context(void *user_context, halide_d3d12compute_device **device_ret,
                                             halide_d3d12compute_command_queue **queue_ret, bool create) {
    TRACELOG;

#ifdef HALIDE_D3D12_TRACE_TIME
    halide_start_clock(user_context);
#endif

    halide_assert(user_context, &thread_lock != nullptr);
    while (__atomic_test_and_set(&thread_lock, __ATOMIC_ACQUIRE)) {
    }

    TRACEPRINT("user_context: " << user_context << " | create: " << create << "\n");
    TRACEPRINT("current d3d12_device: " << device << "\n");

    if (create && (device == nullptr)) {
        int status = d3d12_create_context(user_context);
        if (status != halide_error_code_success) {
            halide_d3d12compute_release_context(user_context);
            return status;
        }
    }

    // If the device has already been initialized,
    // ensure the queue has as well.
    halide_assert(user_context, (device == nullptr) || (queue != nullptr));

    *device_ret = device;
    *queue_ret = queue;

    return 0;
}

WEAK int halide_d3d12compute_release_context(void *user_context) {
    TRACELOG;
    __atomic_clear(&thread_lock, __ATOMIC_RELEASE);
    return 0;
}

}  // extern "C"

static void d3d12_debug_dump(error &err) {
    if (!device) {
        err << "Debug info not available: no device.\n";
        return;
    }

    halide_assert(user_context, (dxgiAdapter != nullptr));
    DXGI_ADAPTER_DESC1 desc = {};
    if (FAILED(dxgiAdapter->GetDesc1(&desc))) {
        err << "Unable to retrieve information about the device adapter.\n";
        return;
    }

    // NOTE(marcos): this printer will leak, but that's fine since debug dump
    // is a panic mechanism that precedes an operational "halt":
    void *dump_buffer = d3d12_malloc(64 * 1024);
    if (!dump_buffer) {
        err << "Unable to allocate memory for the debug dump.\n";
        return;
    }

    // simple conversion from Windows 16bit wchar to char:
    char Description[128];
    for (int i = 0; i < 128; ++i) {
        Description[i] = desc.Description[i];
    }
    Description[127] = '\0';

    err << "D3D12 Device Adapter: " << Description << "\n";
}

using namespace Halide::Runtime::Internal::D3D12Compute;

// NOTE(marcos): purposedly disabling cache on 'master' for now
WEAK bool enable_allocation_cache = false;
static const int MaxBuffersInCache = 32;
WEAK d3d12_buffer *buffer_pool[MaxBuffersInCache] = {};
WEAK halide_mutex buffer_pool_lock;

static d3d12_buffer *d3d12_allocation_cache_get_buffer(void *user_context, size_t size_in_bytes) {
    TRACELOG;

    if (!halide_can_reuse_device_allocations(user_context) || !enable_allocation_cache) {
        TRACEPRINT("(allocation cache is disabled...)\n");
        return nullptr;
    }

    ScopedMutexLock lock(&buffer_pool_lock);

    d3d12_buffer *d3d12_buf = nullptr;
    size_t best_fit_size = ~0;
    size_t best_fit_index = 0;
    for (size_t i = 0; i < MaxBuffersInCache; ++i) {
        if (buffer_pool[i] == nullptr) {
            continue;
        }
        d3d12_buffer *dbuffer = buffer_pool[i];
        if (dbuffer->capacityInBytes < size_in_bytes) {
            continue;
        }
        if (dbuffer->capacityInBytes > best_fit_size) {
            continue;
        }
        best_fit_size = dbuffer->capacityInBytes;
        best_fit_index = i;
        d3d12_buf = dbuffer;
    }
    if (d3d12_buf != nullptr) {
        TRACEPRINT("serving request from allocation cache: " << size_in_bytes << " bytes from capacity of " << best_fit_size << "\n");
        buffer_pool[best_fit_index] = nullptr;
    }

    return d3d12_buf;
}

static bool d3d12_allocation_cache_put_buffer(void *user_context, d3d12_buffer *dbuffer) {
    TRACELOG;

    if (!halide_can_reuse_device_allocations(user_context) || !enable_allocation_cache) {
        TRACEPRINT("(allocation cache is disabled...)\n");
        return false;
    }

    ScopedMutexLock lock(&buffer_pool_lock);

    for (size_t i = 0; i < MaxBuffersInCache; ++i) {
        if (buffer_pool[i] != nullptr) {
            continue;
        }
        TRACEPRINT("caching allocation for later use...\n");
        buffer_pool[i] = dbuffer;
        return true;
    }

    TRACEPRINT("cache is full: discarding buffer...\n");
    return false;
}

extern "C" {

WEAK int halide_d3d12compute_device_malloc(void *user_context, halide_buffer_t *buf) {
    TRACELOG;

    TRACEPRINT("user_context: " << user_context << " | halide_buffer_t: " << buf << "\n");

    if (buf->device) {
        TRACEPRINT("(this buffer already has a device allocation...)\n");
        return 0;
    }

    size_t size = buf->size_in_bytes();
    halide_assert(user_context, size > 0);

    // Check all strides positive
    for (int i = 0; i < buf->dimensions; i++) {
        halide_assert(user_context, buf->dim[i].stride >= 0);
    }

    d3d12_buffer *d3d12_buf = d3d12_allocation_cache_get_buffer(user_context, size);

    D3D12ContextHolder d3d12_context(user_context, true);
    if (d3d12_context.error != 0) {
        return d3d12_context.error;
    }

    if (d3d12_buf == nullptr) {
        d3d12_buf = new_buffer(d3d12_context.device, size);
    }
    if (d3d12_buf == nullptr) {
        TRACEFATAL("D3D12: Failed to allocate buffer of size " << (int64_t)size);
        return halide_error_code_device_malloc_failed;
    }

    if (0 != wrap_buffer(user_context, buf, d3d12_buf)) {
        TRACEFATAL("D3D12: unable to wrap halide buffer and D3D12 buffer.");
        return halide_error_code_device_wrap_native_failed;
    }

    return 0;
}

WEAK int halide_d3d12compute_device_free(void *user_context, halide_buffer_t *buf) {
    TRACELOG;

    TRACEPRINT("user_context: " << user_context << " | halide_buffer_t: " << buf << "\n");

    if (buf->device == 0) {
        return 0;
    }

    d3d12_buffer *dbuffer = peel_buffer(buf);
    TRACEPRINT("d3d12_buffer: " << dbuffer << "\n");

    const bool cached = d3d12_allocation_cache_put_buffer(user_context, dbuffer);

    unwrap_buffer(buf);

    if (!cached) {
        // it is safe to call release_d3d12_object() here:
        // if 'buf' holds a user resource (from halide_d3d12compute_wrap_buffer),
        // the reference counter of the underlying ID3D12Resource will just get
        // decremented without actually freeing the underlying resource object
        // since it was incremented during thewrapping process.
        // If 'buf' holds a buffer created by halide_d3d12compute_device_malloc,
        // it will be freed.
        wait_until_signaled(dbuffer->signal);
        release_d3d12_object(dbuffer);
    }

    return 0;
}

WEAK int halide_d3d12compute_initialize_kernels(void *user_context, void **state_ptr, const char *source, int source_size) {
    TRACELOG;

    // Create the state object if necessary. This only happens once, regardless
    // of how many times halide_initialize_kernels/halide_release is called.
    // halide_release traverses this list and releases the module objects, but
    // it does not modify the list nodes created/inserted here.
    module_state *&state = *(module_state **)state_ptr;
    if (!state) {
        state = malloct<module_state>();
        state->library = nullptr;
        state->next = state_list;
        state_list = state;
    }

    D3D12ContextHolder d3d12_context(user_context, true);
    if (d3d12_context.error != 0) {
        return d3d12_context.error;
    }

    if (state->library == nullptr) {
        state->library = new_library_with_source(d3d12_context.device, source, source_size);
        if (state->library == nullptr) {
            TRACEFATAL("D3D12Compute: new_library_with_source failed.");
            return halide_error_code_out_of_memory;
        }
    }

    return 0;
}

namespace {

void compute_barrier(d3d12_copy_command_list *cmdList, d3d12_buffer *buffer) {
    TRACELOG;

    D3D12_RESOURCE_BARRIER barrier = {};
    {
        barrier.Type = D3D12_RESOURCE_BARRIER_TYPE_UAV;
        barrier.Flags = D3D12_RESOURCE_BARRIER_FLAG_NONE;
        barrier.UAV.pResource = buffer->resource;
    }

    (*cmdList)->ResourceBarrier(1, &barrier);
}

}  // namespace

WEAK int halide_d3d12compute_device_sync(void *user_context, struct halide_buffer_t *buffer) {
    TRACELOG;

    D3D12ContextHolder d3d12_context(user_context, true);
    if (d3d12_context.error != 0) {
        return d3d12_context.error;
    }

    d3d12_buffer *dbuffer = peel_buffer(buffer);
    d3d12compute_device_sync_internal(d3d12_context.device, dbuffer);

    return 0;
}

WEAK int halide_d3d12compute_device_release(void *user_context) {
    TRACELOG;

    // The D3D12Context object does not allow the context storage to be modified,
    // so we use halide_d3d12compute_acquire_context directly.
    int error;
    d3d12_device *acquired_device;
    d3d12_command_queue *acquired_queue;
    error = halide_d3d12compute_acquire_context(user_context, &acquired_device, &acquired_queue, false);
    if (error != 0) {
        return error;
    }

    if (device) {
        d3d12compute_device_sync_internal(device, nullptr);

        for (int i = 0; i < MaxFrames; ++i) {
            d3d12_frame *frame = &frame_pool[i];
            release_object(frame);
        }

        for (int i = 0; i < MaxBuffersInCache; ++i) {
            d3d12_buffer *buffer = buffer_pool[i];
            release_object(buffer);
        }

        // Unload the modules attached to this device. Note that the list
        // nodes themselves are not freed, only the program objects are
        // released. Subsequent calls to halide_init_kernels might re-create
        // the program object using the same list node to store the program
        // object.
        module_state *state = state_list;
        while (state) {
            if (state->library) {
                release_object(state->library);
                state->library = nullptr;
            }
            state = state->next;
        }

        // Release the device itself, if we created it.
        if (acquired_device == device) {
            release_object(&upload);
            release_object(&readback);
            d3d12_buffer empty = {};
            upload = readback = empty;

            Release_ID3D12Object(rootSignature);
            rootSignature = nullptr;

            release_object(queue);
            queue = nullptr;

            CloseHandle(hFenceEvent);
            hFenceEvent = nullptr;

            release_object(cmd_allocator_main);

            release_object(device);
            device = nullptr;
        }
    }

    halide_d3d12compute_release_context(user_context);

    return 0;
}

namespace {

int do_multidimensional_copy(d3d12_device *device, const device_copy &c,
                             uint64_t src_offset, uint64_t dst_offset, int dimensions) {
    TRACELOG;

    if (dimensions == 0) {
        d3d12_buffer *dsrc = reinterpret_cast<d3d12_buffer *>(c.src);
        d3d12_buffer *ddst = reinterpret_cast<d3d12_buffer *>(c.dst);
        halide_assert(user_context, (dsrc->halide_type == ddst->halide_type));
        TRACEPRINT("src_offset: " << src_offset << "\n");
        TRACEPRINT("dst_offset: " << dst_offset << "\n");
        TRACEPRINT("c.chunk_size: " << c.chunk_size << "\n");
        return d3d12compute_buffer_copy(device, dsrc, ddst, src_offset, dst_offset, c.chunk_size);
    }

    // TODO: deal with negative strides. Currently the code in
    // device_buffer_utils.h does not do so either.
    const int d = dimensions;
    uint64_t src_off = 0, dst_off = 0;
    for (uint64_t i = 0; i < c.extent[d - 1]; i++) {
        src_offset += src_off;
        dst_offset += dst_off;
        int err = do_multidimensional_copy(device, c, src_offset, dst_offset, d - 1);
        if (err) {
            return err;
        }
        dst_off = c.dst_stride_bytes[d - 1];
        src_off = c.src_stride_bytes[d - 1];
    }

    return 0;
}

}  // namespace

WEAK int halide_d3d12compute_copy_to_device(void *user_context, halide_buffer_t *buffer) {
    TRACELOG;

    halide_assert(user_context, buffer);
    halide_assert(user_context, buffer->host && buffer->device);

    D3D12ContextHolder d3d12_context(user_context, true);
    if (d3d12_context.error != 0) {
        return d3d12_context.error;
    }

    // 1. memcpy from halide host memory to "upload" staging memory
    device_copy c = make_host_to_device_copy(buffer);
    halide_assert(user_context, (c.dst == buffer->device));
    d3d12_buffer *dev_buffer = peel_buffer(buffer);
    halide_assert(user_context, buffer->size_in_bytes() == dev_buffer->sizeInBytes);
    size_t total_size = dev_buffer->sizeInBytes;
    d3d12_buffer *staging = &upload;
    size_t staging_byte_offset = suballocate(d3d12_context.device, staging, total_size);
    // the 'host' buffer already points to the beginning of the cropped region
    size_t dev_byte_offset = dev_buffer->offsetInBytes;  // handle cropping
    c.src = reinterpret_cast<uint64_t>(buffer->host) + 0;
    void *staging_base = buffer_contents(staging);
    c.dst = reinterpret_cast<uint64_t>(staging_base) + staging_byte_offset;

    // 'copy_memory()' will do the smart thing and copy slices (disjoint copies
    // via multiple 'memcpy()' calls), but 'd3d12compute_buffer_copy()' has no
    // such notion and can only write whole ranges... as such, untouched areas
    // of the upload staging buffer might leak-in and corrupt the device data;
    // for now, just use 'memcpy()' to keep things in sync
    //copy_memory(c, user_context);
    memcpy(
        reinterpret_cast<void *>(c.dst),
        reinterpret_cast<void *>(c.src),
        total_size);

    // 2. upload data to device (through the "upload" staging memory):
    d3d12compute_buffer_copy(d3d12_context.device, staging, dev_buffer,
                             staging_byte_offset, dev_byte_offset, total_size);

    return 0;
}

WEAK int halide_d3d12compute_copy_to_host(void *user_context, halide_buffer_t *buffer) {
    TRACELOG;

    halide_assert(user_context, buffer);
    halide_assert(user_context, buffer->host && buffer->device);
    if (buffer->dimensions > MAX_COPY_DIMS) {
        halide_assert(user_context, false);
        return halide_error_code_copy_to_host_failed;
    }

    D3D12ContextHolder d3d12_context(user_context, true);
    if (d3d12_context.error != 0) {
        return d3d12_context.error;
    }

    // 1. download data from device (copy to the "readback" staging memory):
    d3d12_buffer *dev_buffer = peel_buffer(buffer);
    d3d12_buffer *staging = &readback;
    halide_assert(user_context, buffer->size_in_bytes() == dev_buffer->sizeInBytes);
    size_t total_size = dev_buffer->sizeInBytes;
    size_t dev_byte_offset = dev_buffer->offsetInBytes;  // handle cropping
    size_t staging_byte_offset = suballocate(d3d12_context.device, staging, total_size);
    d3d12compute_buffer_copy(d3d12_context.device, dev_buffer, staging,
                             dev_byte_offset, staging_byte_offset, total_size);

    // 2. memcpy from "readback" staging memory to halide host memory
    device_copy c = make_device_to_host_copy(buffer);
    void *staging_data = buffer_contents(staging);
    c.src = reinterpret_cast<uint64_t>(staging_data) + staging_byte_offset;
    // the 'host' buffer already points to the beginning of the cropped region
    c.dst = reinterpret_cast<uint64_t>(buffer->host) + 0;
    copy_memory(c, user_context);

    return 0;
}

WEAK int halide_d3d12compute_run(void *user_context,
                                 void *state_ptr,
                                 const char *entry_name,
                                 int blocksX, int blocksY, int blocksZ,
                                 int threadsX, int threadsY, int threadsZ,
                                 int shared_mem_bytes,
                                 size_t arg_sizes[],
                                 void *args[],
                                 int8_t arg_is_buffer[],
                                 int num_attributes,
                                 float *vertex_buffer,
                                 int num_coords_dim0,
                                 int num_coords_dim1) {
    TRACELOG;

    D3D12ContextHolder d3d12_context(user_context, true);
    if (d3d12_context.error != 0) {
        return d3d12_context.error;
    }

    d3d12_device *device = d3d12_context.device;

#if HALIDE_D3D12_RENDERDOC
    TRACEPRINT(">>> RenderDoc Capture Start\n");
    StartCapturingGPUActivity();
#endif

    halide_assert(user_context, state_ptr);
    module_state *state = (module_state *)state_ptr;

    d3d12_frame *frame = acquire_frame(device);
    d3d12_compute_command_list *cmdList = frame->cmd_list;
    d3d12_binder *binder = frame->desc_binder;
    d3d12_buffer &uniform_buffer = frame->args_buffer;

    // kernel code setup:
    d3d12_function *function = nullptr;
    d3d12_compute_pipeline_state *pipeline_state = nullptr;
    {
        TRACE_SCOPE("kernel shader selection");
        function = new_function_with_name(device, state->library, entry_name, strlen(entry_name),
                                          shared_mem_bytes, threadsX, threadsY, threadsZ);
        halide_assert(user_context, function);
        pipeline_state = function->pipeline_state;
        set_compute_pipeline_state(cmdList, pipeline_state, function, binder);
    }

    // kernel argument(s) setup:
    d3d12_buffer **buffer_args = nullptr;
    size_t num_buffer_args = 0;
    {
        TRACE_SCOPE("kernel argument setup");

        size_t total_uniform_args_size = 0;
        {
            TRACE_SCOPE("kernel args introspection");

            size_t num_kernel_args = 0;
            for (size_t i = 0; arg_sizes[i] != 0; i++) {
                ++num_kernel_args;
            }

            buffer_args = (d3d12_buffer **)__builtin_alloca(num_kernel_args * sizeof(d3d12_buffer *));
            for (size_t i = 0; arg_sizes[i] != 0; i++) {
                if (arg_is_buffer[i]) {
                    halide_assert(user_context, arg_sizes[i] == sizeof(uint64_t));
                    halide_buffer_t *hbuffer = (halide_buffer_t *)args[i];
                    d3d12_buffer *buffer = peel_buffer(hbuffer);
                    buffer_args[num_buffer_args] = buffer;
                    ++num_buffer_args;
                } else {
                    // Here, it's safe to mimic the Metal back-end behavior which enforces
                    // natural alignment for all types in structures: each arg_sizes[i] has
                    // to be a power-of-two and have the subsequent field start on the next
                    // multiple of that power-of-two.
                    halide_assert(user_context, (arg_sizes[i] & (arg_sizes[i] - 1)) == 0);
                    // We can ignore vector arguments since they never show up in constant
                    // blocks. Having to worry about scalar parameters only is convenient
                    // since in HLSL SM 5.1 all scalar types are 32bit:
                    halide_assert(user_context, arg_sizes[i] <= 4);
                    size_t argsize = 4;  // force argument to 32bit
                    total_uniform_args_size = (total_uniform_args_size + argsize - 1) & ~(argsize - 1);
                    total_uniform_args_size += argsize;
                }
            }
        }

        // pack all non-buffer arguments into a single "constant" allocation block:
        bool has_uniform_arguments = (total_uniform_args_size > 0);
        if (has_uniform_arguments) {
            TRACE_SCOPE("argument buffer packing");
            // Direct3D 12 expects constant buffers to have sizes multiple of 256:
            size_t constant_buffer_size = (total_uniform_args_size + 255) & ~255;
            if (constant_buffer_size > uniform_buffer.sizeInBytes) {
                release_object(&uniform_buffer);
                uniform_buffer = new_constant_buffer(device, constant_buffer_size);
                if (!uniform_buffer) {
                    release_object(function);
                    TRACEFATAL("D3D12Compute: Could not allocate arguments buffer.");
                    return halide_error_code_out_of_memory;
                }
            }
            uint8_t *uniform_bytes = (uint8_t *)buffer_contents(&uniform_buffer);
            size_t offset = 0;
            for (size_t i = 0; arg_sizes[i] != 0; i++) {
                if (arg_is_buffer[i]) {
                    continue;
                }
                halide_assert(user_context, arg_sizes[i] <= 4);
                union {
                    void *p;
                    float *f;
                    uint8_t *b;
                    uint16_t *s;
                    uint32_t *i;
                } arg;
                arg.p = args[i];
                uint32_t val = 0;
                switch (arg_sizes[i]) {
                case 1:
                    val = *arg.b;
                    break;
                case 2:
                    val = *arg.s;
                    break;
                case 4:
                    val = *arg.i;
                    break;
                default:
                    halide_assert(user_context, false);
                    break;
                }
                size_t val_size = 4;
                memcpy(&uniform_bytes[offset], &val, val_size);
                offset = (offset + val_size - 1) & ~(val_size - 1);
                offset += val_size;
                TRACELEVEL(3,
                           "args[" << i << "] is " << arg_sizes[i] << " bytes"
                                   << " : float(" << *arg.f << ")"
                                   << " or uint32(" << *arg.i << ")"
                                   << " or int32(" << (int32_t &)*arg.i << ")"
                                   << "\n");
            }
            halide_assert(user_context, offset == total_uniform_args_size);
        }

        {
            TRACE_SCOPE("descriptor binding");

            // setup/bind the argument buffer:
            if (has_uniform_arguments) {
                // always bind argument buffer at constant buffer binding 0
                int32_t cb_index = 0;  // a.k.a. register(c0)
                set_input_buffer(binder, &uniform_buffer, cb_index);
            }

            // setup/bind actual buffers:
            for (size_t i = 0; i < num_buffer_args; i++) {
                d3d12_buffer *buffer = buffer_args[i];
                int32_t uav_index = (int32_t)i;
                set_input_buffer(binder, buffer, uav_index);  // register(u#)
            }
        }
    }

    {
        TRACE_SCOPE("pipeline barriers");
        // TODO(marcos): avoid placing UAV barriers all the time after a dispatch...
        // in fact, only buffers written to by the dispatch will need barriers, and
        // only when later bound for read. For now, Halide does not provide enough
        // context for choosing the right time to place transition barriers.
        // TODO(marcos): also, it's best if we batch them into a single ResourceBarrier call
        for (size_t i = 0; i < num_buffer_args; i++) {
            d3d12_buffer *buffer = buffer_args[i];
            compute_barrier(cmdList, buffer);
        }
    }

#if HALIDE_D3D12_PROFILING
    d3d12_profiler *profiler = new_profiler(device, 8);
    begin_profiling(cmdList, profiler);
    size_t ini = request_timestamp_checkpoint(cmdList, profiler);
#endif

    // run the kernel:
    dispatch_threadgroups(cmdList,
                          blocksX, blocksY, blocksZ,
                          threadsX, threadsY, threadsZ);

#if HALIDE_D3D12_PROFILING
    size_t end = request_timestamp_checkpoint(cmdList, profiler);
    end_profiling(cmdList, profiler);
#endif

    enqueue_frame(frame);

    // broadcast fence signal checkpoint to the buffers being used
    uint64_t checkpoint = frame->fence_signal;
    uniform_buffer.signal = checkpoint;
    for (size_t i = 0; i < num_buffer_args; i++) {
        d3d12_buffer *buffer = buffer_args[i];
        buffer->signal = checkpoint;
    }

#if HALIDE_D3D12_RENDERDOC
    FinishCapturingGPUActivity();
    TRACEPRINT("<<< RenderDoc Capture Ended\n");
#endif

#if HALIDE_D3D12_PROFILING
    uint64_t eps = (uint64_t)get_elapsed_time(profiler, ini, end);
    Printer<BasicPrinter, 64>() << "kernel execution time: " << eps << "us.\n";
    // TODO: keep some live performance stats in the d3d12_function object
    // (accumulate stats based on dispatch similarities -- e.g., blocksX|Y|Z)
    release_object(profiler);
#endif

    return 0;
}

WEAK int halide_d3d12compute_device_and_host_malloc(void *user_context, struct halide_buffer_t *buffer) {
    TRACELOG;
    // NOTE(marcos): it would be nice to have some "zero-copy" behavior here by
    // allocating the device memory and MapBuffering it to the host memory, but
    // sadly, even with a "dedicated" d3d12 staging heap just for this buffer,
    // d3d12 has no bi-directional system memory heap (a sigle resource that is
    // capable of both upload and readback). One possible workaround is to just
    // suballocate from two common heaps (one used for uploads and another for
    // readbacks) and dynamically change buffer->host accordingly. However, if
    // the user ever caches the buffer->host pointer, that would be really bad!
    //
    // Another complicating factor is the fact that the test "cleanup_on_error"
    // expects halide_malloc() to be called here to allocate the host buffer.
    // Arguably, the logic behind the "cleanup_on_error" test is flawed, since
    // back-ends are allowed (and encouraged) to have zero-copy behavior.
    //
    // Since we can't really have proper zero-copy behavior with d3d12 on halide
    // it's best we just defer this routine to the default implementation, which
    // is virtually identical to what we had before here anyway, except that it
    // will actually end up calling halide_malloc() for the host memory.
    return halide_default_device_and_host_malloc(user_context, buffer, &d3d12compute_device_interface);
}

WEAK int halide_d3d12compute_device_and_host_free(void *user_context, struct halide_buffer_t *buffer) {
    TRACELOG;
    // NOTE(marcos): see notes on "halide_d3d12compute_device_and_host_malloc()".
    return halide_default_device_and_host_free(user_context, buffer, &d3d12compute_device_interface);
}

WEAK int halide_d3d12compute_buffer_copy(void *user_context, struct halide_buffer_t *src,
                                         const struct halide_device_interface_t *dst_device_interface,
                                         struct halide_buffer_t *dst) {
    TRACELOG;

    halide_assert(user_context, (src->dimensions == dst->dimensions));
    const int dimensions = dst->dimensions;
    if (dimensions > MAX_COPY_DIMS) {
        error(user_context) << "Buffer has too many dimensions to copy to/from GPU.\n";
        return halide_error_code_device_buffer_copy_failed;
    }

    // We only handle copies to d3d12 device or to host
    halide_assert(user_context, (dst_device_interface == nullptr) ||
                                    (dst_device_interface == &d3d12compute_device_interface));

    if ((src->device_dirty() || src->host == nullptr) &&
        src->device_interface != &d3d12compute_device_interface) {
        halide_assert(user_context, dst_device_interface == &d3d12compute_device_interface);
        // This is handled at the higher level.
        return halide_error_code_incompatible_device_interface;
    }

    bool from_host = (src->device_interface != &d3d12compute_device_interface) ||
                     (src->device == 0) ||
                     (src->host_dirty() && src->host != nullptr);
    bool to_host = !dst_device_interface;

    halide_assert(user_context, from_host || src->device);
    halide_assert(user_context, to_host || dst->device);

    device_copy c = make_buffer_copy(src, from_host, dst, to_host);
    MAYBE_UNUSED(c);

    int err = 0;
    {
        TRACEPRINT(
            "(user_context: " << user_context << ", src: " << src << ", dst: " << dst << ")\n");

        // Device only case
        if (!from_host && !to_host) {
            TRACEPRINT("device-to-device case\n");
            d3d12_buffer *dsrc = peel_buffer(src);
            d3d12_buffer *ddst = peel_buffer(dst);
            size_t src_offset = dsrc->offsetInBytes + c.src_begin;
            size_t dst_offset = ddst->offsetInBytes;
            D3D12ContextHolder d3d12_context(user_context, true);
            if (d3d12_context.error != 0) {
                return d3d12_context.error;
            }
            err = do_multidimensional_copy(d3d12_context.device, c, src_offset, dst_offset, dimensions);
        } else {
            if (from_host) {
                // host-to-device:
                TRACEPRINT("host-to-device case\n");
                halide_assert(user_context, !to_host);
                halide_assert(user_context, (dst->device_interface == &d3d12compute_device_interface));
                halide_assert(user_context, (src->device_interface != &d3d12compute_device_interface));
                halide_assert(user_context, (src->host != nullptr));
                // it's possible for 'dst->host' to be null, so we can't always memcpy from 'src->host'
                // to 'dst-host' and push/sync changes with 'halide_d3d12compute_copy_to_device' ...
                halide_assert(user_context, (dst->device == c.dst));
                if (dst->host != nullptr) {
                    // 1. copy 'src->host' buffer to 'dst->host' buffer:
                    // host buffers already account for the beginning of cropped regions
                    c.dst = reinterpret_cast<uint64_t>(dst->host) + 0;
                    copy_memory(c, user_context);
                    // 2. sync 'dst->host' buffer with 'dst->device' buffer:
                    halide_d3d12compute_copy_to_device(user_context, dst);
                } else {
                    TRACEPRINT("dst->host is nullptr\n");
                    D3D12ContextHolder d3d12_context(user_context, true);
                    if (d3d12_context.error != 0) {
                        return d3d12_context.error;
                    }
                    // 1. memcpy from 'src->host' to upload staging buffer
                    size_t total_size = dst->size_in_bytes();
                    d3d12_buffer *staging = &upload;
                    // host buffers already account for the beginning of cropped regions
                    c.src = reinterpret_cast<uint64_t>(src->host) + 0;
                    size_t staging_byte_offset = suballocate(d3d12_context.device, staging, total_size);
                    void *staging_base = buffer_contents(staging);
                    c.dst = reinterpret_cast<uint64_t>(staging_base) + staging_byte_offset;
                    copy_memory(c, user_context);
                    // 2. d3dcpy from upload staging buffer to 'dst->device' buffer
                    d3d12_buffer *ddst = peel_buffer(dst);
                    size_t dst_byte_offset = ddst->offsetInBytes;  // handle cropping
                    d3d12compute_buffer_copy(d3d12_context.device, staging, ddst,
                                             staging_byte_offset, dst_byte_offset, total_size);
                    uint64_t use_count = __atomic_load_n(&staging->ref_count, __ATOMIC_SEQ_CST);
                    halide_assert(user_context, (use_count == 0));
                }
            } else {
                // device-to-host:
                TRACEPRINT("device-to-host case\n");
                halide_assert(user_context, to_host);
                halide_assert(user_context, (src->device_interface == &d3d12compute_device_interface));
                halide_assert(user_context, (dst->device_interface == nullptr));
                halide_assert(user_context, (dst->host != nullptr));
                // it's possible for 'src->host' to be null, so we can't always pull/sync changes with
                // 'halide_d3d12compute_copy_to_host' and then memcpy from 'src->host' to 'dst-host'...
                halide_assert(user_context, (src->device == c.src));
                if (src->host != nullptr) {
                    // 1. sync 'src->device' buffer with 'src->host' buffer:
                    halide_d3d12compute_copy_to_host(user_context, src);
                    // 2. copy 'src->host' buffer to 'dst->host' buffer:
                    // host buffers already account for the beginning of cropped regions
                    c.src = reinterpret_cast<uint64_t>(src->host) + 0;
                    copy_memory(c, user_context);
                } else {
                    TRACEPRINT("src->host is nullptr\n");
                    D3D12ContextHolder d3d12_context(user_context, true);
                    if (d3d12_context.error != 0) {
                        return d3d12_context.error;
                    }
                    // 1. d3dcpy from 'src->device' buffer to readback staging buffer
                    size_t total_size = src->size_in_bytes();
                    d3d12_buffer *dsrc = peel_buffer(src);
                    size_t src_byte_offset = dsrc->offsetInBytes;  // handle cropping
                    d3d12_buffer *staging = &readback;
                    size_t staging_byte_offset = suballocate(d3d12_context.device, staging, total_size);
                    void *staging_base = buffer_contents(staging);
                    d3d12compute_buffer_copy(d3d12_context.device, dsrc, staging,
                                             src_byte_offset, staging_byte_offset, total_size);
                    // 2. memcpy readback staging buffer to 'dst->host' buffer
                    // host buffers already account for the beginning of cropped regions
                    c.src = reinterpret_cast<uint64_t>(staging_base) + staging_byte_offset;
                    c.dst = reinterpret_cast<uint64_t>(dst->host) + 0;
                    copy_memory(c, user_context);
                    uint64_t use_count = __atomic_load_n(&staging->ref_count, __ATOMIC_SEQ_CST);
                    halide_assert(user_context, (use_count == 0));
                }
            }
        }
    }

    return err;
}

namespace {

WEAK int d3d12compute_device_crop_from_offset(void *user_context,
                                              const struct halide_buffer_t *src,
                                              int64_t offset, /* offset in elements, not in bytes */
                                              struct halide_buffer_t *dst) {
    TRACELOG;

    const d3d12_buffer *old_handle = peel_buffer(src);
    ID3D12Resource *pResource = old_handle->resource;
    uint64_t opaqued = reinterpret_cast<uint64_t>(pResource);

    int ret = halide_d3d12compute_wrap_buffer(user_context, dst, opaqued);
    if (ret != 0) {
        TRACEFATAL("halide_d3d12compute_device_crop: failed when wrapping buffer.");
        return ret;
    }

    d3d12_buffer *new_handle = peel_buffer(dst);
    halide_assert(user_context, (new_handle != nullptr));
    halide_assert(user_context, (new_handle->halide_type == dst->type));
    halide_assert(user_context, (src->device_interface == dst->device_interface));

    new_handle->offset = old_handle->offset + offset;
    new_handle->offsetInBytes = new_handle->offset * dst->type.bytes() * dst->type.lanes;
    // for some reason, 'dst->number_of_elements()' is always returning 1
    // later on when 'set_input()' is called...
    new_handle->elements = old_handle->elements - offset;

    TRACEPRINT(
        "--- "
        << (void *)old_handle << " | "
        << " | "
        << old_handle->offset << " : " << old_handle->elements << " : " << old_handle->sizeInBytes
        << "   ->   "
        << (void *)new_handle << " | "
        << " | "
        << new_handle->offset << " : " << new_handle->elements << " : " << new_handle->sizeInBytes
        << "\n");

    return 0;
}

}  // namespace

WEAK int halide_d3d12compute_device_crop(void *user_context,
                                         const struct halide_buffer_t *src,
                                         struct halide_buffer_t *dst) {
    TRACELOG;
    using namespace Halide::Runtime;
    int64_t offset = Internal::calc_device_crop_byte_offset(src, dst);
    // D3D12 buffer views are element-based, not byte-based
    halide_assert(user_context, (offset % src->type.bytes()) == 0);
    offset /= src->type.bytes();
    return d3d12compute_device_crop_from_offset(user_context, src, offset, dst);
}

WEAK int halide_d3d12compute_device_slice(void *user_context,
                                          const struct halide_buffer_t *src,
                                          int slice_dim, int slice_pos,
                                          struct halide_buffer_t *dst) {
    TRACELOG;
    using namespace Halide::Runtime;
    int64_t offset = Internal::calc_device_slice_byte_offset(src, slice_dim, slice_pos);
    // D3D12 buffer views are element-based, not byte-based
    halide_assert(user_context, (offset % src->type.bytes()) == 0);
    offset /= src->type.bytes();
    return d3d12compute_device_crop_from_offset(user_context, src, offset, dst);
}

WEAK int halide_d3d12compute_device_release_crop(void *user_context, struct halide_buffer_t *buf) {
    TRACELOG;

    TRACEPRINT("user_context: " << user_context << " | halide_buffer_t: " << buf << "\n");

    d3d12_buffer *dbuffer = peel_buffer(buf);
    TRACEPRINT("d3d12_buffer: " << dbuffer << "\n");

    unwrap_buffer(buf);

    // it is safe to call release_d3d12_object() here because 'buf' is known to
    // be a crop of a larger buffer, and release_d3d12_object() will decrement
    // the reference count of the underlying ID3D12Resource that was incremented
    // when the crop/slice was created.
    release_d3d12_object(dbuffer);

    return 0;
}

WEAK int halide_d3d12compute_detach_buffer(void *user_context, struct halide_buffer_t *buf) {
    TRACELOG;

    TRACEPRINT("user_context: " << user_context << " | halide_buffer_t: " << buf << "\n");

    if (buf->device == 0) {
        return 0;
    }

    unwrap_buffer(buf);

    return 0;
}

WEAK int halide_d3d12compute_wrap_buffer(void *user_context, struct halide_buffer_t *halide_buf, uint64_t d3d12_resource) {
    TRACELOG;

    ID3D12Resource *pResource = reinterpret_cast<ID3D12Resource *>(d3d12_resource);
    halide_assert(user_context, (pResource != nullptr));

    d3d12_buffer sbuffer = {};
    sbuffer.resource = pResource;
    sbuffer.type = d3d12_buffer::ReadWrite;
    sbuffer.state = D3D12_RESOURCE_STATE_UNORDERED_ACCESS;

    int ret = wrap_buffer(user_context, halide_buf, &sbuffer);
    if (ret != 0) {
        return ret;
    }

    d3d12_buffer *dbuffer = malloct<d3d12_buffer>();
    if (dbuffer == nullptr) {
        unwrap_buffer(halide_buf);
        TRACEFATAL("halide_d3d12compute_wrap_buffer: malloc failed making device handle.");
        return halide_error_code_out_of_memory;
    }

    *dbuffer = sbuffer;
    dbuffer->mallocd = true;
    __atomic_store_n(&dbuffer->ref_count, 0, __ATOMIC_SEQ_CST);
    halide_buf->device = reinterpret_cast<uint64_t>(dbuffer);

    // increment the reference count of the resource here such that we can then
    // safely call release_d3d12_object() later without actually releasing the
    // user-managed resource object:
    pResource->AddRef();

    return 0;
}

WEAK const struct halide_device_interface_t *halide_d3d12compute_device_interface() {
    TRACELOG;
    return &d3d12compute_device_interface;
}

namespace {
WEAK __attribute__((destructor)) void halide_d3d12compute_cleanup() {
    TRACELOG;
    halide_d3d12compute_device_release(nullptr);
}
}  // namespace

}  // extern "C" linkage

namespace Halide {
namespace Runtime {
namespace Internal {
namespace D3D12Compute {

WEAK halide_device_interface_impl_t d3d12compute_device_interface_impl = {
    halide_use_jit_module,
    halide_release_jit_module,
    halide_d3d12compute_device_malloc,
    halide_d3d12compute_device_free,
    halide_d3d12compute_device_sync,
    halide_d3d12compute_device_release,
    halide_d3d12compute_copy_to_host,
    halide_d3d12compute_copy_to_device,
    halide_d3d12compute_device_and_host_malloc,
    halide_d3d12compute_device_and_host_free,
    halide_d3d12compute_buffer_copy,
    halide_d3d12compute_device_crop,
    halide_d3d12compute_device_slice,
    halide_d3d12compute_device_release_crop,
    halide_d3d12compute_wrap_buffer,
    halide_d3d12compute_detach_buffer};

WEAK halide_device_interface_t d3d12compute_device_interface = {
    halide_device_malloc,
    halide_device_free,
    halide_device_sync,
    halide_device_release,
    halide_copy_to_host,
    halide_copy_to_device,
    halide_device_and_host_malloc,
    halide_device_and_host_free,
    halide_buffer_copy,
    halide_device_crop,
    halide_device_slice,
    halide_device_release_crop,
    halide_device_wrap_native,
    halide_device_detach_native,
    nullptr,
    &d3d12compute_device_interface_impl};

}  // namespace D3D12Compute
}  // namespace Internal
}  // namespace Runtime
}  // namespace Halide<|MERGE_RESOLUTION|>--- conflicted
+++ resolved
@@ -1874,19 +1874,11 @@
     int source_size = library->source_length;
     Printer<StringStreamPrinter, 16> SS[4] = {nullptr, nullptr, nullptr, nullptr};
     D3D_SHADER_MACRO pDefines[] = {
-<<<<<<< HEAD
         {"HALIDE_D3D12_KERNEL_GROUPSHARED_SIZE_IN_BYTES", (SS[0] << shared_mem_bytes).str()},
         {"HALIDE_D3D12_KERNEL_NUM_THREADS_X", (SS[1] << threadsX).str()},
         {"HALIDE_D3D12_KERNEL_NUM_THREADS_Y", (SS[2] << threadsY).str()},
         {"HALIDE_D3D12_KERNEL_NUM_THREADS_Z", (SS[3] << threadsZ).str()},
-        {NULL, NULL}};
-=======
-        {"__GROUPSHARED_SIZE_IN_BYTES", (SS[0] << shared_mem_bytes).str()},
-        {"__NUM_TREADS_X", (SS[1] << threadsX).str()},
-        {"__NUM_TREADS_Y", (SS[2] << threadsY).str()},
-        {"__NUM_TREADS_Z", (SS[3] << threadsZ).str()},
         {nullptr, nullptr}};
->>>>>>> cd3f1d8a
     const char *shaderName = name;  // only used for debug information
     ID3DInclude *includeHandler = nullptr;
     const char *entryPoint = name;
