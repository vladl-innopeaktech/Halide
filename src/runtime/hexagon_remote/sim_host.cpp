#include <vector>
#include <sstream>
#include <cassert>
#include <memory>
#include <mutex>

#include <HalideRuntime.h>
#include <HexagonWrapper.h>

#include "sim_protocol.h"

typedef unsigned int handle_t;

std::unique_ptr<HexagonWrapper> sim;

bool debug_mode = false;
int init_sim() {
    if (sim) return 0;

    sim = std::unique_ptr<HexagonWrapper>(new HexagonWrapper(HEX_CPU_V60));

    HEXAPI_Status status = HEX_STAT_SUCCESS;

    // If an explicit path to the simulator is provided, use it.
    const char *sim_remote_path = getenv("HL_HEXAGON_SIM_REMOTE");
    if (!sim_remote_path || !sim_remote_path[0]) {
        // Otherwise... just assume that something with this name will be
        // available in the working directory, I guess.
        sim_remote_path = "hexagon_sim_remote";
    }
    status = sim->ConfigureExecutableBinary(sim_remote_path);
    if (status != HEX_STAT_SUCCESS) {
        printf("HexagonWrapper::ConfigureExecutableBinary failed: %d\n", status);
        return -1;
    }

    status = sim->ConfigureNULLPointerBehavior(HEX_NULLPTR_FATAL);
    if (status != HEX_STAT_SUCCESS) {
        printf("HexagonWrapper::ConfigureNULLPointerBehavior failed: %d\n", status);
        return -1;
    }

    // memfill defaults to 0x1f on the simulator.
    // example: HL_HEXAGON_MEMFILL=0
    const char *memfill = getenv("HL_HEXAGON_MEMFILL");
    if (memfill && memfill[0] != 0) {
        status = sim->ConfigureMemFill(atoi(memfill));
        if (status != HEX_STAT_SUCCESS) {
            printf("HexagonWrapper::ConfigureMemFill failed: %d\n", status);
            return -1;
        }
    }

    const char *timing = getenv("HL_HEXAGON_TIMING");
    if (timing && timing[0] != 0) {
        status = sim->ConfigureTimingMode(HEX_TIMING);
        if (status != HEX_STAT_SUCCESS) {
            printf("HexagonWrapper::ConfigureTimingMode failed: %d\n", status);
            return -1;
        }
    }

    // Configue tracing.
    const char *T = getenv("HL_HEXAGON_SIM_MIN_TRACE");
    if (T && T[0] != 0) {
        status = sim->SetTracing(HEX_TRACE_PC_MIN, T);
        if (status != HEX_STAT_SUCCESS) {
            printf("HexagonWrapper::SetTracing MIN failed: %d\n", status);
            return -1;
        }
    } else {
        const char *T = getenv("HL_HEXAGON_SIM_TRACE");
        if (T && T[0] != 0) {
            status = sim->SetTracing(HEX_TRACE_PC, T);
            if (status != HEX_STAT_SUCCESS) {
                printf("HexagonWrapper::SetTracing failed: %d\n", status);
                return -1;
            }
        }
    }

    // Configure use of debugger
    int pnum = 0;
    char *s = getenv("HL_HEXAGON_SIM_DBG_PORT");
    if (s && (pnum = atoi(s))) {
        printf("Debugger port: %d\n", pnum);
        status = sim->ConfigureRemoteDebug(pnum);
        if (status != HEX_STAT_SUCCESS) {
            printf("HexagonWrapper::ConfigureRemoteDebug failed: %d\n", status);
            return -1;
        } else {
            debug_mode = true;
        }
    }

    status = sim->EndOfConfiguration();
    if (status != HEX_STAT_SUCCESS) {
        printf("HexagonWrapper::EndOfConfiguration failed: %d\n", status);
        return -1;
    }

    status = sim->LoadExecutableBinary();
    if (status != HEX_STAT_SUCCESS) {
        printf("HexagonWrapper::LoadExecutableBinary failed: %d\n", status);
        return -1;
    }
    return 0;
}

int write_memory(int dest, const void *src, int size) {
    assert(sim);

    while (size > 0) {
        // WriteMemory only works with powers of 2, so align down. It
        // also only writes up to 8 bytes, so we need to do this
        // repeatedly until we've finished copying the buffer.
        HEX_8u_t src_chunk;
        int chunk_size;
        if (size >= 8) {
            src_chunk = *reinterpret_cast<const HEX_8u_t*>(src);
            chunk_size = 8;
        } else if (size >= 4) {
            src_chunk = *reinterpret_cast<const HEX_4u_t*>(src);
            chunk_size = 4;
        } else if (size >= 2) {
            src_chunk = *reinterpret_cast<const HEX_2u_t*>(src);
            chunk_size = 2;
        } else {
            src_chunk = *reinterpret_cast<const HEX_1u_t*>(src);
            chunk_size = 1;
        }
        HEXAPI_Status status = sim->WriteMemory(dest, chunk_size, src_chunk);
        if (status != HEX_STAT_SUCCESS) {
            printf("HexagonWrapper::WriteMemory failed: %d\n", status);
            return -1;
        }

        size -= chunk_size;
        dest += chunk_size;
        src = reinterpret_cast<const char *>(src) + chunk_size;
    }
    return 0;
}

int read_memory(void *dest, int src, int size) {
    assert(sim);

    while (size > 0) {
        // This is the same logic as in write_memory above.
        int next = 1;
        if (size >= 8) next = 8;
        else if (size >= 4) next = 4;
        else if (size >= 2) next = 2;
        HEXAPI_Status status = sim->ReadMemory(src, next, dest);
        if (status != HEX_STAT_SUCCESS) {
            printf("HexagonWrapper::ReadMemory failed: %d\n", status);
            return -1;
        }

        size -= next;
        src += next;
        dest = reinterpret_cast<char *>(dest) + next;
    }
    return 0;
}

// A frequently-updated local copy of the remote profiler state.
int profiler_current_func;

int send_message(int msg, const std::vector<int> &arguments) {
    assert(sim);

    HEXAPI_Status status;

    HEX_4u_t remote_msg = 0;
    status = sim->ReadSymbolValue("rpc_call", &remote_msg);
    if (status != HEX_STAT_SUCCESS) {
        printf("HexagonWrapper::ReadSymbolValue(rpcmsg) failed: %d\n", status);
        return -1;
    }
    if (write_memory(remote_msg, &msg, 4) != 0) { return -1; }

    // The arguments are individual numbered variables.
    for (size_t i = 0; i < arguments.size(); i++) {
        HEX_4u_t remote_arg = 0;
        std::string rpc_arg = "rpc_arg" + std::to_string(i);
        status = sim->ReadSymbolValue(rpc_arg.c_str(), &remote_arg);
        if (status != HEX_STAT_SUCCESS) {
            printf("HexagonWrapper::ReadSymbolValue(%s) failed: %d\n", rpc_arg.c_str(), status);
            return -1;
        }
        if (write_memory(remote_arg, &arguments[i], 4) != 0) { return -1; }
    }

    HEX_4u_t remote_ret = 0;
    status = sim->ReadSymbolValue("rpc_ret", &remote_ret);
    if (status != HEX_STAT_SUCCESS) {
        printf("HexagonWrapper::ReadSymbolValue(rpc_ret) failed: %d\n", status);
        return -1;
    }
    // Get the remote address of the current func. There's a remote
    // pointer to it, so we need to walk through a few levels of
    // indirection.
    HEX_4u_t remote_profiler_current_func_addr_addr = 0;
    HEX_4u_t remote_profiler_current_func_addr = 0;
    status = sim->ReadSymbolValue("profiler_current_func_addr",
                                  &remote_profiler_current_func_addr_addr);
    if (status != HEX_STAT_SUCCESS) {
        printf("HexagonWrapper::ReadSymbolValue(profiler_current_func_addr) failed: %d\n", status);
        return -1;
    }
    if (read_memory(&remote_profiler_current_func_addr,
                    remote_profiler_current_func_addr_addr,
                    sizeof(HEX_4u_t))) {
        return -1;
    }

    HEXAPI_CoreState state;
    // If we are debugging using LLDB, then we cannot use sim->Step, but
    // we need to use sim->Run to allow LLDB to take over.
    if (msg == Message::Break || (debug_mode && (msg == Message::Run))) {
        // If we're trying to end the remote simulation, just run
        // until completion.
        HEX_4u_t result;
        state = sim->Run(&result);
        if (state != HEX_CORE_FINISHED) {
            printf("HexagonWrapper::Run failed: %d\n", state);
            return -1;
        }
        return 0;
    } else {
        // If we want to return and continue simulating, we execute
        // 1000 cycles at a time, until the remote indicates it has
        // completed handling the current message.
        do {
            HEX_4u_t cycles;
            state = sim->Step(1000, &cycles);
            if (read_memory(&msg, remote_msg, 4) != 0) {
                return -1;
            }
            if (msg == Message::None) {
                HEX_4u_t ret = 0;
                if (read_memory(&ret, remote_ret, 4)) {
                    return -1;
                }
                return ret;
            }

            // Grab the remote profiler state in case we're profiling
            read_memory(&profiler_current_func, remote_profiler_current_func_addr, sizeof(int));
        } while (state == HEX_CORE_SUCCESS);
        printf("HexagonWrapper::StepTime failed: %d\n", state);
        return -1;
    }
}

struct host_buffer {
    unsigned char *data;
    int dataLen;
};

class remote_buffer {
public:
    int data;
    int dataLen;

    remote_buffer() : data(0), dataLen(0) {}
    remote_buffer(int dataLen) : dataLen(dataLen) {
        if (dataLen > 0) {
            data = send_message(Message::Alloc, {dataLen});
            if (data == 0) {
                printf("Failed to allocate %d bytes in the Hexagon simulation.\n", dataLen);
            }
        } else {
            data = 0;
        }
    }
    remote_buffer(const void *data, int dataLen) : remote_buffer(dataLen) {
        if (this->data != 0) {
            // Return value ignored, this is a constructor, we don't
            // have exceptions, and we already printed an error.
            write_memory(this->data, data, dataLen);
        }
    }
    remote_buffer(const host_buffer &host_buf) : remote_buffer(host_buf.data, host_buf.dataLen) {}

    ~remote_buffer() {
        if (data != 0) {
            send_message(Message::Free, {data});
        }
    }

    // Enable usage with std::vector.
    remote_buffer(remote_buffer &&move) : remote_buffer() {
        std::swap(data, move.data);
        std::swap(dataLen, move.dataLen);
    }
    remote_buffer &operator=(remote_buffer &&move) {
        std::swap(data, move.data);
        std::swap(dataLen, move.dataLen);
        return *this;
    }

    remote_buffer(const remote_buffer &) = delete;
    remote_buffer &operator=(const remote_buffer &) = delete;
};

// We need to only allow one thread at a time to interact with the runtime.
// This is done by simply locking this mutex at the entry of each exported
// runtime function. This is not very efficient, but the simulator is slow
// anyways.
std::mutex mutex;

extern "C" {

<<<<<<< HEAD
int halide_hexagon_remote_initialize_kernels_v2(const unsigned char *code, int codeLen,
                                                int use_shared_object,
                                                handle_t *module_ptr) {
=======
int halide_hexagon_remote_initialize_kernels(const unsigned char *code, int codeLen,
                                             handle_t *module_ptr) {
    std::lock_guard<std::mutex> guard(mutex);

>>>>>>> 19bfef6b
    int ret = init_sim();
    if (ret != 0) return -1;
    // Copy the pointer arguments to the simulator.
    remote_buffer remote_code(code, codeLen);
    remote_buffer remote_module_ptr(module_ptr, 4);

    // Run the init kernels command.
    ret = send_message(Message::InitKernels, {remote_code.data, codeLen, use_shared_object, remote_module_ptr.data});
    if (ret != 0) return ret;

    // Get the module ptr.
    ret = read_memory(module_ptr, remote_module_ptr.data, 4);

    return ret;
}
<<<<<<< HEAD
int halide_hexagon_remote_get_symbol_v3(handle_t module_ptr, const char* name, int nameLen, int use_shared_object, handle_t* sym) {
=======

handle_t halide_hexagon_remote_get_symbol(handle_t module_ptr, const char* name, int nameLen) {
    std::lock_guard<std::mutex> guard(mutex);

>>>>>>> 19bfef6b
    assert(sim);

    // Copy the pointer arguments to the simulator.
    remote_buffer remote_name(name, nameLen);

    // Run the init kernels command.
    *sym = send_message(Message::GetSymbol, {static_cast<int>(module_ptr), remote_name.data, nameLen, use_shared_object});

    return *sym != 0 ? 0 : -1;
}

int halide_hexagon_remote_run(handle_t module_ptr, handle_t function,
                              const host_buffer *input_buffersPtrs, int input_buffersLen,
                              host_buffer *output_buffersPtrs, int output_buffersLen,
                              const host_buffer *input_scalarsPtrs, int input_scalarsLen) {
    std::lock_guard<std::mutex> guard(mutex);

    assert(sim);

    std::vector<remote_buffer> remote_input_buffers;
    std::vector<remote_buffer> remote_output_buffers;
    std::vector<remote_buffer> remote_input_scalars;

    for (int i = 0; i < input_buffersLen; i++) {
        remote_input_buffers.emplace_back(input_buffersPtrs[i]);
    }
    for (int i = 0; i < output_buffersLen; i++) {
        remote_output_buffers.emplace_back(output_buffersPtrs[i]);
    }
    for (int i = 0; i < input_scalarsLen; i++) {
        remote_input_scalars.emplace_back(input_scalarsPtrs[i]);
    }

    // Copy the pointer arguments to the simulator.
    remote_buffer remote_input_buffersPtrs(&remote_input_buffers[0], input_buffersLen * sizeof(remote_buffer));
    remote_buffer remote_output_buffersPtrs(&remote_output_buffers[0], output_buffersLen * sizeof(remote_buffer));
    remote_buffer remote_input_scalarsPtrs(&remote_input_scalars[0], input_scalarsLen * sizeof(remote_buffer));

    HEX_8u_t cycles_begin = 0;
    sim->GetSimulatedCycleCount(&cycles_begin);

    // Run the init kernels command.
    int ret = send_message(
        Message::Run,
        {static_cast<int>(module_ptr), static_cast<int>(function),
         remote_input_buffersPtrs.data, input_buffersLen,
         remote_output_buffersPtrs.data, output_buffersLen,
         remote_input_scalarsPtrs.data, input_scalarsLen});
    if (ret != 0) return ret;

    HEX_8u_t cycles_end = 0;
    sim->GetSimulatedCycleCount(&cycles_end);

    if (getenv("HL_HEXAGON_SIM_CYCLES")) {
        int cycles = static_cast<int>(cycles_end - cycles_begin);
        printf("Hexagon simulator executed function 0x%x in %d cycles\n", function, cycles);
    }

    // Copy the outputs back.
    for (int i = 0; i < output_buffersLen; i++) {
        ret = read_memory(output_buffersPtrs[i].data, remote_output_buffers[i].data, output_buffersPtrs[i].dataLen);
        if (ret != 0) return ret;
    }

    return ret;
}

int halide_hexagon_remote_release_kernels(handle_t module_ptr, int codeLen) {
    std::lock_guard<std::mutex> guard(mutex);

    if (!sim) {
        // Due to static destructor ordering issues, the simulator
        // might have been freed before this gets called.
        return 0;
    }
    // Print out sim statistics if desired.
    if (getenv("HL_HEXAGON_SIM_STATS")) {
        char Buf[4096];
        HEXAPI_Status status = sim->EmitPerfStatistics(0, 0, 0, 0, Buf, sizeof(Buf));
        if (status != HEX_STAT_SUCCESS) {
            printf("HexagonWrapper::EmitStatistics failed: %d\n", status);
        } else {
            // Print out the full stats
            printf("%s\n", Buf);
        }
    }
    return send_message(Message::ReleaseKernels, {static_cast<int>(module_ptr), codeLen});
}

void halide_hexagon_host_malloc_init() {
}

void halide_hexagon_host_malloc_deinit() {
}

void *halide_hexagon_host_malloc(size_t x) {
    // Allocate enough space for aligning the pointer we return.
    const size_t alignment = 4096;
    void *orig = malloc(x + alignment);
    if (orig == NULL) {
        return NULL;
    }

    // We want to store the original pointer prior to the pointer we return.
    void *ptr = (void *)(((size_t)orig + alignment + sizeof(void*) - 1) & ~(alignment - 1));
    ((void **)ptr)[-1] = orig;
    return ptr;
}

void halide_hexagon_host_free(void *ptr) {
    free(((void**)ptr)[-1]);
}

int halide_hexagon_remote_poll_profiler_state(int *func, int *threads) {
    // The stepping code periodically grabs the remote value of
    // current_func for us.
    *func = profiler_current_func;
    *threads = 1;
    return 0;
}

}  // extern "C"<|MERGE_RESOLUTION|>--- conflicted
+++ resolved
@@ -313,16 +313,11 @@
 
 extern "C" {
 
-<<<<<<< HEAD
 int halide_hexagon_remote_initialize_kernels_v2(const unsigned char *code, int codeLen,
                                                 int use_shared_object,
                                                 handle_t *module_ptr) {
-=======
-int halide_hexagon_remote_initialize_kernels(const unsigned char *code, int codeLen,
-                                             handle_t *module_ptr) {
     std::lock_guard<std::mutex> guard(mutex);
 
->>>>>>> 19bfef6b
     int ret = init_sim();
     if (ret != 0) return -1;
     // Copy the pointer arguments to the simulator.
@@ -338,14 +333,9 @@
 
     return ret;
 }
-<<<<<<< HEAD
 int halide_hexagon_remote_get_symbol_v3(handle_t module_ptr, const char* name, int nameLen, int use_shared_object, handle_t* sym) {
-=======
-
-handle_t halide_hexagon_remote_get_symbol(handle_t module_ptr, const char* name, int nameLen) {
     std::lock_guard<std::mutex> guard(mutex);
 
->>>>>>> 19bfef6b
     assert(sim);
 
     // Copy the pointer arguments to the simulator.
