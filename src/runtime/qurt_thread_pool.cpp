--- conflicted
+++ resolved
@@ -113,55 +113,14 @@
     return f(user_context, idx, closure);
 }
 
-<<<<<<< HEAD
 int halide_do_loop_task(void *user_context, halide_loop_task_t f,
                         int min, int extent, uint8_t *closure) {
-    // Dig the appropriate hvx mode out of the wrapped closure and lock it.
-    wrapped_closure *c = (wrapped_closure *)closure;
-    // We don't own the thread-pool lock here, so we can safely
-    // acquire the hvx context lock (if needed) to run some code.
-    if (c->hvx_mode != -1) {
-        qurt_hvx_lock((qurt_hvx_mode_t)c->hvx_mode);
-        int ret = f(user_context, min, extent, c->closure);
-        qurt_hvx_unlock();
-        return ret;
-    } else {
-        return f(user_context, min, extent, c->closure);
-    }
+    return f(user_context, min, extent, closure);
 }
 
 int halide_do_parallel_tasks(void *user_context, int num_tasks,
                              struct halide_parallel_task_t *tasks) {
-    // Do a set of parallel tasks. The logic is the same as in do_par_for.
-
-    int hvx_mode = qurt_hvx_get_mode();
-
-    int old_num_threads =
-        halide_set_num_threads((hvx_mode == QURT_HVX_MODE_128B) ? 2 : 4);
-
-    if (hvx_mode != -1) {
-        if (qurt_hvx_unlock() != QURT_EOK) {
-            hvx_mode = -1;
-        }
-    }
-
-    // Wrap all the closures
-    wrapped_closure *closures = (wrapped_closure *)__builtin_alloca(num_tasks * sizeof(wrapped_closure));
-    for (int i = 0; i < num_tasks; i++) {
-        closures[i].closure = tasks[i].closure;
-        closures[i].hvx_mode = hvx_mode;
-        tasks[i].closure = (uint8_t *)(closures + i);
-    }
-
-    int ret = halide_default_do_parallel_tasks(user_context, num_tasks, tasks);
-
-    if (hvx_mode != -1) {
-        qurt_hvx_lock((qurt_hvx_mode_t)hvx_mode);
-    }
-
-    halide_set_num_threads(old_num_threads);
-
-    return ret;
+    return halide_default_do_parallel_tasks(user_context, num_tasks, tasks);
 }
 
 int halide_semaphore_init(struct halide_semaphore_t *sema, int count) {
@@ -176,9 +135,6 @@
     return halide_default_semaphore_try_acquire(sema, count);
 }
 
-
-=======
->>>>>>> 2994035c
 namespace {
 __attribute__((destructor))
 WEAK void halide_thread_pool_cleanup() {
