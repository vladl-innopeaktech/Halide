--- conflicted
+++ resolved
@@ -217,57 +217,6 @@
 
                rewrite(min(select(x, y, z), select(x, w, u)), select(x, min(y, w), min(z, u))) ||
 
-<<<<<<< HEAD
-               rewrite(min(c0 - x, c1), c0 - max(x, fold(c0 - c1))))) ||
-              (no_overflow_int(op->type) &&
-               (
-
-               // Synthesized
-               #if USE_SYNTHESIZED_RULES
-               rewrite(min((x + (y + z)), ((z + w) + u)), (min((w + u), (x + y)) + z)) ||
-               rewrite(min(((x + (y*z)) - (w*z)), u), min((((y - w)*z) + x), u)) ||
-               rewrite(min((min(x, (y + z)) - (w + y)), u), min((min((x - y), z) - w), u)) ||
-               rewrite(min(min(x, ((y + z) + w)), (u + y)), min((min((z + w), u) + y), x)) ||
-               rewrite(min(min((x + (y + z)), w), (u + z)), min((min((x + y), u) + z), w)) ||
-               rewrite(min(min(select((x < y), max(x, z), w), w), x), min(x, w)) ||
-               rewrite(min(select((x < y), (z + w), w), w), (min(select((x < y), z, 0), 0) + w)) ||
-
-               rewrite(min((x + (y + z)), (z + w)), (min((x + y), w) + z)) ||
-               rewrite(min(((x + y) + z), ((y + w) + u)), (min((w + u), (x + z)) + y)) ||
-               rewrite(min((((x + y) + z) + w), (y + u)), (min(((x + z) + w), u) + y)) ||
-               rewrite(min((((x + y) - z) + w), (y + u)), (min(((w - z) + x), u) + y)) ||
-               rewrite(min(((x + y)*z), ((y*z) + w)), (min((x*z), w) + (y*z))) ||
-               rewrite(min(min((x + y), z), ((x + w) + u)), min((min((w + u), y) + x), z)) ||
-
-               rewrite(min((x - y), ((z - y) + w)), (min((w + z), x) - y)) ||
-               rewrite(min(min(max(x, y), z), y), min(y, z)) ||
-
-               rewrite(min(x, (max(y, c0) + min(x, z))), min((max(y, c0) + z), x), (0 <= c0)) ||
-               rewrite(min((x + (y + z)), (w + z)), (min((x + y), w) + z)) ||
-               rewrite(min(min(x, (y + c0)), y), min(x, y), (0 <= c0)) ||
-               rewrite(min(min(x, (y + c0)), (min(z, y) + c1)), min((min(y, z) + c1), x), (c1 <= c0)) ||
-               rewrite(min(x, (min((x + c0), y) + c1)), min((y + c1), x), (0 <= (c0 + c1))) ||
-
-               rewrite(min((x + y), (((z + y) + w) + u)), (min(((u + z) + w), x) + y)) ||
-               rewrite(min(((x + y) + z), ((w + y) + u)), (min((x + z), (u + w)) + y)) ||
-               rewrite(min((((x + y) + z) + w), (u + y)), (min(((x + z) + w), u) + y)) ||
-               rewrite(min((((x + y) - z) + c0), (w + y)), (min(((x - z) + c0), w) + y)) || // Could be more general
-               rewrite(min(min((x + y), z), ((w + x) + u)), min((min((u + w), y) + x), z)) ||
-               rewrite(min(min((x + y), z), ((w + y) + c0)), min((min((w + c0), x) + y), z)) || // Could be more general
-
-               rewrite(min((((x + c0)/c2)*c2), (x + c3)), (x + c3), (((0 < c2) && (c2 < 16)) && (((c2 + c3) + -1) <= c0))) ||
-
-               rewrite(min(((x + y)*c0), ((y*c0) - z)), ((y*c0) - max((x*fold((0 - c0))), z))) ||
-               rewrite(min(((x + (y + z)) + w), (u + z)), (min(((x + y) + w), u) + z)) ||
-
-               // From Google data
-               rewrite(min((x - (y + z)), ((x - (w + z)) + u)), ((x - z) - max((w - u), y))) ||
-               rewrite(min((select((x < y), z, w)*x), (select((x < y), w, z)*x)), min((x*z), (w*x))) ||
-
-               #endif
-
-               false)))) {
-=======
                rewrite(min(c0 - x, c1), c0 - max(x, fold(c0 - c1))) ||
 
                // Required for nested GuardWithIf tilings
@@ -275,7 +224,6 @@
                rewrite(min((min(((y + c0)/c1), x)*c1) + c2, y), min(x * c1 + c2, y), c1 > 0 && c1 <= c0 + c2 + 1) ||
 
                false )))) {
->>>>>>> 36c31542
 
             return mutate(rewrite.result, bounds);
         }
