--- conflicted
+++ resolved
@@ -10,94 +10,6 @@
 namespace Halide {
 namespace Internal {
 
-<<<<<<< HEAD
-/**
- * Deprecated for new use: please use IRMutator2 instead.
- * Existing usage of IRMutator will be migrated to IRMutator2 and
- * this class will be removed.
- *
- * A base class for passes over the IR which modify it
- * (e.g. replacing a variable with a value (Substitute.h), or
- * constant-folding).
- *
- * Your mutate should override the visit methods you care about. Return
- * the new expression by assigning to expr or stmt. The default ones
- * recursively mutate their children. To mutate sub-expressions and
- * sub-statements you should the mutate method, which will dispatch to
- * the appropriate visit method and then return the value of expr or
- * stmt after the call to visit.
- */
-class IRMutator : public IRVisitor {
-public:
-    IRMutator();
-    virtual ~IRMutator();
-
-    /** This is the main interface for using a mutator. Also call
-     * these in your subclass to mutate sub-expressions and
-     * sub-statements.
-     */
-    virtual Expr mutate(const Expr &expr);
-    virtual Stmt mutate(const Stmt &stmt);
-
-protected:
-
-    /** visit methods that take Exprs assign to this to return their
-     * new value */
-    Expr expr;
-
-    /** visit methods that take Stmts assign to this to return their
-     * new value */
-    Stmt stmt;
-
-    virtual void visit(const IntImm *);
-    virtual void visit(const UIntImm *);
-    virtual void visit(const FloatImm *);
-    virtual void visit(const StringImm *);
-    virtual void visit(const Cast *);
-    virtual void visit(const Variable *);
-    virtual void visit(const Add *);
-    virtual void visit(const Sub *);
-    virtual void visit(const Mul *);
-    virtual void visit(const Div *);
-    virtual void visit(const Mod *);
-    virtual void visit(const Min *);
-    virtual void visit(const Max *);
-    virtual void visit(const EQ *);
-    virtual void visit(const NE *);
-    virtual void visit(const LT *);
-    virtual void visit(const LE *);
-    virtual void visit(const GT *);
-    virtual void visit(const GE *);
-    virtual void visit(const And *);
-    virtual void visit(const Or *);
-    virtual void visit(const Not *);
-    virtual void visit(const Select *);
-    virtual void visit(const Load *);
-    virtual void visit(const Ramp *);
-    virtual void visit(const Broadcast *);
-    virtual void visit(const Call *);
-    virtual void visit(const Let *);
-    virtual void visit(const LetStmt *);
-    virtual void visit(const AssertStmt *);
-    virtual void visit(const ProducerConsumer *);
-    virtual void visit(const For *);
-    virtual void visit(const Acquire *);
-    virtual void visit(const Store *);
-    virtual void visit(const Provide *);
-    virtual void visit(const Allocate *);
-    virtual void visit(const Free *);
-    virtual void visit(const Realize *);
-    virtual void visit(const Block *);
-    virtual void visit(const Fork *);
-    virtual void visit(const IfThenElse *);
-    virtual void visit(const Evaluate *);
-    virtual void visit(const Shuffle *);
-    virtual void visit(const Prefetch *);
-};
-
-
-=======
->>>>>>> 78673c20
 /** A base class for passes over the IR which modify it
  * (e.g. replacing a variable with a value (Substitute.h), or
  * constant-folding).
