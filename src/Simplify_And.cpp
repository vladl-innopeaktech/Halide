#include "Simplify_Internal.h"

namespace Halide {
namespace Internal {

Expr Simplify::visit(const And *op, ExprInfo *bounds) {
    if (falsehoods.count(op)) {
        return const_false(op->type.lanes());
    }

    Expr a = mutate(op->a, nullptr);
    Expr b = mutate(op->b, nullptr);

    // Order commutative operations by node type
    if (should_commute(a, b)) {
        std::swap(a, b);
    }

    auto rewrite = IRMatcher::rewriter(IRMatcher::and_op(a, b), op->type);

    // clang-format off
    if (EVAL_IN_LAMBDA
        ((rewrite(x && true, x, "and23")) ||
         (rewrite(x && false, false, "and24")) ||
         (rewrite(x && x, x, "and25")) ||

         (rewrite((x && y) && x, (x && y), "and27")) ||
         (rewrite(x && (x && y), (x && y), "and28")) ||
         (rewrite((x && y) && y, (x && y), "and29")) ||
         (rewrite(y && (x && y), (x && y), "and30")) ||

         (rewrite(((x && y) && z) && x, ((x && y) && z), "and32")) ||
         (rewrite(x && ((x && y) && z), ((x && y) && z), "and33")) ||
         (rewrite((z && (x && y)) && x, (z && (x && y)), "and34")) ||
         (rewrite(x && (z && (x && y)), (z && (x && y)), "and35")) ||
         (rewrite(((x && y) && z) && y, ((x && y) && z), "and36")) ||
         (rewrite(y && ((x && y) && z), ((x && y) && z), "and37")) ||
         (rewrite((z && (x && y)) && y, (z && (x && y)), "and38")) ||
         (rewrite(y && (z && (x && y)), (z && (x && y)), "and39")) ||

         (rewrite((x || y) && x, x, "and41")) ||
         (rewrite(x && (x || y), x, "and42")) ||
         (rewrite((x || y) && y, y, "and43")) ||
         (rewrite(y && (x || y), y, "and44")) ||

         (rewrite(x != y && x == y, false, "and46")) ||
         (rewrite(x != y && y == x, false, "and47")) ||
         (rewrite((z && x != y) && x == y, false, "and48")) ||
         (rewrite((z && x != y) && y == x, false, "and49")) ||
         (rewrite((x != y && z) && x == y, false, "and50")) ||
         (rewrite((x != y && z) && y == x, false, "and51")) ||
         (rewrite((z && x == y) && x != y, false, "and52")) ||
         (rewrite((z && x == y) && y != x, false, "and53")) ||
         (rewrite((x == y && z) && x != y, false, "and54")) ||
         (rewrite((x == y && z) && y != x, false, "and55")) ||
         (rewrite(x && !x, false, "and56")) ||
         (rewrite(!x && x, false, "and57")) ||
         (rewrite(y <= x && x < y, false, "and58")) ||
         (rewrite(x != c0 && x == c1, x == c1, c0 != c1, "and59")) ||
         // Note: In the predicate below, if undefined overflow
         // occurs, the predicate counts as false. If well-defined
         // overflow occurs, the condition couldn't possibly
         // trigger because c0 + 1 will be the smallest possible
         // value.
         (rewrite(c0 < x && x < c1, false, !is_float(x) && c1 <= c0 + 1, "and65")) ||
         (rewrite(x < c1 && c0 < x, false, !is_float(x) && c1 <= c0 + 1, "and66")) ||
         (rewrite(x <= c1 && c0 < x, false, c1 <= c0, "and67")) ||
         (rewrite(c0 <= x && x < c1, false, c1 <= c0, "and68")) ||
         (rewrite(c0 <= x && x <= c1, false, c1 < c0, "and69")) ||
         (rewrite(x <= c1 && c0 <= x, false, c1 < c0, "and70")) ||
         (rewrite(c0 < x && c1 < x, fold(max(c0, c1)) < x, "and71")) ||
         (rewrite(c0 <= x && c1 <= x, fold(max(c0, c1)) <= x, "and72")) ||
         (rewrite(x < c0 && x < c1, x < fold(min(c0, c1)), "and73")) ||
         (rewrite(x <= c0 && x <= c1, x <= fold(min(c0, c1)), "and74")))) {
        return rewrite.result;
    }
    // clang-format on

    if ((rewrite(broadcast(x) && broadcast(y), broadcast(x && y, op->type.lanes()), "and79")) ||

        (rewrite((x || (y && z)) && y, (x || z) && y, "and81")) ||
        (rewrite((x || (z && y)) && y, (x || z) && y, "and82")) ||
        (rewrite(y && (x || (y && z)), y && (x || z), "and83")) ||
        (rewrite(y && (x || (z && y)), y && (x || z), "and84")) ||

        (rewrite(((y && z) || x) && y, (z || x) && y, "and86")) ||
        (rewrite(((z && y) || x) && y, (z || x) && y, "and87")) ||
        (rewrite(y && ((y && z) || x), y && (z || x), "and88")) ||
        (rewrite(y && ((z && y) || x), y && (z || x), "and89")) ||

        (rewrite((x && (y || z)) && y, x && y, "and91")) ||
        (rewrite((x && (z || y)) && y, x && y, "and92")) ||
        (rewrite(y && (x && (y || z)), y && x, "and93")) ||
        (rewrite(y && (x && (z || y)), y && x, "and94")) ||

        (rewrite(((y || z) && x) && y, x && y, "and96")) ||
        (rewrite(((z || y) && x) && y, x && y, "and97")) ||
        (rewrite(y && ((y || z) && x), y && x, "and98")) ||
        (rewrite(y && ((z || y) && x), y && x, "and99")) ||

        (rewrite((x || y) && (x || z), x || (y && z), "and101")) ||
        (rewrite((x || y) && (z || x), x || (y && z), "and102")) ||
        (rewrite((y || x) && (x || z), x || (y && z), "and103")) ||
        (rewrite((y || x) && (z || x), x || (y && z), "and104")) ||

<<<<<<< HEAD
        (rewrite(x < y && x < z, x < min(y, z), "and106")) ||
        (rewrite(y < x && z < x, max(y, z) < x, "and107")) ||
        (rewrite(x <= y && x <= z, x <= min(y, z), "and108")) ||
        (rewrite(y <= x && z <= x, max(y, z) <= x, "and109"))) {
=======
        rewrite(x < y && x < z, x < min(y, z)) ||
        rewrite(y < x && z < x, max(y, z) < x) ||
        rewrite(x <= y && x <= z, x <= min(y, z)) ||
        rewrite(y <= x && z <= x, max(y, z) <= x) ||
        rewrite(x <= y && y <= x, x == y) ||
        false) {
>>>>>>> 69fda075

        return mutate(std::move(rewrite.result), bounds);
    }

    if (use_synthesized_rules &&
        (
#include "Simplify_And.inc"
            )) {
        return mutate(rewrite.result, bounds);
    }

    if (a.same_as(op->a) &&
        b.same_as(op->b)) {
        return op;
    } else {
        return And::make(a, b);
    }
}

}  // namespace Internal
}  // namespace Halide<|MERGE_RESOLUTION|>--- conflicted
+++ resolved
@@ -103,19 +103,12 @@
         (rewrite((y || x) && (x || z), x || (y && z), "and103")) ||
         (rewrite((y || x) && (z || x), x || (y && z), "and104")) ||
 
-<<<<<<< HEAD
         (rewrite(x < y && x < z, x < min(y, z), "and106")) ||
         (rewrite(y < x && z < x, max(y, z) < x, "and107")) ||
         (rewrite(x <= y && x <= z, x <= min(y, z), "and108")) ||
-        (rewrite(y <= x && z <= x, max(y, z) <= x, "and109"))) {
-=======
-        rewrite(x < y && x < z, x < min(y, z)) ||
-        rewrite(y < x && z < x, max(y, z) < x) ||
-        rewrite(x <= y && x <= z, x <= min(y, z)) ||
-        rewrite(y <= x && z <= x, max(y, z) <= x) ||
-        rewrite(x <= y && y <= x, x == y) ||
+        (rewrite(y <= x && z <= x, max(y, z) <= x, "and109")) ||
+        (rewrite(x <= y && y <= x, x == y, "and110")) ||
         false) {
->>>>>>> 69fda075
 
         return mutate(std::move(rewrite.result), bounds);
     }
