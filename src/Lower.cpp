#include <algorithm>
#include <chrono>
#include <iostream>
#include <set>
#include <sstream>

#include "Lower.h"

#include "AddAtomicMutex.h"
#include "AddImageChecks.h"
#include "AddParameterChecks.h"
#include "AllocationBoundsInference.h"
#include "AsyncProducers.h"
#include "BoundSmallAllocations.h"
#include "Bounds.h"
#include "BoundsInference.h"
#include "CSE.h"
#include "CanonicalizeGPUVars.h"
#include "CompilerLogger.h"
#include "Debug.h"
#include "DebugArguments.h"
#include "DebugToFile.h"
#include "Deinterleave.h"
#include "EarlyFree.h"
#include "FindCalls.h"
#include "FindIntrinsics.h"
#include "FlattenNestedRamps.h"
#include "Func.h"
#include "Function.h"
#include "FuseGPUThreadLoops.h"
#include "FuzzFloatStores.h"
#include "HexagonOffload.h"
#include "IRMutator.h"
#include "IROperator.h"
#include "IRPrinter.h"
#include "InferArguments.h"
#include "InjectHostDevBufferCopies.h"
#include "Inline.h"
#include "LICM.h"
#include "LoopCarry.h"
#include "LowerWarpShuffles.h"
#include "LowerParallelTasks.h"
#include "Memoization.h"
#include "OffloadGPULoops.h"
#include "PartitionLoops.h"
#include "Prefetch.h"
#include "Profiling.h"
#include "PurifyIndexMath.h"
#include "Qualify.h"
#include "RealizationOrder.h"
#include "RebaseLoopsToZero.h"
#include "RemoveDeadAllocations.h"
#include "RemoveExternLoops.h"
#include "RemoveUndef.h"
#include "ScheduleFunctions.h"
#include "SelectGPUAPI.h"
#include "Simplify.h"
#include "SimplifyCorrelatedDifferences.h"
#include "SimplifySpecializations.h"
#include "SkipStages.h"
#include "SlidingWindow.h"
#include "SplitTuples.h"
#include "StorageFlattening.h"
#include "StorageFolding.h"
#include "StrictifyFloat.h"
#include "Substitute.h"
#include "Tracing.h"
#include "TrimNoOps.h"
#include "UnifyDuplicateLets.h"
#include "UniquifyVariableNames.h"
#include "UnpackBuffers.h"
#include "UnrollLoops.h"
#include "UnsafePromises.h"
#include "VectorizeLoops.h"
#include "WrapCalls.h"

namespace Halide {
namespace Internal {

using std::ostringstream;
using std::string;
using std::vector;

namespace {

class LoweringLogger {
    Stmt last_written;

public:
    void operator()(const string &message, const Stmt &s) {
        if (!s.same_as(last_written)) {
            debug(2) << message << "\n"
                     << s << "\n";
            last_written = s;
        } else {
            debug(2) << message << " (unchanged)\n\n";
        }
    }
};

void lower_impl(const vector<Function> &output_funcs,
                const string &pipeline_name,
                const Target &t,
                const vector<Argument> &args,
                const LinkageType linkage_type,
                const vector<Stmt> &requirements,
                bool trace_pipeline,
                const vector<IRMutator *> &custom_passes,
                Module &result_module) {
    auto time_start = std::chrono::high_resolution_clock::now();

<<<<<<< HEAD
    size_t initial_lowered_function_count = result_module.functions().size();

    // Compute an environment
    map<string, Function> env;
    for (const Function &f : output_funcs) {
        populate_environment(f, env);
    }

=======
>>>>>>> c860cabe
    // Create a deep-copy of the entire graph of Funcs.
    auto [outputs, env] = deep_copy(output_funcs, build_environment(output_funcs));

    bool any_strict_float = strictify_float(env, t);
    result_module.set_any_strict_float(any_strict_float);

    // Output functions should all be computed and stored at root.
    for (const Function &f : outputs) {
        Func(f).compute_root().store_root();
    }

    // Finalize all the LoopLevels
    for (auto &iter : env) {
        iter.second.lock_loop_levels();
    }

    // Substitute in wrapper Funcs
    env = wrap_func_calls(env);

    // Compute a realization order and determine group of functions which loops
    // are to be fused together
    auto [order, fused_groups] = realization_order(outputs, env);

    // Try to simplify the RHS/LHS of a function definition by propagating its
    // specializations' conditions
    simplify_specializations(env);

    LoweringLogger log;

    debug(1) << "Creating initial loop nests...\n";
    bool any_memoized = false;
    Stmt s = schedule_functions(outputs, fused_groups, env, t, any_memoized);
    log("Lowering after creating initial loop nests:", s);

    if (any_memoized) {
        debug(1) << "Injecting memoization...\n";
        s = inject_memoization(s, env, pipeline_name, outputs);
        log("Lowering after injecting memoization:", s);
    } else {
        debug(1) << "Skipping injecting memoization...\n";
    }
    debug(1) << "Injecting tracing...\n";
    s = inject_tracing(s, pipeline_name, trace_pipeline, env, outputs, t);
    log("Lowering after injecting tracing:", s);

    debug(1) << "Adding checks for parameters\n";
    s = add_parameter_checks(requirements, s, t);
    log("Lowering after injecting parameter checks:", s);

    // Compute the maximum and minimum possible value of each
    // function. Used in later bounds inference passes.
    debug(1) << "Computing bounds of each function's value\n";
    FuncValueBounds func_bounds = compute_function_value_bounds(order, env);

    // This pass injects nested definitions of variable names, so we
    // can't simplify statements from here until we fix them up. (We
    // can still simplify Exprs).
    debug(1) << "Performing computation bounds inference...\n";
    s = bounds_inference(s, outputs, order, fused_groups, env, func_bounds, t);
    log("Lowering after computation bounds inference:", s);

    debug(1) << "Removing extern loops...\n";
    s = remove_extern_loops(s);
    log("Lowering after removing extern loops:", s);

    debug(1) << "Performing sliding window optimization...\n";
    s = sliding_window(s, env);
    log("Lowering after sliding window:", s);

    // This uniquifies the variable names, so we're good to simplify
    // after this point. This lets later passes assume syntactic
    // equivalence means semantic equivalence.
    debug(1) << "Uniquifying variable names...\n";
    s = uniquify_variable_names(s);
    log("Lowering after uniquifying variable names:", s);

    debug(1) << "Simplifying...\n";
    s = simplify(s, false);  // Storage folding and allocation bounds inference needs .loop_max symbols
    log("Lowering after first simplification:", s);

    debug(1) << "Simplifying correlated differences...\n";
    s = simplify_correlated_differences(s);
    log("Lowering after simplifying correlated differences:", s);

    debug(1) << "Performing allocation bounds inference...\n";
    s = allocation_bounds_inference(s, env, func_bounds);
    log("Lowering after allocation bounds inference:", s);

    bool will_inject_host_copies =
        (t.has_gpu_feature() ||
         t.has_feature(Target::OpenGLCompute) ||
         t.has_feature(Target::HexagonDma) ||
         (t.arch != Target::Hexagon && (t.has_feature(Target::HVX))));

    debug(1) << "Adding checks for images\n";
    s = add_image_checks(s, outputs, t, order, env, func_bounds, will_inject_host_copies);
    log("Lowering after injecting image checks:", s);

    debug(1) << "Removing code that depends on undef values...\n";
    s = remove_undef(s);
    log("Lowering after removing code that depends on undef values:", s);

    debug(1) << "Performing storage folding optimization...\n";
    s = storage_folding(s, env);
    log("Lowering after storage folding:", s);

    debug(1) << "Injecting debug_to_file calls...\n";
    s = debug_to_file(s, outputs, env);
    log("Lowering after injecting debug_to_file calls:", s);

    debug(1) << "Injecting prefetches...\n";
    s = inject_prefetch(s, env);
    log("Lowering after injecting prefetches:", s);

    debug(1) << "Discarding safe promises...\n";
    s = lower_safe_promises(s);
    log("Lowering after discarding safe promises:", s);

    debug(1) << "Dynamically skipping stages...\n";
    s = skip_stages(s, order);
    log("Lowering after dynamically skipping stages:", s);

    debug(1) << "Forking asynchronous producers...\n";
    s = fork_async_producers(s, env);
    log("Lowering after forking asynchronous producers:", s);

    debug(1) << "Destructuring tuple-valued realizations...\n";
    s = split_tuples(s, env);
    log("Lowering after destructuring tuple-valued realizations:", s);

    // OpenGL relies on GPU var canonicalization occurring before
    // storage flattening.
    if (t.has_gpu_feature() ||
        t.has_feature(Target::OpenGLCompute)) {
        debug(1) << "Canonicalizing GPU var names...\n";
        s = canonicalize_gpu_vars(s);
        log("Lowering after canonicalizing GPU var names:", s);
    }

    debug(1) << "Bounding small realizations...\n";
    s = simplify_correlated_differences(s);
    s = bound_small_allocations(s);
    log("Lowering after bounding small realizations:", s);

    debug(1) << "Performing storage flattening...\n";
    s = storage_flattening(s, outputs, env, t);
    log("Lowering after storage flattening:", s);

    debug(1) << "Adding atomic mutex allocation...\n";
    s = add_atomic_mutex(s, env);
    log("Lowering after adding atomic mutex allocation:", s);

    debug(1) << "Unpacking buffer arguments...\n";
    s = unpack_buffers(s);
    log("Lowering after unpacking buffer arguments:", s);

    if (any_memoized) {
        debug(1) << "Rewriting memoized allocations...\n";
        s = rewrite_memoized_allocations(s, env);
        log("Lowering after rewriting memoized allocations:", s);
    } else {
        debug(1) << "Skipping rewriting memoized allocations...\n";
    }

    if (will_inject_host_copies) {
        debug(1) << "Selecting a GPU API for GPU loops...\n";
        s = select_gpu_api(s, t);
        log("Lowering after selecting a GPU API:", s);

        debug(1) << "Injecting host <-> dev buffer copies...\n";
        s = inject_host_dev_buffer_copies(s, t);
        log("Lowering after injecting host <-> dev buffer copies:", s);

        debug(1) << "Selecting a GPU API for extern stages...\n";
        s = select_gpu_api(s, t);
        log("Lowering after selecting a GPU API for extern stages:", s);
    }

    debug(1) << "Simplifying...\n";
    s = simplify(s);
    s = unify_duplicate_lets(s);
    log("Lowering after second simplifcation:", s);

    debug(1) << "Reduce prefetch dimension...\n";
    s = reduce_prefetch_dimension(s, t);
    log("Lowering after reduce prefetch dimension:", s);

    debug(1) << "Simplifying correlated differences...\n";
    s = simplify_correlated_differences(s);
    log("Lowering after simplifying correlated differences:", s);

    debug(1) << "Unrolling...\n";
    s = unroll_loops(s);
    log("Lowering after unrolling:", s);

    debug(1) << "Vectorizing...\n";
    s = vectorize_loops(s, env);
    s = simplify(s);
    log("Lowering after vectorizing:", s);

    if (t.has_gpu_feature() ||
        t.has_feature(Target::OpenGLCompute)) {
        debug(1) << "Injecting per-block gpu synchronization...\n";
        s = fuse_gpu_thread_loops(s);
        log("Lowering after injecting per-block gpu synchronization:", s);
    }

    debug(1) << "Detecting vector interleavings...\n";
    s = rewrite_interleavings(s);
    s = simplify(s);
    log("Lowering after rewriting vector interleavings:", s);

    debug(1) << "Partitioning loops to simplify boundary conditions...\n";
    s = partition_loops(s);
    s = simplify(s);
    log("Lowering after partitioning loops:", s);

    debug(1) << "Trimming loops to the region over which they do something...\n";
    s = trim_no_ops(s);
    log("Lowering after loop trimming:", s);

    debug(1) << "Rebasing loops to zero...\n";
    s = rebase_loops_to_zero(s);
    debug(2) << "Lowering after rebasing loops to zero:\n"
             << s << "\n\n";

    debug(1) << "Hoisting loop invariant if statements...\n";
    s = hoist_loop_invariant_if_statements(s);
    log("Lowering after hoisting loop invariant if statements:", s);

    debug(1) << "Injecting early frees...\n";
    s = inject_early_frees(s);
    log("Lowering after injecting early frees:", s);

    if (t.has_feature(Target::FuzzFloatStores)) {
        debug(1) << "Fuzzing floating point stores...\n";
        s = fuzz_float_stores(s);
        log("Lowering after fuzzing floating point stores:", s);
    }

    debug(1) << "Simplifying correlated differences...\n";
    s = simplify_correlated_differences(s);
    log("Lowering after simplifying correlated differences:", s);

    debug(1) << "Bounding small allocations...\n";
    s = bound_small_allocations(s);
    log("Lowering after bounding small allocations:", s);

    if (t.has_feature(Target::Profile)) {
        debug(1) << "Injecting profiling...\n";
        s = inject_profiling(s, pipeline_name);
        log("Lowering after injecting profiling:", s);
    }

    if (t.has_feature(Target::CUDA)) {
        debug(1) << "Injecting warp shuffles...\n";
        s = lower_warp_shuffles(s);
        log("Lowering after injecting warp shuffles:", s);
    }

    debug(1) << "Simplifying...\n";
    s = common_subexpression_elimination(s);

    debug(1) << "Lowering unsafe promises...\n";
    s = lower_unsafe_promises(s, t);
    log("Lowering after lowering unsafe promises:", s);

    debug(1) << "Flattening nested ramps...\n";
    s = flatten_nested_ramps(s);
    log("Lowering after flattening nested ramps:", s);

    debug(1) << "Removing dead allocations and moving loop invariant code...\n";
    s = remove_dead_allocations(s);
    s = simplify(s);
    s = hoist_loop_invariant_values(s);
    s = hoist_loop_invariant_if_statements(s);
    log("Lowering after removing dead allocations and hoisting loop invariants:", s);

    debug(1) << "Finding intrinsics...\n";
    s = find_intrinsics(s);
    log("Lowering after finding intrinsics:", s);

    debug(1) << "Lowering after final simplification:\n"
             << s << "\n\n";

    if (!custom_passes.empty()) {
        for (size_t i = 0; i < custom_passes.size(); i++) {
            debug(1) << "Running custom lowering pass " << i << "...\n";
            s = custom_passes[i]->mutate(s);
            debug(1) << "Lowering after custom pass " << i << ":\n"
                     << s << "\n\n";
        }
    }

    if (t.arch != Target::Hexagon && t.has_feature(Target::HVX)) {
        debug(1) << "Splitting off Hexagon offload...\n";
        s = inject_hexagon_rpc(s, t, result_module);
        debug(2) << "Lowering after splitting off Hexagon offload:\n"
                 << s << "\n";
    } else {
        debug(1) << "Skipping Hexagon offload...\n";
    }

    if (t.has_gpu_feature()) {
        debug(1) << "Offloading GPU loops...\n";
        s = inject_gpu_offload(s, t);
        debug(2) << "Lowering after splitting off GPU loops:\n"
                 << s << "\n\n";
    } else {
        debug(1) << "Skipping GPU offload...\n";
    }

    std::vector<LoweredFunc> closure_implementations;
    debug(1) << "Lowering Parallel Tasks...\n";
    s = lower_parallel_tasks(s, closure_implementations, pipeline_name, t);
    // Process any LoweredFunctions added by other passes. In practice, this
    // will likely not work well enough due to ordering issues with
    // closure generating passes and instead all such passes will need to
    // be done at once.
    for (size_t i = initial_lowered_function_count; i < result_module.functions().size(); i++) {
        result_module.functions()[i].body =
            lower_parallel_tasks(result_module.functions()[i].body, closure_implementations,
                                 result_module.functions()[i].name, t);
    }
    for (auto& lowerd_func : closure_implementations) {
        result_module.append(lowerd_func);
    }
    debug(2) << "Lowering after generating parallel tasks and closures:\n"
             << s << "\n\n";
    

    vector<Argument> public_args = args;
    for (const auto &out : outputs) {
        for (const Parameter &buf : out.output_buffers()) {
            public_args.emplace_back(buf.name(),
                                     Argument::OutputBuffer,
                                     buf.type(), buf.dimensions(), buf.get_argument_estimates());
        }
    }

    vector<InferredArgument> inferred_args = infer_arguments(s, outputs);
    for (const InferredArgument &arg : inferred_args) {
        if (arg.param.defined() && arg.param.name() == "__user_context") {
            // The user context is always in the inferred args, but is
            // not required to be in the args list.
            continue;
        }

        internal_assert(arg.arg.is_input()) << "Expected only input Arguments here";

        bool found = false;
        for (const Argument &a : args) {
            found |= (a.name == arg.arg.name);
        }

        if (arg.buffer.defined() && !found) {
            // It's a raw Buffer used that isn't in the args
            // list. Embed it in the output instead.
            debug(1) << "Embedding image " << arg.buffer.name() << "\n";
            result_module.append(arg.buffer);
        } else if (!found) {
            std::ostringstream err;
            err << "Generated code refers to ";
            if (arg.arg.is_buffer()) {
                err << "image ";
            }
            err << "parameter " << arg.arg.name
                << ", which was not found in the argument list.\n";

            err << "\nArgument list specified: ";
            for (size_t i = 0; i < args.size(); i++) {
                err << args[i].name << " ";
            }
            err << "\n\nParameters referenced in generated code: ";
            for (const InferredArgument &ia : inferred_args) {
                if (ia.arg.name != "__user_context") {
                    err << ia.arg.name << " ";
                }
            }
            err << "\n\n";
            user_error << err.str();
        }
    }

    // We're about to drop the environment and outputs vector, which
    // contain the only strong refs to Functions that may still be
    // pointed to by the IR. So make those refs strong.
    class StrengthenRefs : public IRMutator {
        using IRMutator::visit;
        Expr visit(const Call *c) override {
            Expr expr = IRMutator::visit(c);
            c = expr.as<Call>();
            internal_assert(c);
            if (c->func.defined()) {
                FunctionPtr ptr = c->func;
                ptr.strengthen();
                expr = Call::make(c->type, c->name, c->args, c->call_type,
                                  ptr, c->value_index,
                                  c->image, c->param);
            }
            return expr;
        }
    };
    s = StrengthenRefs().mutate(s);

    LoweredFunc main_func(pipeline_name, public_args, s, linkage_type);

    // If we're in debug mode, add code that prints the args.
    if (t.has_feature(Target::Debug)) {
        debug_arguments(&main_func, t);
    }

    result_module.append(main_func);

    auto *logger = get_compiler_logger();
    if (logger) {
        auto time_end = std::chrono::high_resolution_clock::now();
        std::chrono::duration<double> diff = time_end - time_start;
        logger->record_compilation_time(CompilerLogger::Phase::HalideLowering, diff.count());
    }
}

}  // namespace

Module lower(const vector<Function> &output_funcs,
             const string &pipeline_name,
             const Target &t,
             const vector<Argument> &args,
             const LinkageType linkage_type,
             const vector<Stmt> &requirements,
             bool trace_pipeline,
             const vector<IRMutator *> &custom_passes) {
    Module result_module{extract_namespaces(pipeline_name), t};
    run_with_large_stack([&]() {
        lower_impl(output_funcs, pipeline_name, t, args, linkage_type, requirements, trace_pipeline, custom_passes, result_module);
    });
    return result_module;
}

Stmt lower_main_stmt(const std::vector<Function> &output_funcs,
                     const std::string &pipeline_name,
                     const Target &t,
                     const std::vector<Stmt> &requirements,
                     bool trace_pipeline,
                     const std::vector<IRMutator *> &custom_passes) {
    // We really ought to start applying for appellation d'origine contrôlée
    // status on types representing arguments in the Halide compiler.
    vector<InferredArgument> inferred_args = infer_arguments(Stmt(), output_funcs);
    vector<Argument> args;
    for (const auto &ia : inferred_args) {
        if (!ia.arg.name.empty() && ia.arg.is_input()) {
            args.push_back(ia.arg);
        }
    }

    Module module = lower(output_funcs, pipeline_name, t, args, LinkageType::External, requirements, trace_pipeline, custom_passes);

    return module.functions().front().body;
}

}  // namespace Internal
}  // namespace Halide<|MERGE_RESOLUTION|>--- conflicted
+++ resolved
@@ -109,17 +109,8 @@
                 Module &result_module) {
     auto time_start = std::chrono::high_resolution_clock::now();
 
-<<<<<<< HEAD
     size_t initial_lowered_function_count = result_module.functions().size();
 
-    // Compute an environment
-    map<string, Function> env;
-    for (const Function &f : output_funcs) {
-        populate_environment(f, env);
-    }
-
-=======
->>>>>>> c860cabe
     // Create a deep-copy of the entire graph of Funcs.
     auto [outputs, env] = deep_copy(output_funcs, build_environment(output_funcs));
 
