#include "Simplify_Internal.h"

namespace Halide {
namespace Internal {

Expr Simplify::visit(const LT *op, ExprInfo *bounds) {
    ExprInfo a_bounds, b_bounds;
    Expr a = mutate(op->a, &a_bounds);
    Expr b = mutate(op->b, &b_bounds);

    const int lanes = op->type.lanes();
    Type ty = a.type();

    if (truths.count(op)) {
        return const_true(lanes);
    } else if (falsehoods.count(op)) {
        return const_false(lanes);
    }

    if (may_simplify(ty)) {

        // Prove or disprove using bounds analysis
        if (a_bounds.max_defined && b_bounds.min_defined && a_bounds.max < b_bounds.min) {
            return const_true(lanes);
        }

        if (a_bounds.min_defined && b_bounds.max_defined && a_bounds.min >= b_bounds.max) {
            return const_false(lanes);
        }

        auto rewrite = IRMatcher::rewriter(IRMatcher::lt(a, b), op->type, ty);

        // clang-format off
        if (EVAL_IN_LAMBDA
            ((rewrite(c0 < c1, fold(c0 < c1), "lt35")) ||
             (rewrite(x < x, false, "lt36")) ||
             (rewrite(x < ty.min(), false, "lt37")) ||
             (rewrite(ty.max() < x, false, "lt38")) ||

             (rewrite(max(x, y) < x, false, "lt40")) ||
             (rewrite(max(y, x) < x, false, "lt41")) ||
             (rewrite(x < min(x, y), false, "lt42")) ||
             (rewrite(x < min(y, x), false, "lt43")) ||

             // From the simplifier synthesis project
             rewrite((max(y, z) < min(x, y)), false, "lt500") ||
             rewrite((max(y, z) < min(y, x)), false, "lt501") ||
             rewrite((max(z, y) < min(x, y)), false, "lt502") ||
             rewrite((max(z, y) < min(y, x)), false, "lt503") ||

             // Comparisons of ramps and broadcasts. If the first
             // and last lanes are provably < or >= the broadcast
             // we can collapse the comparison.
             (no_overflow(op->type) &&
              ((rewrite(ramp(x, c1) < broadcast(z), true, can_prove(x + fold(max(0, c1 * (lanes - 1))) < z, this), "lt49")) ||
               (rewrite(ramp(x, c1) < broadcast(z), false, can_prove(x + fold(min(0, c1 * (lanes - 1))) >= z, this), "lt50")) ||
               (rewrite(broadcast(z) < ramp(x, c1), true, can_prove(z < x + fold(min(0, c1 * (lanes - 1))), this), "lt51")) ||
               (rewrite(broadcast(z) < ramp(x, c1), false, can_prove(z >= x + fold(max(0, c1 * (lanes - 1))), this), "lt52")))))){
            return rewrite.result;
        }
        // clang-format on

        // clang-format off
        if ((rewrite(broadcast(x) < broadcast(y), broadcast(x < y, lanes), "lt58")) ||
            (no_overflow(ty) && EVAL_IN_LAMBDA
             ((rewrite(ramp(x, y) < ramp(z, y), broadcast(x < z, lanes), "lt60")) ||
              // Move constants to the RHS
              (rewrite(x + c0 < y, x < y + fold(-c0), "lt62")) ||

              // Merge RHS constant additions with a constant LHS
              (rewrite(c0 < x + c1, fold(c0 - c1) < x, "lt65")) ||

              // Normalize subtractions to additions to cut down on cases to consider
              (rewrite(x - y < z, x < z + y, "lt68")) ||
              (rewrite(z < x - y, z + y < x, "lt69")) ||

              (rewrite((x - y) + z < w, x + z < y + w, "lt71")) ||
              (rewrite(z + (x - y) < w, x + z < y + w, "lt72")) ||
              (rewrite(w < (x - y) + z, w + y < x + z, "lt73")) ||
              (rewrite(w < z + (x - y), w + y < x + z, "lt74")) ||

              (rewrite(((x - y) + z) + u < w, x + z + u < w + y, "lt76")) ||
              (rewrite((z + (x - y)) + u < w, x + z + u < w + y, "lt77")) ||
              (rewrite(u + ((x - y) + z) < w, x + z + u < w + y, "lt78")) ||
              (rewrite(u + (z + (x - y)) < w, x + z + u < w + y, "lt79")) ||

              (rewrite(w < ((x - y) + z) + u, w + y < x + z + u, "lt81")) ||
              (rewrite(w < (z + (x - y)) + u, w + y < x + z + u, "lt82")) ||
              (rewrite(w < u + ((x - y) + z), w + y < x + z + u, "lt83")) ||
              (rewrite(w < u + (z + (x - y)), w + y < x + z + u, "lt84")) ||

              // Cancellations in linear expressions
              // 1 < 2
              (rewrite(x < x + y, 0 < y, "lt88")) ||
              (rewrite(x < y + x, 0 < y, "lt89")) ||

              // 2 < 1
              (rewrite(x + y < x, y < 0, "lt92")) ||
              (rewrite(y + x < x, y < 0, "lt93")) ||

              // 2 < 2
              (rewrite(x + y < x + z, y < z, "lt96")) ||
              (rewrite(x + y < z + x, y < z, "lt97")) ||
              (rewrite(y + x < x + z, y < z, "lt98")) ||
              (rewrite(y + x < z + x, y < z, "lt99")) ||

              // 3 < 2
              (rewrite((x + y) + w < x + z, y + w < z, "lt102")) ||
              (rewrite((y + x) + w < x + z, y + w < z, "lt103")) ||
              (rewrite(w + (x + y) < x + z, y + w < z, "lt104")) ||
              (rewrite(w + (y + x) < x + z, y + w < z, "lt105")) ||
              (rewrite((x + y) + w < z + x, y + w < z, "lt106")) ||
              (rewrite((y + x) + w < z + x, y + w < z, "lt107")) ||
              (rewrite(w + (x + y) < z + x, y + w < z, "lt108")) ||
              (rewrite(w + (y + x) < z + x, y + w < z, "lt109")) ||

              // 2 < 3
              (rewrite(x + z < (x + y) + w, z < y + w, "lt112")) ||
              (rewrite(x + z < (y + x) + w, z < y + w, "lt113")) ||
              (rewrite(x + z < w + (x + y), z < y + w, "lt114")) ||
              (rewrite(x + z < w + (y + x), z < y + w, "lt115")) ||
              (rewrite(z + x < (x + y) + w, z < y + w, "lt116")) ||
              (rewrite(z + x < (y + x) + w, z < y + w, "lt117")) ||
              (rewrite(z + x < w + (x + y), z < y + w, "lt118")) ||
              (rewrite(z + x < w + (y + x), z < y + w, "lt119")) ||

              // 3 < 3
              (rewrite((x + y) + w < (x + z) + u, y + w < z + u, "lt122")) ||
              (rewrite((y + x) + w < (x + z) + u, y + w < z + u, "lt123")) ||
              (rewrite((x + y) + w < (z + x) + u, y + w < z + u, "lt124")) ||
              (rewrite((y + x) + w < (z + x) + u, y + w < z + u, "lt125")) ||
              (rewrite(w + (x + y) < (x + z) + u, y + w < z + u, "lt126")) ||
              (rewrite(w + (y + x) < (x + z) + u, y + w < z + u, "lt127")) ||
              (rewrite(w + (x + y) < (z + x) + u, y + w < z + u, "lt128")) ||
              (rewrite(w + (y + x) < (z + x) + u, y + w < z + u, "lt129")) ||
              (rewrite((x + y) + w < u + (x + z), y + w < z + u, "lt130")) ||
              (rewrite((y + x) + w < u + (x + z), y + w < z + u, "lt131")) ||
              (rewrite((x + y) + w < u + (z + x), y + w < z + u, "lt132")) ||
              (rewrite((y + x) + w < u + (z + x), y + w < z + u, "lt133")) ||
              (rewrite(w + (x + y) < u + (x + z), y + w < z + u, "lt134")) ||
              (rewrite(w + (y + x) < u + (x + z), y + w < z + u, "lt135")) ||
              (rewrite(w + (x + y) < u + (z + x), y + w < z + u, "lt136")) ||
              (rewrite(w + (y + x) < u + (z + x), y + w < z + u, "lt137")) ||

              // Cancel a multiplication
              (rewrite(x * c0 < y * c0, x < y, c0 > 0, "lt140")) ||
              (rewrite(x * c0 < y * c0, y < x, c0 < 0, "lt141")) ||

              (ty.is_int()   && (rewrite(x * c0 < c1, x < fold((c1 + c0 - 1) / c0), c0 > 0, "lt143"))) ||
              (ty.is_float() && (rewrite(x * c0 < c1, x < fold(c1 / c0), c0 > 0, "lt144"))) ||
              (rewrite(c1 < x * c0, fold(c1 / c0) < x, c0 > 0, "lt145")) ||

              // Multiply-out a division
              (rewrite(x / c0 < c1, x < c1 * c0, c0 > 0, "lt148")) ||
              (ty.is_int() && (rewrite(c0 < x / c1, fold((c0 + 1) * c1 - 1) < x, c1 > 0, "lt149"))) ||
              (ty.is_float() && (rewrite(c0 < x / c1, fold(c0 * c1) < x, c1 > 0, "lt150"))) ||

              // We want to break max(x, y) < z into x < z && y <
              // z in cases where one of those two terms is going
              // to fold.
              (rewrite(min(x + c0, y) < x + c1, y < x + c1 || fold(c0 < c1), "lt155")) ||
              (rewrite(min(y, x + c0) < x + c1, y < x + c1 || fold(c0 < c1), "lt156")) ||
              (rewrite(max(x + c0, y) < x + c1, y < x + c1 && fold(c0 < c1), "lt157")) ||
              (rewrite(max(y, x + c0) < x + c1, y < x + c1 && fold(c0 < c1), "lt158")) ||

              (rewrite(x < min(x + c0, y) + c1, x < y + c1 && fold(0 < c0 + c1), "lt160")) ||
              (rewrite(x < min(y, x + c0) + c1, x < y + c1 && fold(0 < c0 + c1), "lt161")) ||
              (rewrite(x < max(x + c0, y) + c1, x < y + c1 || fold(0 < c0 + c1), "lt162")) ||
              (rewrite(x < max(y, x + c0) + c1, x < y + c1 || fold(0 < c0 + c1), "lt163")) ||

              // Special cases where c0 == 0
              (rewrite(min(x, y) < x + c1, y < x + c1 || fold(0 < c1), "lt166")) ||
              (rewrite(min(y, x) < x + c1, y < x + c1 || fold(0 < c1), "lt167")) ||
              (rewrite(max(x, y) < x + c1, y < x + c1 && fold(0 < c1), "lt168")) ||
              (rewrite(max(y, x) < x + c1, y < x + c1 && fold(0 < c1), "lt169")) ||

              (rewrite(x < min(x, y) + c1, x < y + c1 && fold(0 < c1), "lt171")) ||
              (rewrite(x < min(y, x) + c1, x < y + c1 && fold(0 < c1), "lt172")) ||
              (rewrite(x < max(x, y) + c1, x < y + c1 || fold(0 < c1), "lt173")) ||
              (rewrite(x < max(y, x) + c1, x < y + c1 || fold(0 < c1), "lt174")) ||

              // Special cases where c1 == 0
              (rewrite(min(x + c0, y) < x, y < x || fold(c0 < 0), "lt177")) ||
              (rewrite(min(y, x + c0) < x, y < x || fold(c0 < 0), "lt178")) ||
              (rewrite(max(x + c0, y) < x, y < x && fold(c0 < 0), "lt179")) ||
              (rewrite(max(y, x + c0) < x, y < x && fold(c0 < 0), "lt180")) ||

              (rewrite(x < min(x + c0, y), x < y && fold(0 < c0), "lt182")) ||
              (rewrite(x < min(y, x + c0), x < y && fold(0 < c0), "lt183")) ||
              (rewrite(x < max(x + c0, y), x < y || fold(0 < c0), "lt184")) ||
              (rewrite(x < max(y, x + c0), x < y || fold(0 < c0), "lt185")) ||

              // Special cases where c0 == c1 == 0
              (rewrite(min(x, y) < x, y < x, "lt188")) ||
              (rewrite(min(y, x) < x, y < x, "lt189")) ||
              (rewrite(x < max(x, y), x < y, "lt190")) ||
              (rewrite(x < max(y, x), x < y, "lt191")) ||

              // Special case where x is constant
              (rewrite(min(y, c0) < c1, y < c1 || fold(c0 < c1), "lt194")) ||
              (rewrite(max(y, c0) < c1, y < c1 && fold(c0 < c1), "lt195")) ||
              (rewrite(c1 < min(y, c0), c1 < y && fold(c1 < c0), "lt196")) ||
              (rewrite(c1 < max(y, c0), c1 < y || fold(c1 < c0), "lt197")) ||

              // Cases where we can remove a min on one side because
              // one term dominates another. These rules were
              // synthesized then extended by hand.
              rewrite(min(z, y) < min(x, y), z < min(x, y), "lt400") ||
              rewrite(min(z, y) < min(y, x), z < min(y, x), "lt401") ||
              rewrite(min(z, y) < min(x, y + c0), min(z, y) < x, c0 > 0, "lt402") ||
              rewrite(min(z, y) < min(y + c0, x), min(z, y) < x, c0 > 0, "lt403") ||
              rewrite(min(z, y + c0) < min(x, y), min(z, y + c0) < x, c0 < 0, "lt404") ||
              rewrite(min(z, y + c0) < min(y, x), min(z, y + c0) < x, c0 < 0, "lt405") ||

              rewrite(min(y, z) < min(x, y), z < min(x, y), "lt406") ||
              rewrite(min(y, z) < min(y, x), z < min(y, x), "lt407") ||
              rewrite(min(y, z) < min(x, y + c0), min(z, y) < x, c0 > 0, "lt408") ||
              rewrite(min(y, z) < min(y + c0, x), min(z, y) < x, c0 > 0, "lt409") ||
              rewrite(min(y + c0, z) < min(x, y), min(z, y + c0) < x, c0 < 0, "lt410") ||
              rewrite(min(y + c0, z) < min(y, x), min(z, y + c0) < x, c0 < 0, "lt411") ||

              // Equivalents with max
              rewrite(max(z, y) < max(x, y), max(z, y) < x, "lt412") ||
              rewrite(max(z, y) < max(y, x), max(z, y) < x, "lt413") ||
              rewrite(max(z, y) < max(x, y + c0), max(z, y) < x, c0 < 0, "lt414") ||
              rewrite(max(z, y) < max(y + c0, x), max(z, y) < x, c0 < 0, "lt415") ||
              rewrite(max(z, y + c0) < max(x, y), max(z, y + c0) < x, c0 > 0, "lt416") ||
              rewrite(max(z, y + c0) < max(y, x), max(z, y + c0) < x, c0 > 0, "lt417") ||

              rewrite(max(y, z) < max(x, y), max(z, y) < x, "lt418") ||
              rewrite(max(y, z) < max(y, x), max(z, y) < x, "lt419") ||
              rewrite(max(y, z) < max(x, y + c0), max(z, y) < x, c0 < 0, "lt420") ||
              rewrite(max(y, z) < max(y + c0, x), max(z, y) < x, c0 < 0, "lt421") ||
              rewrite(max(y + c0, z) < max(x, y), max(z, y + c0) < x, c0 > 0, "lt422") ||
              rewrite(max(y + c0, z) < max(y, x), max(z, y + c0) < x, c0 > 0, "lt423") ||

              // Comparisons with selects:
              // x < select(c, t, f) == c && (x < t) || !c && (x < f)
              // This is profitable when x < t or x < f is statically provable
              (rewrite(x < select(y, x + c0, z), !y && (x < z), c0 <= 0, "lt202")) ||
              (rewrite(x < select(y, x + c0, z), y || (x < z), c0 > 0, "lt203")) ||
              (rewrite(x < select(y, z, x + c0), y && (x < z), c0 <= 0, "lt204")) ||
              (rewrite(x < select(y, z, x + c0), !y || (x < z), c0 > 0, "lt205")) ||

              (rewrite(x < select(y, x + c0, z) + c1, !y && (x < z + c1), c0 + c1 <= 0, "lt207")) ||
              (rewrite(x < select(y, x + c0, z) + c1, y || (x < z + c1), c0 + c1 > 0, "lt208")) ||
              (rewrite(x < select(y, z, x + c0) + c1, y && (x < z + c1), c0 + c1 <= 0, "lt209")) ||
              (rewrite(x < select(y, z, x + c0) + c1, !y || (x < z + c1), c0 + c1 > 0, "lt210")) ||

              (rewrite(select(y, x + c0, z) < x, !y && (z < x), c0 >= 0, "lt212")) ||
              (rewrite(select(y, x + c0, z) < x, y || (z < x), c0 < 0, "lt213")) ||
              (rewrite(select(y, z, x + c0) < x, y && (z < x), c0 >= 0, "lt214")) ||
              (rewrite(select(y, z, x + c0) < x, !y || (z < x), c0 < 0, "lt215")) ||

              (rewrite(select(y, x + c0, z) < x + c1, !y && (z < x + c1), c0 >= c1, "lt217")) ||
              (rewrite(select(y, x + c0, z) < x + c1, y || (z < x + c1), c0 < c1, "lt218")) ||
              (rewrite(select(y, z, x + c0) < x + c1, y && (z < x + c1), c0 >= c1, "lt219")) ||
              (rewrite(select(y, z, x + c0) < x + c1, !y || (z < x + c1), c0 < c1, "lt220")) ||

              // Normalize comparison of ramps to a comparison of a ramp and a broadacst
              (rewrite(ramp(x, y) < ramp(z, w), ramp(x - z, y - w, lanes) < 0, "lt223")))) ||

            (no_overflow_int(ty) && EVAL_IN_LAMBDA
             ((rewrite(x * c0 < y * c1, x < y * fold(c1 / c0), c1 % c0 == 0 && c0 > 0, "lt226")) ||
              (rewrite(x * c0 < y * c1, x * fold(c0 / c1) < y, c0 % c1 == 0 && c1 > 0, "lt227")) ||

              (rewrite(x * c0 < y * c0 + c1, x < y + fold((c1 + c0 - 1)/c0), c0 > 0, "lt229")) ||
              (rewrite(x * c0 + c1 < y * c0, x + fold(c1/c0) < y, c0 > 0, "lt230")) ||

              // Comparison of stair-step functions. The basic transformation is:
              //   ((x + y)/c1)*c1 < x
              // = (x + y) - (x + y) % c1 < x (when c1 > 0)
              // = y - (x + y) % c1 < 0
              // = y < (x + y) % c1
              // This cancels x but duplicates y, so we only do it when y is a constant.

              // A more general version with extra terms w and z
              (rewrite(((x + c0)/c1)*c1 + w < x + z, (w + c0) < ((x + c0) % c1) + z, c1 > 0, "lt240")) ||
              (rewrite(w + ((x + c0)/c1)*c1 < x + z, (w + c0) < ((x + c0) % c1) + z, c1 > 0, "lt241")) ||
              (rewrite(((x + c0)/c1)*c1 + w < z + x, (w + c0) < ((x + c0) % c1) + z, c1 > 0, "lt242")) ||
              (rewrite(w + ((x + c0)/c1)*c1 < z + x, (w + c0) < ((x + c0) % c1) + z, c1 > 0, "lt243")) ||
              (rewrite(x + z < ((x + c0)/c1)*c1 + w, ((x + c0) % c1) + z < w + c0, c1 > 0, "lt244")) ||
              (rewrite(x + z < w + ((x + c0)/c1)*c1, ((x + c0) % c1) + z < w + c0, c1 > 0, "lt245")) ||
              (rewrite(z + x < ((x + c0)/c1)*c1 + w, ((x + c0) % c1) + z < w + c0, c1 > 0, "lt246")) ||
              (rewrite(z + x < w + ((x + c0)/c1)*c1, ((x + c0) % c1) + z < w + c0, c1 > 0, "lt247")) ||

              // w = 0
              (rewrite(((x + c0)/c1)*c1 < x + z, c0 < ((x + c0) % c1) + z, c1 > 0, "lt250")) ||
              (rewrite(((x + c0)/c1)*c1 < z + x, c0 < ((x + c0) % c1) + z, c1 > 0, "lt251")) ||
              (rewrite(x + z < ((x + c0)/c1)*c1, ((x + c0) % c1) + z < c0, c1 > 0, "lt252")) ||
              (rewrite(z + x < ((x + c0)/c1)*c1, ((x + c0) % c1) + z < c0, c1 > 0, "lt253")) ||

              // z = 0
              (rewrite(((x + c0)/c1)*c1 + w < x, (w + c0) < ((x + c0) % c1), c1 > 0, "lt256")) ||
              (rewrite(w + ((x + c0)/c1)*c1 < x, (w + c0) < ((x + c0) % c1), c1 > 0, "lt257")) ||
              (rewrite(x < ((x + c0)/c1)*c1 + w, ((x + c0) % c1) < w + c0, c1 > 0, "lt258")) ||
              (rewrite(x < w + ((x + c0)/c1)*c1, ((x + c0) % c1) < w + c0, c1 > 0, "lt259")) ||

              // c0 = 0
              (rewrite((x/c1)*c1 + w < x + z, w < (x % c1) + z, c1 > 0, "lt262")) ||
              (rewrite(w + (x/c1)*c1 < x + z, w < (x % c1) + z, c1 > 0, "lt263")) ||
              (rewrite((x/c1)*c1 + w < z + x, w < (x % c1) + z, c1 > 0, "lt264")) ||
              (rewrite(w + (x/c1)*c1 < z + x, w < (x % c1) + z, c1 > 0, "lt265")) ||
              (rewrite(x + z < (x/c1)*c1 + w, (x % c1) + z < w, c1 > 0, "lt266")) ||
              (rewrite(x + z < w + (x/c1)*c1, (x % c1) + z < w, c1 > 0, "lt267")) ||
              (rewrite(z + x < (x/c1)*c1 + w, (x % c1) + z < w, c1 > 0, "lt268")) ||
              (rewrite(z + x < w + (x/c1)*c1, (x % c1) + z < w, c1 > 0, "lt269")) ||

              // w = 0, z = 0
              (rewrite(((x + c0)/c1)*c1 < x, c0 < ((x + c0) % c1), c1 > 0, "lt272")) ||
              (rewrite(x < ((x + c0)/c1)*c1, ((x + c0) % c1) < c0, c1 > 0, "lt273")) ||

              // w = 0, c0 = 0
              (rewrite((x/c1)*c1 < x + z, 0 < (x % c1) + z, c1 > 0, "lt276")) ||
              (rewrite((x/c1)*c1 < z + x, 0 < (x % c1) + z, c1 > 0, "lt277")) ||
              (rewrite(x + z < (x/c1)*c1, (x % c1) + z < 0, c1 > 0, "lt278")) ||
              (rewrite(z + x < (x/c1)*c1, (x % c1) + z < 0, c1 > 0, "lt279")) ||

              // z = 0, c0 = 0
              (rewrite((x/c1)*c1 + w < x, w < (x % c1), c1 > 0, "lt282")) ||
              (rewrite(w + (x/c1)*c1 < x, w < (x % c1), c1 > 0, "lt283")) ||
              (rewrite(x < (x/c1)*c1 + w, (x % c1) < w, c1 > 0, "lt284")) ||
              (rewrite(x < w + (x/c1)*c1, (x % c1) < w, c1 > 0, "lt285")) ||

              // z = 0, c0 = 0, w = 0
              (rewrite((x/c1)*c1 < x, (x % c1) != 0, c1 > 0, "lt288")) ||
              (rewrite(x < (x/c1)*c1, false, c1 > 0, "lt289")) ||

              // Cancel a division
              (rewrite((x + c1)/c0 < (x + c2)/c0, false, c0 > 0 && c1 >= c2, "lt292")) ||
              (rewrite((x + c1)/c0 < (x + c2)/c0, true, c0 > 0 && c1 <= c2 - c0, "lt293")) ||
              // c1 == 0
              (rewrite(x/c0 < (x + c2)/c0, false, c0 > 0 && 0 >= c2, "lt295")) ||
              (rewrite(x/c0 < (x + c2)/c0, true, c0 > 0 && 0 <= c2 - c0, "lt296")) ||
              // c2 == 0
              (rewrite((x + c1)/c0 < x/c0, false, c0 > 0 && c1 >= 0, "lt298")) ||
              (rewrite((x + c1)/c0 < x/c0, true, c0 > 0 && c1 <= 0 - c0, "lt299")) ||

              // The addition on the right could be outside
              (rewrite((x + c1)/c0 < x/c0 + c2, false, c0 > 0 && c1 >= c2 * c0, "lt302")) ||
              (rewrite((x + c1)/c0 < x/c0 + c2, true, c0 > 0 && c1 <= c2 * c0 - c0, "lt303")) ||

              // With a confounding max or min
              (rewrite((x + c1)/c0 < (min(x/c0, y) + c2), false, c0 > 0 && c1 >= c2 * c0, "lt306")) ||
              (rewrite((x + c1)/c0 < (max(x/c0, y) + c2), true, c0 > 0 && c1 <= c2 * c0 - c0, "lt307")) ||
              (rewrite((x + c1)/c0 < min((x + c2)/c0, y), false, c0 > 0 && c1 >= c2, "lt308")) ||
              (rewrite((x + c1)/c0 < max((x + c2)/c0, y), true, c0 > 0 && c1 <= c2 - c0, "lt309")) ||
              (rewrite((x + c1)/c0 < min(x/c0, y), false, c0 > 0 && c1 >= 0, "lt310")) ||
              (rewrite((x + c1)/c0 < max(x/c0, y), true, c0 > 0 && c1 <= 0 - c0, "lt311")) ||

              (rewrite((x + c1)/c0 < (min(y, x/c0) + c2), false, c0 > 0 && c1 >= c2 * c0, "lt313")) ||
              (rewrite((x + c1)/c0 < (max(y, x/c0) + c2), true, c0 > 0 && c1 <= c2 * c0 - c0, "lt314")) ||
              (rewrite((x + c1)/c0 < min(y, (x + c2)/c0), false, c0 > 0 && c1 >= c2, "lt315")) ||
              (rewrite((x + c1)/c0 < max(y, (x + c2)/c0), true, c0 > 0 && c1 <= c2 - c0, "lt316")) ||
              (rewrite((x + c1)/c0 < min(y, x/c0), false, c0 > 0 && c1 >= 0, "lt317")) ||
              (rewrite((x + c1)/c0 < max(y, x/c0), true, c0 > 0 && c1 <= 0 - c0, "lt318")) ||

              (rewrite(max((x + c2)/c0, y) < (x + c1)/c0, false, c0 > 0 && c2 >= c1, "lt320")) ||
              (rewrite(min((x + c2)/c0, y) < (x + c1)/c0, true, c0 > 0 && c2 <= c1 - c0, "lt321")) ||
              (rewrite(max(x/c0, y) < (x + c1)/c0, false, c0 > 0 && 0 >= c1, "lt322")) ||
              (rewrite(min(x/c0, y) < (x + c1)/c0, true, c0 > 0 && 0 <= c1 - c0, "lt323")) ||
              (rewrite(max(y, (x + c2)/c0) < (x + c1)/c0, false, c0 > 0 && c2 >= c1, "lt324")) ||
              (rewrite(min(y, (x + c2)/c0) < (x + c1)/c0, true, c0 > 0 && c2 <= c1 - c0, "lt325")) ||
              (rewrite(max(y, x/c0) < (x + c1)/c0, false, c0 > 0 && 0 >= c1, "lt326")) ||
              (rewrite(min(y, x/c0) < (x + c1)/c0, true, c0 > 0 && 0 <= c1 - c0, "lt327")) ||

              // Same as above with c1 outside the division, with redundant cases removed.
              (rewrite(max((x + c2)/c0, y) < x/c0 + c1, false, c0 > 0 && c2 >= c1 * c0, "lt330")) ||
              (rewrite(min((x + c2)/c0, y) < x/c0 + c1, true, c0 > 0 && c2 <= c1 * c0 - c0, "lt331")) ||
              (rewrite(max(y, (x + c2)/c0) < x/c0 + c1, false, c0 > 0 && c2 >= c1 * c0, "lt332")) ||
              (rewrite(min(y, (x + c2)/c0) < x/c0 + c1, true, c0 > 0 && c2 <= c1 * c0 - c0, "lt333")) ||

              // Same as above with c1 = 0 and the predicates and redundant cases simplified accordingly.
              (rewrite(x/c0 < min((x + c2)/c0, y), false, c0 > 0 && c2 < 0, "lt336")) ||
              (rewrite(x/c0 < max((x + c2)/c0, y), true, c0 > 0 && c0 <= c2, "lt337")) ||
              (rewrite(x/c0 < min(y, (x + c2)/c0), false, c0 > 0 && c2 < 0, "lt338")) ||
              (rewrite(x/c0 < max(y, (x + c2)/c0), true, c0 > 0 && c0 <= c2, "lt339")) ||
              (rewrite(max((x + c2)/c0, y) < x/c0, false, c0 > 0 && c2 >= 0, "lt340")) ||
              (rewrite(min((x + c2)/c0, y) < x/c0, true, c0 > 0 && c2 + c0 <= 0, "lt341")) ||
              (rewrite(max(y, (x + c2)/c0) < x/c0, false, c0 > 0 && c2 >= 0, "lt342")) ||
              (rewrite(min(y, (x + c2)/c0) < x/c0, true, c0 > 0 && c2 + c0 <= 0, "lt343")) ||

              // Comparison of two mins/maxes that don't cancel when subtracted
              (rewrite(min(x, c0) < min(x, c1), false, c0 >= c1, "lt346")) ||
              (rewrite(min(x, c0) < min(x, c1) + c2, false, c0 >= c1 + c2 && c2 <= 0, "lt347")) ||
              (rewrite(max(x, c0) < max(x, c1), false, c0 >= c1, "lt348")) ||
              (rewrite(max(x, c0) < max(x, c1) + c2, false, c0 >= c1 + c2 && c2 <= 0, "lt349")) ||

              // Comparison of aligned ramps can simplify to a comparison of the base
              (rewrite(ramp(x * c3 + c2, c1) < broadcast(z * c0),
                      broadcast(x * fold(c3/c0) + fold(c2/c0) < z, lanes),
                      c0 > 0 && (c3 % c0 == 0) &&
                      (c2 % c0) + c1 * (lanes - 1) < c0 &&
                      (c2 % c0) + c1 * (lanes - 1) >= 0, "lt352")) ||
              // c2 = 0
              (rewrite(ramp(x * c3, c1) < broadcast(z * c0),
                      broadcast(x * fold(c3/c0) < z, lanes),
                      c0 > 0 && (c3 % c0 == 0) &&
                      c1 * (lanes - 1) < c0 &&
<<<<<<< HEAD
                      c1 * (lanes - 1) >= 0, "lt358"))))) {
            return mutate(std::move(rewrite.result), bounds);
=======
                      c1 * (lanes - 1) >= 0) ||

              /*
              rewrite(c0/x < c1, x < 1 || fold(c0/c1) < x, c0 > 0 && c1 > 0) ||
              rewrite(c0/x < c1, x < fold(c0/(c1 - 1) + 1) || -1 < x, c0 < 0 && c1 > 1) ||
              rewrite(c0/x < c1, fold(c0/(c1 - 1) - 1) < x && x < 0, c0 > 0 && c1 <= 0) ||
              rewrite(c0/x < c1, 0 < x && x < fold(c0/c1), c0 < 0 && c1 < 0) ||
              rewrite(c0/x < 1, -1 < x, c0 < 0) ||
              rewrite(c0/x < 0,  0 < x, c0 < 0) ||
              rewrite(c1 < c0/x, fold(c1 + 1) <= c0/x) ||
              rewrite(min(c0/x, c1) < c2/x, c0/x < c2/x || c1 < c2/x) ||
              rewrite(c0/x < min(c1/x, c2), c0/x < c1/x && c0/x < c2) ||

              rewrite(c0/x < c1/x, 0 < x, c0 < 0 && c1 > 0) ||
              rewrite(c0/x < c1/x, fold(-c0-1) < x && x < 0, c0 >= c1 * 2 && c1 > 0) ||
              rewrite(c0/x < c1/x, 0 < x && x < fold(-c0), c0 < (c1 + 1) * 2 && c1 < 0) ||
              rewrite(c0/x < c1/x, x < 0, c0 >= 0 && c1 < 0) ||
              */

              false))) {
            return mutate(rewrite.result, bounds);
>>>>>>> ff78629e
        }
        // clang-format on

        if (no_overflow_int(ty) &&
            use_synthesized_rules &&
            (
#include "Simplify_LT.inc"
                )) {
            return mutate(rewrite.result, bounds);
        }
    }

    if (a.same_as(op->a) && b.same_as(op->b)) {
        return op;
    } else {
        return LT::make(a, b);
    }
}

// The other comparison operators redirect to the less-than operator
Expr Simplify::visit(const LE *op, ExprInfo *bounds) {
    if (!may_simplify(op->a.type())) {
        Expr a = mutate(op->a, nullptr);
        Expr b = mutate(op->b, nullptr);
        if (a.same_as(op->a) && b.same_as(op->b)) {
            return op;
        } else {
            return LE::make(a, b);
        }
    }

    Expr mutated = mutate(!(op->b < op->a), bounds);
    if (const LE *le = mutated.as<LE>()) {
        Expr a = le->a, b = le->b;
        auto rewrite = IRMatcher::rewriter(IRMatcher::le(a, b), op->type, a.type());

        if (no_overflow_int(a.type()) &&
            use_synthesized_rules &&
            (
#include "Simplify_LE.inc"
                )) {
            return mutate(rewrite.result, bounds);
        }

        if (a.same_as(op->a) && b.same_as(op->b)) {
            return op;
        }
    }
    return mutated;
}

Expr Simplify::visit(const GT *op, ExprInfo *bounds) {
    if (!may_simplify(op->a.type())) {
        Expr a = mutate(op->a, nullptr);
        Expr b = mutate(op->b, nullptr);
        if (a.same_as(op->a) && b.same_as(op->b)) {
            return op;
        } else {
            return GT::make(a, b);
        }
    }

    return mutate(op->b < op->a, bounds);
}

Expr Simplify::visit(const GE *op, ExprInfo *bounds) {
    if (!may_simplify(op->a.type())) {
        Expr a = mutate(op->a, nullptr);
        Expr b = mutate(op->b, nullptr);
        if (a.same_as(op->a) && b.same_as(op->b)) {
            return op;
        } else {
            return GE::make(a, b);
        }
    }

    return mutate(!(op->a < op->b), bounds);
}

}  // namespace Internal
}  // namespace Halide<|MERGE_RESOLUTION|>--- conflicted
+++ resolved
@@ -397,11 +397,7 @@
                       broadcast(x * fold(c3/c0) < z, lanes),
                       c0 > 0 && (c3 % c0 == 0) &&
                       c1 * (lanes - 1) < c0 &&
-<<<<<<< HEAD
-                      c1 * (lanes - 1) >= 0, "lt358"))))) {
-            return mutate(std::move(rewrite.result), bounds);
-=======
-                      c1 * (lanes - 1) >= 0) ||
+                      c1 * (lanes - 1) >= 0, "lt358")) ||
 
               /*
               rewrite(c0/x < c1, x < 1 || fold(c0/c1) < x, c0 > 0 && c1 > 0) ||
@@ -422,7 +418,6 @@
 
               false))) {
             return mutate(rewrite.result, bounds);
->>>>>>> ff78629e
         }
         // clang-format on
 
