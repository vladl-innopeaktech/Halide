#include <sstream>

#include "CodeGen_GPU_Host.h"
#include "CodeGen_Internal.h"
#include "CodeGen_Metal_Dev.h"
#include "CodeGen_OpenCL_Dev.h"
#include "CodeGen_OpenGLCompute_Dev.h"
#include "CodeGen_OpenGL_Dev.h"
#include "CodeGen_PTX_Dev.h"
#include "CodeGen_D3D12Compute_Dev.h"
#include "Debug.h"
#include "ExprUsesVar.h"
#include "IROperator.h"
#include "IRPrinter.h"
#include "LLVM_Headers.h"
#include "Simplify.h"
#include "Util.h"
#include "VaryingAttributes.h"

namespace Halide {
namespace Internal {

using std::map;
using std::pair;
using std::string;
using std::vector;

using namespace llvm;

// Sniff the contents of a kernel to extracts the bounds of all the
// thread indices (so we know how many threads to launch), and the
// amount of shared memory to allocate.
class ExtractBounds : public IRVisitor {
public:

    Expr num_threads[4];
    Expr num_blocks[4];
    Expr shared_mem_size;

    ExtractBounds() : shared_mem_size(0), found_shared(false) {
        for (int i = 0; i < 4; i++) {
            num_threads[i] = num_blocks[i] = 1;
        }
    }

private:

    bool found_shared;

    using IRVisitor::visit;

    void visit(const For *op) override {
        if (CodeGen_GPU_Dev::is_gpu_var(op->name)) {
            internal_assert(is_zero(op->min));
        }

        if (ends_with(op->name, ".__thread_id_x")) {
            num_threads[0] = op->extent;
        } else if (ends_with(op->name, ".__thread_id_y")) {
            num_threads[1] = op->extent;
        } else if (ends_with(op->name, ".__thread_id_z")) {
            num_threads[2] = op->extent;
        } else if (ends_with(op->name, ".__thread_id_w")) {
            num_threads[3] = op->extent;
        } else if (ends_with(op->name, ".__block_id_x")) {
            num_blocks[0] = op->extent;
        } else if (ends_with(op->name, ".__block_id_y")) {
            num_blocks[1] = op->extent;
        } else if (ends_with(op->name, ".__block_id_z")) {
            num_blocks[2] = op->extent;
        } else if (ends_with(op->name, ".__block_id_w")) {
            num_blocks[3] = op->extent;
        }

        op->body.accept(this);
    }

    void visit(const LetStmt *op) override {
        if (expr_uses_var(shared_mem_size, op->name)) {
            shared_mem_size = Let::make(op->name, op->value, shared_mem_size);
        }
        op->body.accept(this);
    }

    void visit(const Allocate *allocate) override {
        user_assert(!allocate->new_expr.defined()) << "Allocate node inside GPU kernel has custom new expression.\n" <<
            "(Memoization is not supported inside GPU kernels at present.)\n";

        if (allocate->name == "__shared") {
            internal_assert(allocate->type == UInt(8) && allocate->extents.size() == 1);
            shared_mem_size = allocate->extents[0];
            found_shared = true;
        }
        allocate->body.accept(this);
    }
};

template<typename CodeGen_CPU>
CodeGen_GPU_Host<CodeGen_CPU>::CodeGen_GPU_Host(Target target) : CodeGen_CPU(target) {
    // For the default GPU, the order of preferences is: Metal,
    // OpenCL, CUDA, OpenGLCompute, and OpenGL last.
    // The code is in reverse order to allow later tests to override
    // earlier ones.
    if (target.has_feature(Target::OpenGL)) {
        debug(1) << "Constructing OpenGL device codegen\n";
        cgdev[DeviceAPI::GLSL] = new CodeGen_OpenGL_Dev(target);
    }
    if (target.has_feature(Target::OpenGLCompute)) {
        debug(1) << "Constructing OpenGL Compute device codegen\n";
        cgdev[DeviceAPI::OpenGLCompute] = new CodeGen_OpenGLCompute_Dev(target);
    }
    if (target.has_feature(Target::CUDA)) {
        debug(1) << "Constructing CUDA device codegen\n";
        cgdev[DeviceAPI::CUDA] = new CodeGen_PTX_Dev(target);
    }
    if (target.has_feature(Target::OpenCL)) {
        debug(1) << "Constructing OpenCL device codegen\n";
        cgdev[DeviceAPI::OpenCL] = new CodeGen_OpenCL_Dev(target);
    }
    if (target.has_feature(Target::Metal)) {
        debug(1) << "Constructing Metal device codegen\n";
        cgdev[DeviceAPI::Metal] = new CodeGen_Metal_Dev(target);
    }
    if (target.has_feature(Target::D3D12Compute)) {
        debug(1) << "Constructing Direct3D 12 Compute device codegen\n";
        cgdev[DeviceAPI::D3D12Compute] = new CodeGen_D3D12Compute_Dev(target);
    }

    if (cgdev.empty()) {
        internal_error << "Requested unknown GPU target: " << target.to_string() << "\n";
    }
}

template<typename CodeGen_CPU>
CodeGen_GPU_Host<CodeGen_CPU>::~CodeGen_GPU_Host() {
    for (pair<const DeviceAPI, CodeGen_GPU_Dev *> &i : cgdev) {
        delete i.second;
    }
}

template<typename CodeGen_CPU>
void CodeGen_GPU_Host<CodeGen_CPU>::compile_func(const LoweredFunc &f,
                                                 const std::string &simple_name,
                                                 const std::string &extern_name) {
    function_name = simple_name;

    // Create a new module for all of the kernels we find in this function.
    for (pair<const DeviceAPI, CodeGen_GPU_Dev *> &i : cgdev) {
        i.second->init_module();
    }

    // Call the base implementation to create the function.
    CodeGen_CPU::compile_func(f, simple_name, extern_name);

    // We need to insert code after the existing entry block, so that
    // the destructor stack slots exist before we do the assertions
    // involved in initializing gpu kernels.

    // Split the entry block just before its end.
    BasicBlock *entry = &function->getEntryBlock();
    llvm::Instruction *terminator = entry->getTerminator();
    internal_assert(terminator);
    BasicBlock *post_entry = entry->splitBasicBlock(terminator);

    // Create some code that does the GPU initialization.
    BasicBlock *init_kernels_bb = BasicBlock::Create(*context, "init_kernels",
                                                     function, post_entry);

    // The entry block should go to the init kernels block instead of
    // the post entry block.
    entry->getTerminator()->eraseFromParent();
    builder->SetInsertPoint(entry);
    builder->CreateBr(init_kernels_bb);

    // Fill out the init kernels block
    builder->SetInsertPoint(init_kernels_bb);

    for (pair<const DeviceAPI, CodeGen_GPU_Dev *> &i : cgdev) {

        CodeGen_GPU_Dev *gpu_codegen = i.second;
        std::string api_unique_name = gpu_codegen->api_unique_name();

        // If the module state for this API/function did not get created, there were
        // no kernels using this API.
        llvm::Value *module_state = get_module_state(api_unique_name, false);
        if (!module_state) {
            continue;
        }

        debug(2) << "Generating init_kernels for " << api_unique_name << "\n";

        std::vector<char> kernel_src = gpu_codegen->compile_to_src();

        Value *kernel_src_ptr =
            CodeGen_CPU::create_binary_blob(kernel_src,
                                            "halide_" + function_name + "_" + api_unique_name + "_kernel_src");

        if (f.args[0].name == "__user_context") {
            // The user context is first argument of the function.
            // We retrieve it here so it's available for subsequent calls of
            // get_user_context().
            sym_push("__user_context", iterator_to_pointer(function->arg_begin()));
        }

        Value *user_context = get_user_context();
        Value *kernel_size = ConstantInt::get(i32_t, kernel_src.size());
        std::string init_kernels_name = "halide_" + api_unique_name + "_initialize_kernels";
        Value *init = module->getFunction(init_kernels_name);
        internal_assert(init) << "Could not find function " + init_kernels_name + " in initial module\n";
        vector<Value *> init_kernels_args = {user_context, module_state, kernel_src_ptr, kernel_size};
        Value *result = builder->CreateCall(init, init_kernels_args);
        Value *did_succeed = builder->CreateICmpEQ(result, ConstantInt::get(i32_t, 0));
        CodeGen_CPU::create_assertion(did_succeed, Expr(), result);
    }

    // the init kernels block should branch to the post-entry block
    builder->CreateBr(post_entry);

    function_name = "";

}

template<typename CodeGen_CPU>
void CodeGen_GPU_Host<CodeGen_CPU>::visit(const For *loop) {
    if (CodeGen_GPU_Dev::is_gpu_var(loop->name)) {
        // We're in the loop over outermost block dimension
        debug(2) << "Kernel launch: " << loop->name << "\n";

        internal_assert(loop->device_api != DeviceAPI::Default_GPU)
            << "A concrete device API should have been selected before codegen.";

        ExtractBounds bounds;
        loop->accept(&bounds);

        debug(2) << "Kernel bounds: ("
                 << bounds.num_threads[0] << ", "
                 << bounds.num_threads[1] << ", "
                 << bounds.num_threads[2] << ", "
                 << bounds.num_threads[3] << ") threads, ("
                 << bounds.num_blocks[0] << ", "
                 << bounds.num_blocks[1] << ", "
                 << bounds.num_blocks[2] << ", "
                 << bounds.num_blocks[3] << ") blocks\n";

        // compile the kernel
        string kernel_name = unique_name("kernel_" + loop->name);
        for (size_t i = 0; i < kernel_name.size(); i++) {
            if (!isalnum(kernel_name[i])) {
                kernel_name[i] = '_';
            }
        }

        Value *null_float_ptr = ConstantPointerNull::get(CodeGen_LLVM::f32_t->getPointerTo());
        Value *zero_int32 = codegen(Expr(cast<int>(0)));

        Value *gpu_num_padded_attributes  = zero_int32;
        Value *gpu_vertex_buffer   = null_float_ptr;
        Value *gpu_num_coords_dim0 = zero_int32;
        Value *gpu_num_coords_dim1 = zero_int32;

        if (loop->device_api == DeviceAPI::GLSL) {

            // GL draw calls that invoke the GLSL shader are issued for pairs of
            // for-loops over spatial x and y dimensions. For each for-loop we create
            // one scalar vertex attribute for the spatial dimension corresponding to
            // that loop, plus one scalar attribute for each expression previously
            // labeled as "glsl_varying"

            // Pass variables created during setup_gpu_vertex_buffer to the
            // dev run function call.
            gpu_num_padded_attributes = codegen(Variable::make(Int(32), "glsl.num_padded_attributes"));
            gpu_num_coords_dim0 = codegen(Variable::make(Int(32), "glsl.num_coords_dim0"));
            gpu_num_coords_dim1 = codegen(Variable::make(Int(32), "glsl.num_coords_dim1"));

            // Look up the allocation for the vertex buffer and cast it to the
            // right type
            gpu_vertex_buffer = codegen(Variable::make(type_of<float *>(), "glsl.vertex_buffer"));
            gpu_vertex_buffer = builder->CreatePointerCast(gpu_vertex_buffer,
                                                           CodeGen_LLVM::f32_t->getPointerTo());
        }

        // compute a closure over the state passed into the kernel
        HostClosure c(loop->body, loop->name);

        // Determine the arguments that must be passed into the halide function
        vector<DeviceArgument> closure_args = c.arguments();

        // Sort the args by the size of the underlying type. This is
        // helpful for avoiding struct-packing ambiguities in metal,
        // which passes the scalar args as a struct.
        std::sort(closure_args.begin(), closure_args.end(),
                  [](const DeviceArgument &a, const DeviceArgument &b) {
                      if (a.is_buffer == b.is_buffer) {
                          return a.type.bits() > b.type.bits();
                      } else {
                          return a.is_buffer < b.is_buffer;
                      }
                  });

        // Propagate anything known about alignment into the kernel via the closure
        for (size_t i = 0; i < closure_args.size(); i++) {
            if (alignment_info.contains(closure_args[i].name)) {
                closure_args[i].alignment = alignment_info.get(closure_args[i].name);
            }
        }

        // Halide allows passing of scalar float and integer arguments. For
        // OpenGL, pack these into vec4 uniforms and varying attributes
        if (loop->device_api == DeviceAPI::GLSL) {

            int num_uniform_floats = 0;

            // The spatial x and y coordinates are passed in the first two
            // scalar float varying slots
            int num_varying_floats = 2;
            int num_uniform_ints   = 0;

            // Pack scalar parameters into vec4
            for (size_t i = 0; i < closure_args.size(); i++) {
                if (closure_args[i].is_buffer) {
                    continue;
                } else if (ends_with(closure_args[i].name, ".varying")) {
                    closure_args[i].packed_index = num_varying_floats++;
                } else if (closure_args[i].type.is_float()) {
                    closure_args[i].packed_index = num_uniform_floats++;
                } else if (closure_args[i].type.is_int()) {
                    closure_args[i].packed_index = num_uniform_ints++;
                }
            }
        }

        for (size_t i = 0; i < closure_args.size(); i++) {
            if (closure_args[i].is_buffer && allocations.contains(closure_args[i].name)) {
                closure_args[i].size = allocations.get(closure_args[i].name).constant_bytes;
            }
        }

        CodeGen_GPU_Dev *gpu_codegen = cgdev[loop->device_api];
        user_assert(gpu_codegen != nullptr)
            << "Loop is scheduled on device " << loop->device_api
            << " which does not appear in target " << target.to_string() << "\n";
        gpu_codegen->add_kernel(loop, kernel_name, closure_args);

        // get the actual name of the generated kernel for this loop
        kernel_name = gpu_codegen->get_current_kernel_name();
        debug(2) << "Compiled launch to kernel \"" << kernel_name << "\"\n";
        Value *entry_name_str = builder->CreateGlobalStringPtr(kernel_name, "entry_name");

        llvm::Type *target_size_t_type = (target.bits == 32) ? i32_t : i64_t;

        // build the kernel arguments array
        llvm::PointerType *arg_t = i8_t->getPointerTo(); // void*
        int num_args = (int)closure_args.size();

        // nullptr-terminated list
        llvm::Type *gpu_args_arr_type = ArrayType::get(arg_t, num_args+1);
        Value *gpu_args_arr =
            create_alloca_at_entry(
                gpu_args_arr_type,
                num_args+1, false,
                kernel_name + "_args");

        // nullptr-terminated list of size_t's
        llvm::Type *gpu_arg_sizes_arr_type = ArrayType::get(target_size_t_type, num_args+1);
        llvm::ArrayType *gpu_arg_types_arr_type = ArrayType::get(type_t_type, num_args+1);
        vector<Constant *> arg_types_array_entries;

        std::string api_unique_name = gpu_codegen->api_unique_name();

        Value *gpu_arg_sizes_arr = nullptr;
        bool runtime_run_takes_types = gpu_codegen->kernel_run_takes_types();

        if (!runtime_run_takes_types) {
            gpu_arg_sizes_arr =
                create_alloca_at_entry(
                    gpu_arg_sizes_arr_type,
                    num_args+1, false,
                    kernel_name + "_arg_sizes");
        }

        llvm::Type *gpu_arg_is_buffer_arr_type = ArrayType::get(i8_t, num_args+1);
        Value *gpu_arg_is_buffer_arr =
            create_alloca_at_entry(
                gpu_arg_is_buffer_arr_type,
                num_args+1, false,
                kernel_name + "_arg_is_buffer");

        for (int i = 0; i < num_args; i++) {
            // get the closure argument
            string name = closure_args[i].name;
            Value *val;

            if (closure_args[i].is_buffer) {
                // If it's a buffer, get the .buffer symbol
                val = sym_get(name + ".buffer");
            } else if (ends_with(name, ".varying")) {
                // Expressions for varying attributes are passed in the
                // expression mesh. Pass a non-nullptr value in the argument array
                // to keep it in sync with the argument names encoded in the
                // shader header
                val = ConstantInt::get(target_size_t_type, 1);
            } else {
                // Otherwise just look up the symbol
                val = sym_get(name);
            }

            if (!closure_args[i].is_buffer) {
                // allocate stack space to mirror the closure element. It
                // might be in a register and we need a pointer to it for
                // the gpu args array.
                Value *ptr = create_alloca_at_entry(val->getType(), 1, false, name+".stack");
                // store the closure value into the stack space
                builder->CreateStore(val, ptr);
                val = ptr;
            }

            // store a void * pointer to the argument into the gpu_args_arr
            Value *bits = builder->CreateBitCast(val, arg_t);
            builder->CreateStore(bits,
                                 builder->CreateConstGEP2_32(
                                    gpu_args_arr_type,
                                    gpu_args_arr,
                                    0,
                                    i));

            if (runtime_run_takes_types) {
                Constant *arg_type_fields[] = {
                    ConstantInt::get(i8_t, closure_args[i].type.code()),
                    ConstantInt::get(i8_t, closure_args[i].type.bits()),
                    ConstantInt::get(i16_t, 1)
                };
                arg_types_array_entries.push_back(ConstantStruct::get(type_t_type, arg_type_fields));
            } else {
                // store the size of the argument.
                int size_bytes = (closure_args[i].is_buffer) ? 8 : closure_args[i].type.bytes();
                builder->CreateStore(ConstantInt::get(target_size_t_type, size_bytes),
                                     builder->CreateConstGEP2_32(
                                                                 gpu_arg_sizes_arr_type,
                                    gpu_arg_sizes_arr,
                                    0,
                                    i));
            }

            builder->CreateStore(ConstantInt::get(i8_t, closure_args[i].is_buffer),
                                 builder->CreateConstGEP2_32(
                                    gpu_arg_is_buffer_arr_type,
                                    gpu_arg_is_buffer_arr,
                                    0,
                                    i));
        }
        // nullptr-terminate the lists
        builder->CreateStore(ConstantPointerNull::get(arg_t),
                             builder->CreateConstGEP2_32(
                                gpu_args_arr_type,
                                gpu_args_arr,
                                0,
                                num_args));
        if (runtime_run_takes_types) {
            Constant *arg_type_fields[] = {
                                       ConstantInt::get(i8_t, 0),
                                       ConstantInt::get(i8_t, 0),
                                       ConstantInt::get(i16_t, 0)
            };
            arg_types_array_entries.push_back(ConstantStruct::get(type_t_type, arg_type_fields));
        } else {
            builder->CreateStore(ConstantInt::get(target_size_t_type, 0),
                                 builder->CreateConstGEP2_32(
                                    gpu_arg_sizes_arr_type,
                                    gpu_arg_sizes_arr,
                                    0,
                                    num_args));
        }
        builder->CreateStore(ConstantInt::get(i8_t, 0),
                             builder->CreateConstGEP2_32(
                                gpu_arg_is_buffer_arr_type,
                                gpu_arg_is_buffer_arr,
                                0,
                                num_args));

        GlobalVariable *arg_types_array_storage = nullptr;
        if (runtime_run_takes_types) {
            arg_types_array_storage = new GlobalVariable(
                              *module,
                               gpu_arg_types_arr_type,
                               /*isConstant*/ true,
                               GlobalValue::PrivateLinkage,
                               ConstantArray::get(gpu_arg_types_arr_type, arg_types_array_entries));
        }

        // TODO: only three dimensions can be passed to
        // cuLaunchKernel. How should we handle blkid[3]?
        internal_assert(is_one(bounds.num_threads[3]) && is_one(bounds.num_blocks[3]))
            << bounds.num_threads[3] << ", " << bounds.num_blocks[3] << "\n";
        debug(4) << "CodeGen_GPU_Host get_user_context returned " << get_user_context() << "\n";
        debug(3) << "bounds.num_blocks[0] = " << bounds.num_blocks[0] << "\n";
        debug(3) << "bounds.num_blocks[1] = " << bounds.num_blocks[1] << "\n";
        debug(3) << "bounds.num_blocks[2] = " << bounds.num_blocks[2] << "\n";
        debug(3) << "bounds.num_threads[0] = " << bounds.num_threads[0] << "\n";
        debug(3) << "bounds.num_threads[1] = " << bounds.num_threads[1] << "\n";
        debug(3) << "bounds.num_threads[2] = " << bounds.num_threads[2] << "\n";

        Constant *zero = ConstantInt::get(i32_t, 0);
        Value *zeros[] = {zero, zero};

        // Order-of-evaluation is guaranteed to be in order in brace-init-lists,
        // so the multiple calls to codegen here are fine
        Value *launch_args[] = {
            get_user_context(),
            builder->CreateLoad(get_module_state(api_unique_name)),
            entry_name_str,
            codegen(bounds.num_blocks[0]), codegen(bounds.num_blocks[1]), codegen(bounds.num_blocks[2]),
            codegen(bounds.num_threads[0]), codegen(bounds.num_threads[1]), codegen(bounds.num_threads[2]),
            codegen(bounds.shared_mem_size),
            runtime_run_takes_types ?
                ConstantExpr::getInBoundsGetElementPtr(gpu_arg_types_arr_type, arg_types_array_storage, zeros) :
                builder->CreateConstGEP2_32(
                    gpu_arg_sizes_arr_type,
                    gpu_arg_sizes_arr,
                    0,
                    0,
                    "gpu_arg_sizes_ar_ref" + api_unique_name),
            builder->CreateConstGEP2_32(
                gpu_args_arr_type,
                gpu_args_arr,
                0,
                0,
                "gpu_args_arr_ref" + api_unique_name),
            builder->CreateConstGEP2_32(
                gpu_arg_is_buffer_arr_type,
                gpu_arg_is_buffer_arr,
                0,
                0,
                "gpu_arg_is_buffer_ref" + api_unique_name),
            gpu_num_padded_attributes,
            gpu_vertex_buffer,
            gpu_num_coords_dim0,
            gpu_num_coords_dim1,
        };
        std::string run_fn_name = "halide_" + api_unique_name + "_run";
        llvm::Function *dev_run_fn = module->getFunction(run_fn_name);
        internal_assert(dev_run_fn) << "Could not find " << run_fn_name << " in module\n";
        Value *result = builder->CreateCall(dev_run_fn, launch_args);
        Value *did_succeed = builder->CreateICmpEQ(result, ConstantInt::get(i32_t, 0));

        CodeGen_CPU::create_assertion(did_succeed,
                                      // Should have already called halide_error inside the gpu runtime
                                      halide_error_code_device_run_failed,
                                      result);
    } else {
        CodeGen_CPU::visit(loop);
    }
}

template<typename CodeGen_CPU>
Value *CodeGen_GPU_Host<CodeGen_CPU>::get_module_state(const std::string &api_unique_name,
                                                       bool create) {
    std::string name = "module_state_" + function_name + "_" + api_unique_name;
    GlobalVariable *module_state = module->getGlobalVariable(name, true);
    if (!module_state && create)
    {
        // Create a global variable to hold the module state
        PointerType *void_ptr_type = llvm::Type::getInt8PtrTy(*context);
        module_state = new GlobalVariable(*module, void_ptr_type,
                                          false, GlobalVariable::InternalLinkage,
                                          ConstantPointerNull::get(void_ptr_type),
                                          name);
        debug(4) << "Created device module state global variable\n";
    }

    return module_state;
}

// Force template instantiation.
#ifdef WITH_X86
template class CodeGen_GPU_Host<CodeGen_X86>;
#endif

#if defined(WITH_ARM) || defined(WITH_AARCH64)
template class CodeGen_GPU_Host<CodeGen_ARM>;
#endif

#ifdef WITH_MIPS
template class CodeGen_GPU_Host<CodeGen_MIPS>;
#endif

#ifdef WITH_POWERPC
template class CodeGen_GPU_Host<CodeGen_PowerPC>;
#endif

<<<<<<< HEAD
#ifdef WITH_WEBASSEMBLY
template class CodeGen_GPU_Host<CodeGen_WebAssembly>;
#endif

}}
=======
}  // namespace Internal
}  // namespace Halide
>>>>>>> 20510db5
<|MERGE_RESOLUTION|>--- conflicted
+++ resolved
@@ -587,13 +587,9 @@
 template class CodeGen_GPU_Host<CodeGen_PowerPC>;
 #endif
 
-<<<<<<< HEAD
 #ifdef WITH_WEBASSEMBLY
 template class CodeGen_GPU_Host<CodeGen_WebAssembly>;
 #endif
 
-}}
-=======
 }  // namespace Internal
-}  // namespace Halide
->>>>>>> 20510db5
+}  // namespace Halide