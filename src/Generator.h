#ifndef HALIDE_GENERATOR_H_
#define HALIDE_GENERATOR_H_

/** \file
 *
 * Generator is a class used to encapsulate the building of Funcs in user
 * pipelines. A Generator is agnostic to JIT vs AOT compilation; it can be used for
 * either purpose, but is especially convenient to use for AOT compilation.
 *
 * A Generator explicitly declares the Inputs and Outputs associated for a given
 * pipeline, and (optionally) separates the code for constructing the outputs from the code from
 * scheduling them. For instance:
 *
 * \code
 *     class Blur : public Generator<Blur> {
 *     public:
 *         Input<Func> input{"input", UInt(16), 2};
 *         Output<Func> output{"output", UInt(16), 2};
 *         void generate() {
 *             blur_x(x, y) = (input(x, y) + input(x+1, y) + input(x+2, y))/3;
 *             blur_y(x, y) = (blur_x(x, y) + blur_x(x, y+1) + blur_x(x, y+2))/3;
 *             output(x, y) = blur(x, y);
 *         }
 *         void schedule() {
 *             blur_y.split(y, y, yi, 8).parallel(y).vectorize(x, 8);
 *             blur_x.store_at(blur_y, y).compute_at(blur_y, yi).vectorize(x, 8);
 *         }
 *     private:
 *         Var x, y, xi, yi;
 *         Func blur_x, blur_y;
 *     };
 * \endcode
 *
 * Halide can compile a Generator into the correct pipeline by introspecting these
 * values and constructing an appropriate signature based on them.
 *
 * A Generator provides implementations of two methods:
 *
 *   - generate(), which must fill in all Output Func(s); it may optionally also do scheduling
 *   if no schedule() method is present.
 *   - schedule(), which (if present) should contain all scheduling code.
 *
 * Inputs can be any C++ scalar type:
 *
 * \code
 *     Input<float> radius{"radius"};
 *     Input<int32_t> increment{"increment"};
 * \endcode
 *
 * An Input<Func> is (essentially) like an ImageParam, except that it may (or may
 * not) not be backed by an actual buffer, and thus has no defined extents.
 *
 * \code
 *     Input<Func> input{"input", Float(32), 2};
 * \endcode
 *
 * You can optionally make the type and/or dimensions of Input<Func> unspecified,
 * in which case the value is simply inferred from the actual Funcs passed to them.
 * Of course, if you specify an explicit Type or Dimension, we still require the
 * input Func to match, or a compilation error results.
 *
 * \code
 *     Input<Func> input{ "input", 3 };  // require 3-dimensional Func,
 *                                       // but leave Type unspecified
 * \endcode
 *
 * A Generator must explicitly list the output(s) it produces:
 *
 * \code
 *     Output<Func> output{"output", Float(32), 2};
 * \endcode
 *
 * You can specify an output that returns a Tuple by specifying a list of Types:
 *
 * \code
 *     class Tupler : Generator<Tupler> {
 *       Input<Func> input{"input", Int(32), 2};
 *       Output<Func> output{"output", {Float(32), UInt(8)}, 2};
 *       void generate() {
 *         Var x, y;
 *         Expr a = cast<float>(input(x, y));
 *         Expr b = cast<uint8_t>(input(x, y));
 *         output(x, y) = Tuple(a, b);
 *       }
 *     };
 * \endcode
 *
 * You can also specify Output<X> for any scalar type (except for Handle types);
 * this is merely syntactic sugar on top of a zero-dimensional Func, but can be
 * quite handy, especially when used with multiple outputs:
 *
 * \code
 *     Output<float> sum{"sum"};  // equivalent to Output<Func> {"sum", Float(32), 0}
 * \endcode
 *
 * As with Input<Func>, you can optionally make the type and/or dimensions of an
 * Output<Func> unspecified; any unspecified types must be resolved via an
 * implicit GeneratorParam in order to use top-level compilation.
 *
 * You can also declare an *array* of Input or Output, by using an array type
 * as the type parameter:
 *
 * \code
 *     // Takes exactly 3 images and outputs exactly 3 sums.
 *     class SumRowsAndColumns : Generator<SumRowsAndColumns> {
 *       Input<Func[3]> inputs{"inputs", Float(32), 2};
 *       Input<int32_t[2]> extents{"extents"};
 *       Output<Func[3]> sums{"sums", Float(32), 1};
 *       void generate() {
 *         assert(inputs.size() == sums.size());
 *         // assume all inputs are same extent
 *         Expr width = extent[0];
 *         Expr height = extent[1];
 *         for (size_t i = 0; i < inputs.size(); ++i) {
 *           RDom r(0, width, 0, height);
 *           sums[i]() = 0.f;
 *           sums[i]() += inputs[i](r.x, r.y);
 *          }
 *       }
 *     };
 * \endcode
 *
 * You can also leave array size unspecified, with some caveats:
 *   - For ahead-of-time compilation, Inputs must have a concrete size specified
 *     via a GeneratorParam at build time (e.g., pyramid.size=3)
 *   - For JIT compilation via a Stub, Inputs array sizes will be inferred
 *     from the vector passed.
 *   - For ahead-of-time compilation, Outputs may specify a concrete size
 *     via a GeneratorParam at build time (e.g., pyramid.size=3), or the
 *     size can be specified via a resize() method.
 *
 * \code
 *     class Pyramid : public Generator<Pyramid> {
 *     public:
 *         GeneratorParam<int32_t> levels{"levels", 10};
 *         Input<Func> input{ "input", Float(32), 2 };
 *         Output<Func[]> pyramid{ "pyramid", Float(32), 2 };
 *         void generate() {
 *             pyramid.resize(levels);
 *             pyramid[0](x, y) = input(x, y);
 *             for (int i = 1; i < pyramid.size(); i++) {
 *                 pyramid[i](x, y) = (pyramid[i-1](2*x, 2*y) +
 *                                    pyramid[i-1](2*x+1, 2*y) +
 *                                    pyramid[i-1](2*x, 2*y+1) +
 *                                    pyramid[i-1](2*x+1, 2*y+1))/4;
 *             }
 *         }
 *     };
 * \endcode
 *
 * A Generator can also be customized via compile-time parameters (GeneratorParams),
 * which affect code generation.
 *
 * GeneratorParams, Inputs, and Outputs are (by convention) always
 * public and always declared at the top of the Generator class, in the order
 *
 * \code
 *     GeneratorParam(s)
 *     Input<Func>(s)
 *     Input<non-Func>(s)
 *     Output<Func>(s)
 * \endcode
 *
 * Note that the Inputs and Outputs will appear in the C function call in the order
 * they are declared. All Input<Func> and Output<Func> are represented as halide_buffer_t;
 * all other Input<> are the appropriate C++ scalar type. (GeneratorParams are
 * always referenced by name, not position, so their order is irrelevant.)
 *
 * All Inputs and Outputs must have explicit names, and all such names must match
 * the regex [A-Za-z][A-Za-z_0-9]* (i.e., essentially a C/C++ variable name, with
 * some extra restrictions on underscore use). By convention, the name should match
 * the member-variable name.
 *
 * You can dynamically add Inputs and Outputs to your Generator via adding a
 * configure() method; if present, it will be called before generate(). It can
 * examine GeneratorParams but it may not examine predeclared Inputs or Outputs;
 * the only thing it should do is call add_input<>() and/or add_output<>(), or call
 * set_type()/set_dimensions()/set_array_size() on an Input or Output with an unspecified type.
 * Added inputs will be appended (in order) after predeclared Inputs but before
 * any Outputs; added outputs will be appended after predeclared Outputs.
 *
 * Note that the pointers returned by add_input() and add_output() are owned
 * by the Generator and will remain valid for the Generator's lifetime; user code
 * should not attempt to delete or free them.
 *
 * \code
 *     class MultiSum : public Generator<MultiSum> {
 *     public:
 *         GeneratorParam<int32_t> input_count{"input_count", 10};
 *         Output<Func> output{ "output", Float(32), 2 };
 *
 *         void configure() {
 *             for (int i = 0; i < input_count; ++i) {
 *                 extra_inputs.push_back(
 *                     add_input<Func>("input_" + std::to_string(i), Float(32), 2);
 *             }
 *         }
 *
 *         void generate() {
 *             Expr sum = 0.f;
 *             for (int i = 0; i < input_count; ++i) {
 *                 sum += (*extra_inputs)[i](x, y);
 *             }
 *             output(x, y) = sum;
 *         }
 *     private:
 *         std::vector<Input<Func>* extra_inputs;
 *     };
 * \endcode
 *
 *  All Generators have three GeneratorParams that are implicitly provided
 *  by the base class:
 *
 *      GeneratorParam<Target> target{"target", Target()};
 *      GeneratorParam<bool> auto_schedule{"auto_schedule", false};
 *      GeneratorParam<MachineParams> machine_params{"machine_params", MachineParams::generic()};
 *
 *  - 'target' is the Halide::Target for which the Generator is producing code.
 *    It is read-only during the Generator's lifetime, and must not be modified;
 *    its value should always be filled in by the calling code: either the Halide
 *    build system (for ahead-of-time compilation), or ordinary C++ code
 *    (for JIT compilation).
 *  - 'auto_schedule' indicates whether the auto-scheduler should be run for this
 *    Generator:
 *      - if 'false', the Generator should schedule its Funcs as it sees fit.
 *      - if 'true', the Generator should only provide estimate()s for its Funcs,
 *        and not call any other scheduling methods.
 *  - 'machine_params' is only used if auto_schedule is true; it is ignored
 *    if auto_schedule is false. It provides details about the machine architecture
 *    being targeted which may be used to enhance the automatically-generated
 *    schedule.
 *
 * Generators are added to a global registry to simplify AOT build mechanics; this
 * is done by simply using the HALIDE_REGISTER_GENERATOR macro at global scope:
 *
 * \code
 *      HALIDE_REGISTER_GENERATOR(ExampleGen, jit_example)
 * \endcode
 *
 * The registered name of the Generator is provided must match the same rules as
 * Input names, above.
 *
 * Note that the class name of the generated Stub class will match the registered
 * name by default; if you want to vary it (typically, to include namespaces),
 * you can add it as an optional third argument:
 *
 * \code
 *      HALIDE_REGISTER_GENERATOR(ExampleGen, jit_example, SomeNamespace::JitExampleStub)
 * \endcode
 *
 * Note that a Generator is always executed with a specific Target assigned to it,
 * that you can access via the get_target() method. (You should *not* use the
 * global get_target_from_environment(), etc. methods provided in Target.h)
 *
 * (Note that there are older variations of Generator that differ from what's
 * documented above; these are still supported but not described here. See
 * https://github.com/halide/Halide/wiki/Old-Generator-Documentation for
 * more information.)
 */

#include <algorithm>
#include <functional>
#include <iterator>
#include <limits>
#include <memory>
#include <mutex>
#include <set>
#include <sstream>
#include <string>
#include <type_traits>
#include <utility>
#include <vector>

#include "AbstractGenerator.h"
#include "ExternalCode.h"
#include "Func.h"
#include "ImageParam.h"
#include "Introspection.h"
#include "ObjectInstanceRegistry.h"
#include "Target.h"

#if !(__cplusplus >= 201703L || _MSVC_LANG >= 201703L)
#error "Halide requires C++17 or later; please upgrade your compiler."
#endif

namespace Halide {

template<typename T>
class Buffer;

namespace Internal {

void generator_test();

/**
 * ValueTracker is an internal utility class that attempts to track and flag certain
 * obvious Stub-related errors at Halide compile time: it tracks the constraints set
 * on any Parameter-based argument (i.e., Input<Buffer> and Output<Buffer>) to
 * ensure that incompatible values aren't set.
 *
 * e.g.: if a Generator A requires stride[0] == 1,
 * and Generator B uses Generator A via stub, but requires stride[0] == 4,
 * we should be able to detect this at Halide compilation time, and fail immediately,
 * rather than producing code that fails at runtime and/or runs slowly due to
 * vectorization being unavailable.
 *
 * We do this by tracking the active values at entrance and exit to all user-provided
 * Generator methods (build()/generate()/schedule()); if we ever find more than two unique
 * values active, we know we have a potential conflict. ("two" here because the first
 * value is the default value for a given constraint.)
 *
 * Note that this won't catch all cases:
 * -- JIT compilation has no way to check for conflicts at the top-level
 * -- constraints that match the default value (e.g. if dim(0).set_stride(1) is the
 * first value seen by the tracker) will be ignored, so an explicit requirement set
 * this way can be missed
 *
 * Nevertheless, this is likely to be much better than nothing when composing multiple
 * layers of Stubs in a single fused result.
 */
class ValueTracker {
private:
    std::map<std::string, std::vector<std::vector<Expr>>> values_history;
    const size_t max_unique_values;

public:
    explicit ValueTracker(size_t max_unique_values = 2)
        : max_unique_values(max_unique_values) {
    }
    void track_values(const std::string &name, const std::vector<Expr> &values);
};

std::vector<Expr> parameter_constraints(const Parameter &p);

template<typename T>
HALIDE_NO_USER_CODE_INLINE std::string enum_to_string(const std::map<std::string, T> &enum_map, const T &t) {
    for (const auto &key_value : enum_map) {
        if (t == key_value.second) {
            return key_value.first;
        }
    }
    user_error << "Enumeration value not found.\n";
    return "";
}

template<typename T>
T enum_from_string(const std::map<std::string, T> &enum_map, const std::string &s) {
    auto it = enum_map.find(s);
    user_assert(it != enum_map.end()) << "Enumeration value not found: " << s << "\n";
    return it->second;
}

extern const std::map<std::string, Halide::Type> &get_halide_type_enum_map();
inline std::string halide_type_to_enum_string(const Type &t) {
    return enum_to_string(get_halide_type_enum_map(), t);
}

// Convert a Halide Type into a string representation of its C source.
// e.g., Int(32) -> "Halide::Int(32)"
std::string halide_type_to_c_source(const Type &t);

// Convert a Halide Type into a string representation of its C Source.
// e.g., Int(32) -> "int32_t"
std::string halide_type_to_c_type(const Type &t);

/** generate_filter_main() is a convenient wrapper for GeneratorRegistry::create() +
 * compile_to_files(); it can be trivially wrapped by a "real" main() to produce a
 * command-line utility for ahead-of-time filter compilation. */
int generate_filter_main(int argc, char **argv, std::ostream &cerr);

// select_type<> is to std::conditional as switch is to if:
// it allows a multiway compile-time type definition via the form
//
//    select_type<cond<condition1, type1>,
//                cond<condition2, type2>,
//                ....
//                cond<conditionN, typeN>>::type
//
// Note that the conditions are evaluated in order; the first evaluating to true
// is chosen.
//
// Note that if no conditions evaluate to true, the resulting type is illegal
// and will produce a compilation error. (You can provide a default by simply
// using cond<true, SomeType> as the final entry.)
template<bool B, typename T>
struct cond {
    static constexpr bool value = B;
    using type = T;
};

template<typename First, typename... Rest>
struct select_type : std::conditional<First::value, typename First::type, typename select_type<Rest...>::type> {};

template<typename First>
struct select_type<First> { using type = typename std::conditional<First::value, typename First::type, void>::type; };

class GeneratorBase;
class GeneratorParamInfo;

class GeneratorParamBase {
public:
    explicit GeneratorParamBase(const std::string &name);
    virtual ~GeneratorParamBase();

    inline const std::string &name() const {
        return name_;
    }

    // overload the set() function to call the right virtual method based on type.
    // This allows us to attempt to set a GeneratorParam via a
    // plain C++ type, even if we don't know the specific templated
    // subclass. Attempting to set the wrong type will assert.
    // Notice that there is no typed setter for Enums, for obvious reasons;
    // setting enums in an unknown type must fallback to using set_from_string.
    //
    // It's always a bit iffy to use macros for this, but IMHO it clarifies the situation here.
#define HALIDE_GENERATOR_PARAM_TYPED_SETTER(TYPE) \
    virtual void set(const TYPE &new_value) = 0;

    HALIDE_GENERATOR_PARAM_TYPED_SETTER(bool)
    HALIDE_GENERATOR_PARAM_TYPED_SETTER(int8_t)
    HALIDE_GENERATOR_PARAM_TYPED_SETTER(int16_t)
    HALIDE_GENERATOR_PARAM_TYPED_SETTER(int32_t)
    HALIDE_GENERATOR_PARAM_TYPED_SETTER(int64_t)
    HALIDE_GENERATOR_PARAM_TYPED_SETTER(uint8_t)
    HALIDE_GENERATOR_PARAM_TYPED_SETTER(uint16_t)
    HALIDE_GENERATOR_PARAM_TYPED_SETTER(uint32_t)
    HALIDE_GENERATOR_PARAM_TYPED_SETTER(uint64_t)
    HALIDE_GENERATOR_PARAM_TYPED_SETTER(float)
    HALIDE_GENERATOR_PARAM_TYPED_SETTER(double)
    HALIDE_GENERATOR_PARAM_TYPED_SETTER(Target)
    HALIDE_GENERATOR_PARAM_TYPED_SETTER(MachineParams)
    HALIDE_GENERATOR_PARAM_TYPED_SETTER(Type)
    HALIDE_GENERATOR_PARAM_TYPED_SETTER(LoopLevel)

#undef HALIDE_GENERATOR_PARAM_TYPED_SETTER

    // Add overloads for string and char*
    void set(const std::string &new_value) {
        set_from_string(new_value);
    }
    void set(const char *new_value) {
        set_from_string(std::string(new_value));
    }

protected:
    friend class GeneratorBase;
    friend class GeneratorParamInfo;
    friend class StubEmitter;

    void check_value_readable() const;
    void check_value_writable() const;

    // All GeneratorParams are settable from string.
    virtual void set_from_string(const std::string &value_string) = 0;

    virtual std::string call_to_string(const std::string &v) const = 0;
    virtual std::string get_c_type() const = 0;

    virtual std::string get_type_decls() const {
        return "";
    }

    virtual std::string get_default_value() const = 0;

    virtual bool is_synthetic_param() const {
        return false;
    }

    virtual bool is_looplevel_param() const {
        return false;
    }

    void fail_wrong_type(const char *type);

private:
    const std::string name_;

    // Generator which owns this GeneratorParam. Note that this will be null
    // initially; the GeneratorBase itself will set this field when it initially
    // builds its info about params. However, since it (generally) isn't
    // appropriate for GeneratorParam<> to be declared outside of a Generator,
    // all reasonable non-testing code should expect this to be non-null.
    GeneratorBase *generator{nullptr};

public:
    GeneratorParamBase(const GeneratorParamBase &) = delete;
    GeneratorParamBase &operator=(const GeneratorParamBase &) = delete;
    GeneratorParamBase(GeneratorParamBase &&) = delete;
    GeneratorParamBase &operator=(GeneratorParamBase &&) = delete;
};

// This is strictly some syntactic sugar to suppress certain compiler warnings.
template<typename FROM, typename TO>
struct Convert {
    template<typename TO2 = TO, typename std::enable_if<!std::is_same<TO2, bool>::value>::type * = nullptr>
    inline static TO2 value(const FROM &from) {
        return static_cast<TO2>(from);
    }

    template<typename TO2 = TO, typename std::enable_if<std::is_same<TO2, bool>::value>::type * = nullptr>
    inline static TO2 value(const FROM &from) {
        return from != 0;
    }
};

template<typename T>
class GeneratorParamImpl : public GeneratorParamBase {
public:
    using type = T;

    GeneratorParamImpl(const std::string &name, const T &value)
        : GeneratorParamBase(name), value_(value) {
    }

    T value() const {
        this->check_value_readable();
        return value_;
    }

    operator T() const {
        return this->value();
    }

    operator Expr() const {
        return make_const(type_of<T>(), this->value());
    }

#define HALIDE_GENERATOR_PARAM_TYPED_SETTER(TYPE)  \
    void set(const TYPE &new_value) override {     \
        typed_setter_impl<TYPE>(new_value, #TYPE); \
    }

    HALIDE_GENERATOR_PARAM_TYPED_SETTER(bool)
    HALIDE_GENERATOR_PARAM_TYPED_SETTER(int8_t)
    HALIDE_GENERATOR_PARAM_TYPED_SETTER(int16_t)
    HALIDE_GENERATOR_PARAM_TYPED_SETTER(int32_t)
    HALIDE_GENERATOR_PARAM_TYPED_SETTER(int64_t)
    HALIDE_GENERATOR_PARAM_TYPED_SETTER(uint8_t)
    HALIDE_GENERATOR_PARAM_TYPED_SETTER(uint16_t)
    HALIDE_GENERATOR_PARAM_TYPED_SETTER(uint32_t)
    HALIDE_GENERATOR_PARAM_TYPED_SETTER(uint64_t)
    HALIDE_GENERATOR_PARAM_TYPED_SETTER(float)
    HALIDE_GENERATOR_PARAM_TYPED_SETTER(double)
    HALIDE_GENERATOR_PARAM_TYPED_SETTER(Target)
    HALIDE_GENERATOR_PARAM_TYPED_SETTER(MachineParams)
    HALIDE_GENERATOR_PARAM_TYPED_SETTER(Type)
    HALIDE_GENERATOR_PARAM_TYPED_SETTER(LoopLevel)

#undef HALIDE_GENERATOR_PARAM_TYPED_SETTER

    // Overload for std::string.
    void set(const std::string &new_value) {
        check_value_writable();
        value_ = new_value;
    }

protected:
    virtual void set_impl(const T &new_value) {
        check_value_writable();
        value_ = new_value;
    }

    // Needs to be protected to allow GeneratorParam<LoopLevel>::set() override
    T value_;

private:
    // If FROM->T is not legal, fail
    template<typename FROM, typename std::enable_if<
                                !std::is_convertible<FROM, T>::value>::type * = nullptr>
    HALIDE_ALWAYS_INLINE void typed_setter_impl(const FROM &, const char *msg) {
        fail_wrong_type(msg);
    }

    // If FROM and T are identical, just assign
    template<typename FROM, typename std::enable_if<
                                std::is_same<FROM, T>::value>::type * = nullptr>
    HALIDE_ALWAYS_INLINE void typed_setter_impl(const FROM &value, const char *msg) {
        check_value_writable();
        value_ = value;
    }

    // If both FROM->T and T->FROM are legal, ensure it's lossless
    template<typename FROM, typename std::enable_if<
                                !std::is_same<FROM, T>::value &&
                                std::is_convertible<FROM, T>::value &&
                                std::is_convertible<T, FROM>::value>::type * = nullptr>
    HALIDE_ALWAYS_INLINE void typed_setter_impl(const FROM &value, const char *msg) {
        check_value_writable();
        const T t = Convert<FROM, T>::value(value);
        const FROM value2 = Convert<T, FROM>::value(t);
        if (value2 != value) {
            fail_wrong_type(msg);
        }
        value_ = t;
    }

    // If FROM->T is legal but T->FROM is not, just assign
    template<typename FROM, typename std::enable_if<
                                !std::is_same<FROM, T>::value &&
                                std::is_convertible<FROM, T>::value &&
                                !std::is_convertible<T, FROM>::value>::type * = nullptr>
    HALIDE_ALWAYS_INLINE void typed_setter_impl(const FROM &value, const char *msg) {
        check_value_writable();
        value_ = value;
    }
};

// Stubs for type-specific implementations of GeneratorParam, to avoid
// many complex enable_if<> statements that were formerly spread through the
// implementation. Note that not all of these need to be templated classes,
// (e.g. for GeneratorParam_Target, T == Target always), but are declared
// that way for symmetry of declaration.
template<typename T>
class GeneratorParam_Target : public GeneratorParamImpl<T> {
public:
    GeneratorParam_Target(const std::string &name, const T &value)
        : GeneratorParamImpl<T>(name, value) {
    }

    void set_from_string(const std::string &new_value_string) override {
        this->set(Target(new_value_string));
    }

    std::string get_default_value() const override {
        return this->value().to_string();
    }

    std::string call_to_string(const std::string &v) const override {
        std::ostringstream oss;
        oss << v << ".to_string()";
        return oss.str();
    }

    std::string get_c_type() const override {
        return "Target";
    }
};

template<typename T>
class GeneratorParam_MachineParams : public GeneratorParamImpl<T> {
public:
    GeneratorParam_MachineParams(const std::string &name, const T &value)
        : GeneratorParamImpl<T>(name, value) {
    }

    void set_from_string(const std::string &new_value_string) override {
        this->set(MachineParams(new_value_string));
    }

    std::string get_default_value() const override {
        return this->value().to_string();
    }

    std::string call_to_string(const std::string &v) const override {
        std::ostringstream oss;
        oss << v << ".to_string()";
        return oss.str();
    }

    std::string get_c_type() const override {
        return "MachineParams";
    }
};

class GeneratorParam_LoopLevel : public GeneratorParamImpl<LoopLevel> {
public:
    GeneratorParam_LoopLevel(const std::string &name, const LoopLevel &value)
        : GeneratorParamImpl<LoopLevel>(name, value) {
    }

    using GeneratorParamImpl<LoopLevel>::set;

    void set(const LoopLevel &value) override {
        // Don't call check_value_writable(): It's OK to set a LoopLevel after generate().
        // check_value_writable();

        // This looks odd, but is deliberate:

        // First, mutate the existing contents to match the value passed in,
        // so that any existing usage of the LoopLevel now uses the newer value.
        // (Strictly speaking, this is really only necessary if this method
        // is called after generate(): before generate(), there is no usage
        // to be concerned with.)
        value_.set(value);

        // Then, reset the value itself so that it points to the same LoopLevelContents
        // as the value passed in. (Strictly speaking, this is really only
        // useful if this method is called before generate(): afterwards, it's
        // too late to alter the code to refer to a different LoopLevelContents.)
        value_ = value;
    }

    void set_from_string(const std::string &new_value_string) override {
        if (new_value_string == "root") {
            this->set(LoopLevel::root());
        } else if (new_value_string == "inlined") {
            this->set(LoopLevel::inlined());
        } else {
            user_error << "Unable to parse " << this->name() << ": " << new_value_string;
        }
    }

    std::string get_default_value() const override {
        // This is dodgy but safe in this case: we want to
        // see what the value of our LoopLevel is *right now*,
        // so we make a copy and lock the copy so we can inspect it.
        // (Note that ordinarily this is a bad idea, since LoopLevels
        // can be mutated later on; however, this method is only
        // called by the Generator infrastructure, on LoopLevels that
        // will never be mutated, so this is really just an elaborate way
        // to avoid runtime assertions.)
        LoopLevel copy;
        copy.set(this->value());
        copy.lock();
        if (copy.is_inlined()) {
            return "LoopLevel::inlined()";
        } else if (copy.is_root()) {
            return "LoopLevel::root()";
        } else {
            internal_error;
            return "";
        }
    }

    std::string call_to_string(const std::string &v) const override {
        internal_error;
        return std::string();
    }

    std::string get_c_type() const override {
        return "LoopLevel";
    }

    bool is_looplevel_param() const override {
        return true;
    }
};

template<typename T>
class GeneratorParam_Arithmetic : public GeneratorParamImpl<T> {
public:
    GeneratorParam_Arithmetic(const std::string &name,
                              const T &value,
                              const T &min = std::numeric_limits<T>::lowest(),
                              const T &max = std::numeric_limits<T>::max())
        : GeneratorParamImpl<T>(name, value), min(min), max(max) {
        // call set() to ensure value is clamped to min/max
        this->set(value);
    }

    void set_impl(const T &new_value) override {
        user_assert(new_value >= min && new_value <= max) << "Value out of range: " << new_value;
        GeneratorParamImpl<T>::set_impl(new_value);
    }

    void set_from_string(const std::string &new_value_string) override {
        std::istringstream iss(new_value_string);
        T t;
        // All one-byte ints int8 and uint8 should be parsed as integers, not chars --
        // including 'char' itself. (Note that sizeof(bool) is often-but-not-always-1,
        // so be sure to exclude that case.)
        if (sizeof(T) == sizeof(char) && !std::is_same<T, bool>::value) {
            int i;
            iss >> i;
            t = (T)i;
        } else {
            iss >> t;
        }
        user_assert(!iss.fail() && iss.get() == EOF) << "Unable to parse: " << new_value_string;
        this->set(t);
    }

    std::string get_default_value() const override {
        std::ostringstream oss;
        oss << this->value();
        if (std::is_same<T, float>::value) {
            // If the constant has no decimal point ("1")
            // we must append one before appending "f"
            if (oss.str().find('.') == std::string::npos) {
                oss << ".";
            }
            oss << "f";
        }
        return oss.str();
    }

    std::string call_to_string(const std::string &v) const override {
        std::ostringstream oss;
        oss << "std::to_string(" << v << ")";
        return oss.str();
    }

    std::string get_c_type() const override {
        std::ostringstream oss;
        if (std::is_same<T, float>::value) {
            return "float";
        } else if (std::is_same<T, double>::value) {
            return "double";
        } else if (std::is_integral<T>::value) {
            if (std::is_unsigned<T>::value) {
                oss << "u";
            }
            oss << "int" << (sizeof(T) * 8) << "_t";
            return oss.str();
        } else {
            user_error << "Unknown arithmetic type\n";
            return "";
        }
    }

private:
    const T min, max;
};

template<typename T>
class GeneratorParam_Bool : public GeneratorParam_Arithmetic<T> {
public:
    GeneratorParam_Bool(const std::string &name, const T &value)
        : GeneratorParam_Arithmetic<T>(name, value) {
    }

    void set_from_string(const std::string &new_value_string) override {
        bool v = false;
        if (new_value_string == "true" || new_value_string == "True") {
            v = true;
        } else if (new_value_string == "false" || new_value_string == "False") {
            v = false;
        } else {
            user_assert(false) << "Unable to parse bool: " << new_value_string;
        }
        this->set(v);
    }

    std::string get_default_value() const override {
        return this->value() ? "true" : "false";
    }

    std::string call_to_string(const std::string &v) const override {
        std::ostringstream oss;
        oss << "std::string((" << v << ") ? \"true\" : \"false\")";
        return oss.str();
    }

    std::string get_c_type() const override {
        return "bool";
    }
};

template<typename T>
class GeneratorParam_Enum : public GeneratorParamImpl<T> {
public:
    GeneratorParam_Enum(const std::string &name, const T &value, const std::map<std::string, T> &enum_map)
        : GeneratorParamImpl<T>(name, value), enum_map(enum_map) {
    }

    // define a "set" that takes our specific enum (but don't hide the inherited virtual functions)
    using GeneratorParamImpl<T>::set;

    template<typename T2 = T, typename std::enable_if<!std::is_same<T2, Type>::value>::type * = nullptr>
    void set(const T &e) {
        this->set_impl(e);
    }

    void set_from_string(const std::string &new_value_string) override {
        auto it = enum_map.find(new_value_string);
        user_assert(it != enum_map.end()) << "Enumeration value not found: " << new_value_string;
        this->set_impl(it->second);
    }

    std::string call_to_string(const std::string &v) const override {
        return "Enum_" + this->name() + "_map().at(" + v + ")";
    }

    std::string get_c_type() const override {
        return "Enum_" + this->name();
    }

    std::string get_default_value() const override {
        return "Enum_" + this->name() + "::" + enum_to_string(enum_map, this->value());
    }

    std::string get_type_decls() const override {
        std::ostringstream oss;
        oss << "enum class Enum_" << this->name() << " {\n";
        for (auto key_value : enum_map) {
            oss << "  " << key_value.first << ",\n";
        }
        oss << "};\n";
        oss << "\n";

        // TODO: since we generate the enums, we could probably just use a vector (or array!) rather than a map,
        // since we can ensure that the enum values are a nice tight range.
        oss << "inline HALIDE_NO_USER_CODE_INLINE const std::map<Enum_" << this->name() << ", std::string>& Enum_" << this->name() << "_map() {\n";
        oss << "  static const std::map<Enum_" << this->name() << ", std::string> m = {\n";
        for (auto key_value : enum_map) {
            oss << "    { Enum_" << this->name() << "::" << key_value.first << ", \"" << key_value.first << "\"},\n";
        }
        oss << "  };\n";
        oss << "  return m;\n";
        oss << "};\n";
        return oss.str();
    }

private:
    const std::map<std::string, T> enum_map;
};

template<typename T>
class GeneratorParam_Type : public GeneratorParam_Enum<T> {
public:
    GeneratorParam_Type(const std::string &name, const T &value)
        : GeneratorParam_Enum<T>(name, value, get_halide_type_enum_map()) {
    }

    std::string call_to_string(const std::string &v) const override {
        return "Halide::Internal::halide_type_to_enum_string(" + v + ")";
    }

    std::string get_c_type() const override {
        return "Type";
    }

    std::string get_default_value() const override {
        return halide_type_to_c_source(this->value());
    }

    std::string get_type_decls() const override {
        return "";
    }
};

template<typename T>
class GeneratorParam_String : public Internal::GeneratorParamImpl<T> {
public:
    GeneratorParam_String(const std::string &name, const std::string &value)
        : GeneratorParamImpl<T>(name, value) {
    }
    void set_from_string(const std::string &new_value_string) override {
        this->set(new_value_string);
    }

    std::string get_default_value() const override {
        return "\"" + this->value() + "\"";
    }

    std::string call_to_string(const std::string &v) const override {
        return v;
    }

    std::string get_c_type() const override {
        return "std::string";
    }
};

template<typename T>
using GeneratorParamImplBase =
    typename select_type<
        cond<std::is_same<T, Target>::value, GeneratorParam_Target<T>>,
        cond<std::is_same<T, MachineParams>::value, GeneratorParam_MachineParams<T>>,
        cond<std::is_same<T, LoopLevel>::value, GeneratorParam_LoopLevel>,
        cond<std::is_same<T, std::string>::value, GeneratorParam_String<T>>,
        cond<std::is_same<T, Type>::value, GeneratorParam_Type<T>>,
        cond<std::is_same<T, bool>::value, GeneratorParam_Bool<T>>,
        cond<std::is_arithmetic<T>::value, GeneratorParam_Arithmetic<T>>,
        cond<std::is_enum<T>::value, GeneratorParam_Enum<T>>>::type;

}  // namespace Internal

/** GeneratorParam is a templated class that can be used to modify the behavior
 * of the Generator at code-generation time. GeneratorParams are commonly
 * specified in build files (e.g. Makefile) to customize the behavior of
 * a given Generator, thus they have a very constrained set of types to allow
 * for efficient specification via command-line flags. A GeneratorParam can be:
 *   - any float or int type.
 *   - bool
 *   - enum
 *   - Halide::Target
 *   - Halide::Type
 *   - std::string
 * Please don't use std::string unless there's no way to do what you want with some
 * other type; in particular, don't use this if you can use enum instead.
 * All GeneratorParams have a default value. Arithmetic types can also
 * optionally specify min and max. Enum types must specify a string-to-value
 * map.
 *
 * Halide::Type is treated as though it were an enum, with the mappings:
 *
 *   "int8"     Halide::Int(8)
 *   "int16"    Halide::Int(16)
 *   "int32"    Halide::Int(32)
 *   "uint8"    Halide::UInt(8)
 *   "uint16"   Halide::UInt(16)
 *   "uint32"   Halide::UInt(32)
 *   "float32"  Halide::Float(32)
 *   "float64"  Halide::Float(64)
 *
 * No vector Types are currently supported by this mapping.
 *
 */
template<typename T>
class GeneratorParam : public Internal::GeneratorParamImplBase<T> {
public:
    template<typename T2 = T, typename std::enable_if<!std::is_same<T2, std::string>::value>::type * = nullptr>
    GeneratorParam(const std::string &name, const T &value)
        : Internal::GeneratorParamImplBase<T>(name, value) {
    }

    GeneratorParam(const std::string &name, const T &value, const T &min, const T &max)
        : Internal::GeneratorParamImplBase<T>(name, value, min, max) {
    }

    GeneratorParam(const std::string &name, const T &value, const std::map<std::string, T> &enum_map)
        : Internal::GeneratorParamImplBase<T>(name, value, enum_map) {
    }

    GeneratorParam(const std::string &name, const std::string &value)
        : Internal::GeneratorParamImplBase<T>(name, value) {
    }
};

/** Addition between GeneratorParam<T> and any type that supports operator+ with T.
 * Returns type of underlying operator+. */
// @{
template<typename Other, typename T>
auto operator+(const Other &a, const GeneratorParam<T> &b) -> decltype(a + (T)b) {
    return a + (T)b;
}
template<typename Other, typename T>
auto operator+(const GeneratorParam<T> &a, const Other &b) -> decltype((T)a + b) {
    return (T)a + b;
}
// @}

/** Subtraction between GeneratorParam<T> and any type that supports operator- with T.
 * Returns type of underlying operator-. */
// @{
template<typename Other, typename T>
auto operator-(const Other &a, const GeneratorParam<T> &b) -> decltype(a - (T)b) {
    return a - (T)b;
}
template<typename Other, typename T>
auto operator-(const GeneratorParam<T> &a, const Other &b) -> decltype((T)a - b) {
    return (T)a - b;
}
// @}

/** Multiplication between GeneratorParam<T> and any type that supports operator* with T.
 * Returns type of underlying operator*. */
// @{
template<typename Other, typename T>
auto operator*(const Other &a, const GeneratorParam<T> &b) -> decltype(a * (T)b) {
    return a * (T)b;
}
template<typename Other, typename T>
auto operator*(const GeneratorParam<T> &a, const Other &b) -> decltype((T)a * b) {
    return (T)a * b;
}
// @}

/** Division between GeneratorParam<T> and any type that supports operator/ with T.
 * Returns type of underlying operator/. */
// @{
template<typename Other, typename T>
auto operator/(const Other &a, const GeneratorParam<T> &b) -> decltype(a / (T)b) {
    return a / (T)b;
}
template<typename Other, typename T>
auto operator/(const GeneratorParam<T> &a, const Other &b) -> decltype((T)a / b) {
    return (T)a / b;
}
// @}

/** Modulo between GeneratorParam<T> and any type that supports operator% with T.
 * Returns type of underlying operator%. */
// @{
template<typename Other, typename T>
auto operator%(const Other &a, const GeneratorParam<T> &b) -> decltype(a % (T)b) {
    return a % (T)b;
}
template<typename Other, typename T>
auto operator%(const GeneratorParam<T> &a, const Other &b) -> decltype((T)a % b) {
    return (T)a % b;
}
// @}

/** Greater than comparison between GeneratorParam<T> and any type that supports operator> with T.
 * Returns type of underlying operator>. */
// @{
template<typename Other, typename T>
auto operator>(const Other &a, const GeneratorParam<T> &b) -> decltype(a > (T)b) {
    return a > (T)b;
}
template<typename Other, typename T>
auto operator>(const GeneratorParam<T> &a, const Other &b) -> decltype((T)a > b) {
    return (T)a > b;
}
// @}

/** Less than comparison between GeneratorParam<T> and any type that supports operator< with T.
 * Returns type of underlying operator<. */
// @{
template<typename Other, typename T>
auto operator<(const Other &a, const GeneratorParam<T> &b) -> decltype(a < (T)b) {
    return a < (T)b;
}
template<typename Other, typename T>
auto operator<(const GeneratorParam<T> &a, const Other &b) -> decltype((T)a < b) {
    return (T)a < b;
}
// @}

/** Greater than or equal comparison between GeneratorParam<T> and any type that supports operator>= with T.
 * Returns type of underlying operator>=. */
// @{
template<typename Other, typename T>
auto operator>=(const Other &a, const GeneratorParam<T> &b) -> decltype(a >= (T)b) {
    return a >= (T)b;
}
template<typename Other, typename T>
auto operator>=(const GeneratorParam<T> &a, const Other &b) -> decltype((T)a >= b) {
    return (T)a >= b;
}
// @}

/** Less than or equal comparison between GeneratorParam<T> and any type that supports operator<= with T.
 * Returns type of underlying operator<=. */
// @{
template<typename Other, typename T>
auto operator<=(const Other &a, const GeneratorParam<T> &b) -> decltype(a <= (T)b) {
    return a <= (T)b;
}
template<typename Other, typename T>
auto operator<=(const GeneratorParam<T> &a, const Other &b) -> decltype((T)a <= b) {
    return (T)a <= b;
}
// @}

/** Equality comparison between GeneratorParam<T> and any type that supports operator== with T.
 * Returns type of underlying operator==. */
// @{
template<typename Other, typename T>
auto operator==(const Other &a, const GeneratorParam<T> &b) -> decltype(a == (T)b) {
    return a == (T)b;
}
template<typename Other, typename T>
auto operator==(const GeneratorParam<T> &a, const Other &b) -> decltype((T)a == b) {
    return (T)a == b;
}
// @}

/** Inequality comparison between between GeneratorParam<T> and any type that supports operator!= with T.
 * Returns type of underlying operator!=. */
// @{
template<typename Other, typename T>
auto operator!=(const Other &a, const GeneratorParam<T> &b) -> decltype(a != (T)b) {
    return a != (T)b;
}
template<typename Other, typename T>
auto operator!=(const GeneratorParam<T> &a, const Other &b) -> decltype((T)a != b) {
    return (T)a != b;
}
// @}

/** Logical and between between GeneratorParam<T> and any type that supports operator&& with T.
 * Returns type of underlying operator&&. */
// @{
template<typename Other, typename T>
auto operator&&(const Other &a, const GeneratorParam<T> &b) -> decltype(a && (T)b) {
    return a && (T)b;
}
template<typename Other, typename T>
auto operator&&(const GeneratorParam<T> &a, const Other &b) -> decltype((T)a && b) {
    return (T)a && b;
}
template<typename T>
auto operator&&(const GeneratorParam<T> &a, const GeneratorParam<T> &b) -> decltype((T)a && (T)b) {
    return (T)a && (T)b;
}
// @}

/** Logical or between between GeneratorParam<T> and any type that supports operator|| with T.
 * Returns type of underlying operator||. */
// @{
template<typename Other, typename T>
auto operator||(const Other &a, const GeneratorParam<T> &b) -> decltype(a || (T)b) {
    return a || (T)b;
}
template<typename Other, typename T>
auto operator||(const GeneratorParam<T> &a, const Other &b) -> decltype((T)a || b) {
    return (T)a || b;
}
template<typename T>
auto operator||(const GeneratorParam<T> &a, const GeneratorParam<T> &b) -> decltype((T)a || (T)b) {
    return (T)a || (T)b;
}
// @}

/* min and max are tricky as the language support for these is in the std
 * namespace. In order to make this work, forwarding functions are used that
 * are declared in a namespace that has std::min and std::max in scope.
 */
namespace Internal {
namespace GeneratorMinMax {

using std::max;
using std::min;

template<typename Other, typename T>
auto min_forward(const Other &a, const GeneratorParam<T> &b) -> decltype(min(a, (T)b)) {
    return min(a, (T)b);
}
template<typename Other, typename T>
auto min_forward(const GeneratorParam<T> &a, const Other &b) -> decltype(min((T)a, b)) {
    return min((T)a, b);
}

template<typename Other, typename T>
auto max_forward(const Other &a, const GeneratorParam<T> &b) -> decltype(max(a, (T)b)) {
    return max(a, (T)b);
}
template<typename Other, typename T>
auto max_forward(const GeneratorParam<T> &a, const Other &b) -> decltype(max((T)a, b)) {
    return max((T)a, b);
}

}  // namespace GeneratorMinMax
}  // namespace Internal

/** Compute minimum between GeneratorParam<T> and any type that supports min with T.
 * Will automatically import std::min. Returns type of underlying min call. */
// @{
template<typename Other, typename T>
auto min(const Other &a, const GeneratorParam<T> &b) -> decltype(Internal::GeneratorMinMax::min_forward(a, b)) {
    return Internal::GeneratorMinMax::min_forward(a, b);
}
template<typename Other, typename T>
auto min(const GeneratorParam<T> &a, const Other &b) -> decltype(Internal::GeneratorMinMax::min_forward(a, b)) {
    return Internal::GeneratorMinMax::min_forward(a, b);
}
// @}

/** Compute the maximum value between GeneratorParam<T> and any type that supports max with T.
 * Will automatically import std::max. Returns type of underlying max call. */
// @{
template<typename Other, typename T>
auto max(const Other &a, const GeneratorParam<T> &b) -> decltype(Internal::GeneratorMinMax::max_forward(a, b)) {
    return Internal::GeneratorMinMax::max_forward(a, b);
}
template<typename Other, typename T>
auto max(const GeneratorParam<T> &a, const Other &b) -> decltype(Internal::GeneratorMinMax::max_forward(a, b)) {
    return Internal::GeneratorMinMax::max_forward(a, b);
}
// @}

/** Not operator for GeneratorParam */
template<typename T>
auto operator!(const GeneratorParam<T> &a) -> decltype(!(T)a) {
    return !(T)a;
}

namespace Internal {

template<typename T2>
class GeneratorInput_Buffer;

/**
 * StubInputBuffer is the placeholder that a Stub uses when it requires
 * a Buffer for an input (rather than merely a Func or Expr). It is constructed
 * to allow only two possible sorts of input:
 * -- Assignment of an Input<Buffer<>>, with compatible type and dimensions,
 * essentially allowing us to pipe a parameter from an enclosing Generator to an internal Stub.
 * -- Assignment of a Buffer<>, with compatible type and dimensions,
 * causing the Input<Buffer<>> to become a precompiled buffer in the generated code.
 */
template<typename T = void>
class StubInputBuffer {
    friend class StubInput;
    template<typename T2>
    friend class GeneratorInput_Buffer;
    template<typename T2>
    friend class StubInputBuffer;

    Parameter parameter_;

    HALIDE_NO_USER_CODE_INLINE explicit StubInputBuffer(const Parameter &p)
        : parameter_(p) {
        // Create an empty 1-element buffer with the right runtime typing and dimensions,
        // which we'll use only to pass to can_convert_from() to verify this
        // Parameter is compatible with our constraints.
        Buffer<> other(p.type(), nullptr, std::vector<int>(p.dimensions(), 1));
        internal_assert((Buffer<T>::can_convert_from(other)));
    }

    template<typename T2>
    HALIDE_NO_USER_CODE_INLINE static Parameter parameter_from_buffer(const Buffer<T2> &b) {
        internal_assert(b.defined());
        user_assert((Buffer<T>::can_convert_from(b)));
        internal_assert(b.defined());
        Parameter p(b.type(), true, b.dimensions());
        p.set_buffer(b);
        return p;
    }

public:
    StubInputBuffer() = default;

    // *not* explicit -- this ctor should only be used when you want
    // to pass a literal Buffer<> for a Stub Input; this Buffer<> will be
    // compiled into the Generator's product, rather than becoming
    // a runtime Parameter.
    template<typename T2>
    StubInputBuffer(const Buffer<T2> &b)
        : parameter_(parameter_from_buffer(b)) {
    }

    template<typename T2>
    static std::vector<Parameter> to_parameter_vector(const StubInputBuffer<T2> &t) {
        return {t.parameter_};
    }

    template<typename T2>
    static std::vector<Parameter> to_parameter_vector(const std::vector<StubInputBuffer<T2>> &v) {
        std::vector<Parameter> r;
        r.reserve(v.size());
        for (const auto &s : v) {
            r.push_back(s.parameter_);
        }
        return r;
    }
};

class AbstractGenerator;

class StubOutputBufferBase {
protected:
    Func f;
    std::shared_ptr<AbstractGenerator> generator;

    Target get_target() const;

    StubOutputBufferBase();
    explicit StubOutputBufferBase(const Func &f, const std::shared_ptr<AbstractGenerator> &generator);

public:
    Realization realize(std::vector<int32_t> sizes);

    template<typename... Args>
    Realization realize(Args &&...args) {
        return f.realize(std::forward<Args>(args)..., get_target());
    }

    template<typename Dst>
    void realize(Dst dst) {
        f.realize(dst, get_target());
    }
};

/**
 * StubOutputBuffer is the placeholder that a Stub uses when it requires
 * a Buffer for an output (rather than merely a Func). It is constructed
 * to allow only two possible sorts of things:
 * -- Assignment to an Output<Buffer<>>, with compatible type and dimensions,
 * essentially allowing us to pipe a parameter from the result of a Stub to an
 * enclosing Generator
 * -- Realization into a Buffer<>; this is useful only in JIT compilation modes
 * (and shouldn't be usable otherwise)
 *
 * It is deliberate that StubOutputBuffer is not (easily) convertible to Func.
 */
template<typename T = void>
class StubOutputBuffer : public StubOutputBufferBase {
    template<typename T2>
    friend class GeneratorOutput_Buffer;
    explicit StubOutputBuffer(const Func &f, const std::shared_ptr<AbstractGenerator> &generator)
        : StubOutputBufferBase(f, generator) {
    }

public:
    StubOutputBuffer() = default;

    static std::vector<StubOutputBuffer<T>> to_output_buffers(const std::vector<Func> &v,
                                                              const std::shared_ptr<AbstractGenerator> &generator) {
        std::vector<StubOutputBuffer<T>> result;
        for (const Func &f : v) {
            result.push_back(StubOutputBuffer<T>(f, generator));
        }
        return result;
    }
};

// This is a union-like class that allows for convenient initialization of Stub Inputs
// via initializer-list syntax; it is only used in situations where the
// downstream consumer will be able to explicitly check that each value is
// of the expected/required kind.
class StubInput {
    const IOKind kind_;
    // Exactly one of the following fields should be defined:
    const Parameter parameter_;
    const Func func_;
    const Expr expr_;

public:
    // *not* explicit.
    template<typename T2>
    StubInput(const StubInputBuffer<T2> &b)
        : kind_(IOKind::Buffer), parameter_(b.parameter_), func_(), expr_() {
    }
    StubInput(const Parameter &p)
        : kind_(IOKind::Buffer), parameter_(p), func_(), expr_() {
    }
    StubInput(const Func &f)
        : kind_(IOKind::Function), parameter_(), func_(f), expr_() {
    }
    StubInput(const Expr &e)
        : kind_(IOKind::Scalar), parameter_(), func_(), expr_(e) {
    }

    IOKind kind() const {
        return kind_;
    }

    Parameter parameter() const {
        internal_assert(kind_ == IOKind::Buffer);
        return parameter_;
    }

    Func func() const {
        internal_assert(kind_ == IOKind::Function);
        return func_;
    }

    Expr expr() const {
        internal_assert(kind_ == IOKind::Scalar);
        return expr_;
    }
};

/** GIOBase is the base class for all GeneratorInput<> and GeneratorOutput<>
 * instantiations; it is not part of the public API and should never be
 * used directly by user code.
 *
 * Every GIOBase instance can be either a single value or an array-of-values;
 * each of these values can be an Expr or a Func. (Note that for an
 * array-of-values, the types/dimensions of all values in the array must match.)
 *
 * A GIOBase can have multiple Types, in which case it represents a Tuple.
 * (Note that Tuples are currently only supported for GeneratorOutput, but
 * it is likely that GeneratorInput will be extended to support Tuple as well.)
 *
 * The array-size, type(s), and dimensions can all be left "unspecified" at
 * creation time, in which case they may assume values provided by a Stub.
 * (It is important to note that attempting to use a GIOBase with unspecified
 * values will assert-fail; you must ensure that all unspecified values are
 * filled in prior to use.)
 */
class GIOBase {
public:
    bool array_size_defined() const;
    size_t array_size() const;
    virtual bool is_array() const;

    const std::string &name() const;
    IOKind kind() const;

    bool types_defined() const;
    const std::vector<Type> &types() const;
    Type type() const;

    bool dims_defined() const;
    int dims() const;

    const std::vector<Func> &funcs() const;
    const std::vector<Expr> &exprs() const;

    virtual ~GIOBase() = default;

    void set_type(const Type &type);
    void set_dimensions(int dims);
    void set_array_size(int size);

protected:
    GIOBase(size_t array_size,
            const std::string &name,
            IOKind kind,
            const std::vector<Type> &types,
            int dims);

    friend class GeneratorBase;
    friend class GeneratorParamInfo;

    mutable int array_size_;  // always 1 if is_array() == false.
                              // -1 if is_array() == true but unspecified.

    const std::string name_;
    const IOKind kind_;
    mutable std::vector<Type> types_;  // empty if type is unspecified
    mutable int dims_;                 // -1 if dim is unspecified

    // Exactly one of these will have nonzero length
    std::vector<Func> funcs_;
    std::vector<Expr> exprs_;

    // Generator which owns this Input or Output. Note that this will be null
    // initially; the GeneratorBase itself will set this field when it initially
    // builds its info about params. However, since it isn't
    // appropriate for Input<> or Output<> to be declared outside of a Generator,
    // all reasonable non-testing code should expect this to be non-null.
    GeneratorBase *generator{nullptr};

    std::string array_name(size_t i) const;

    virtual void verify_internals();

    void check_matching_array_size(size_t size) const;
    void check_matching_types(const std::vector<Type> &t) const;
    void check_matching_dims(int d) const;

    template<typename ElemType>
    const std::vector<ElemType> &get_values() const;

    void check_gio_access() const;

    virtual void check_value_writable() const = 0;

    virtual const char *input_or_output() const = 0;

private:
    template<typename T>
    friend class GeneratorParam_Synthetic;

public:
    GIOBase(const GIOBase &) = delete;
    GIOBase &operator=(const GIOBase &) = delete;
    GIOBase(GIOBase &&) = delete;
    GIOBase &operator=(GIOBase &&) = delete;
};

template<>
inline const std::vector<Expr> &GIOBase::get_values<Expr>() const {
    return exprs();
}

template<>
inline const std::vector<Func> &GIOBase::get_values<Func>() const {
    return funcs();
}

class GeneratorInputBase : public GIOBase {
protected:
    GeneratorInputBase(size_t array_size,
                       const std::string &name,
                       IOKind kind,
                       const std::vector<Type> &t,
                       int d);

    GeneratorInputBase(const std::string &name, IOKind kind, const std::vector<Type> &t, int d);

    friend class GeneratorBase;
    friend class GeneratorParamInfo;

    std::vector<Parameter> parameters_;

    Parameter parameter() const;

    void init_internals();
    void set_inputs(const std::vector<StubInput> &inputs);
    bool inputs_set = false;

    virtual void set_def_min_max();

    void verify_internals() override;

    friend class StubEmitter;

    virtual std::string get_c_type() const = 0;

    void check_value_writable() const override;

    const char *input_or_output() const override {
        return "Input";
    }

    void set_estimate_impl(const Var &var, const Expr &min, const Expr &extent);
    void set_estimates_impl(const Region &estimates);

public:
    ~GeneratorInputBase() override;
};

template<typename T, typename ValueType>
class GeneratorInputImpl : public GeneratorInputBase {
protected:
    using TBase = typename std::remove_all_extents<T>::type;

    bool is_array() const override {
        return std::is_array<T>::value;
    }

    template<typename T2 = T, typename std::enable_if<
                                  // Only allow T2 not-an-array
                                  !std::is_array<T2>::value>::type * = nullptr>
    GeneratorInputImpl(const std::string &name, IOKind kind, const std::vector<Type> &t, int d)
        : GeneratorInputBase(name, kind, t, d) {
    }

    template<typename T2 = T, typename std::enable_if<
                                  // Only allow T2[kSomeConst]
                                  std::is_array<T2>::value && std::rank<T2>::value == 1 && (std::extent<T2, 0>::value > 0)>::type * = nullptr>
    GeneratorInputImpl(const std::string &name, IOKind kind, const std::vector<Type> &t, int d)
        : GeneratorInputBase(std::extent<T2, 0>::value, name, kind, t, d) {
    }

    template<typename T2 = T, typename std::enable_if<
                                  // Only allow T2[]
                                  std::is_array<T2>::value && std::rank<T2>::value == 1 && std::extent<T2, 0>::value == 0>::type * = nullptr>
    GeneratorInputImpl(const std::string &name, IOKind kind, const std::vector<Type> &t, int d)
        : GeneratorInputBase(-1, name, kind, t, d) {
    }

public:
    template<typename T2 = T, typename std::enable_if<std::is_array<T2>::value>::type * = nullptr>
    size_t size() const {
        this->check_gio_access();
        return get_values<ValueType>().size();
    }

    template<typename T2 = T, typename std::enable_if<std::is_array<T2>::value>::type * = nullptr>
    const ValueType &operator[](size_t i) const {
        this->check_gio_access();
        return get_values<ValueType>()[i];
    }

    template<typename T2 = T, typename std::enable_if<std::is_array<T2>::value>::type * = nullptr>
    const ValueType &at(size_t i) const {
        this->check_gio_access();
        return get_values<ValueType>().at(i);
    }

    template<typename T2 = T, typename std::enable_if<std::is_array<T2>::value>::type * = nullptr>
    typename std::vector<ValueType>::const_iterator begin() const {
        this->check_gio_access();
        return get_values<ValueType>().begin();
    }

    template<typename T2 = T, typename std::enable_if<std::is_array<T2>::value>::type * = nullptr>
    typename std::vector<ValueType>::const_iterator end() const {
        this->check_gio_access();
        return get_values<ValueType>().end();
    }
};

// When forwarding methods to ImageParam, Func, etc., we must take
// care with the return types: many of the methods return a reference-to-self
// (e.g., ImageParam&); since we create temporaries for most of these forwards,
// returning a ref will crater because it refers to a now-defunct section of the
// stack. Happily, simply removing the reference is solves this, since all of the
// types in question satisfy the property of copies referring to the same underlying
// structure (returning references is just an optimization). Since this is verbose
// and used in several places, we'll use a helper macro:
#define HALIDE_FORWARD_METHOD(Class, Method)                                                                                                        \
    template<typename... Args>                                                                                                                      \
    inline auto Method(Args &&...args)->typename std::remove_reference<decltype(std::declval<Class>().Method(std::forward<Args>(args)...))>::type { \
        return this->template as<Class>().Method(std::forward<Args>(args)...);                                                                      \
    }

#define HALIDE_FORWARD_METHOD_CONST(Class, Method)                                                                  \
    template<typename... Args>                                                                                      \
    inline auto Method(Args &&...args) const->                                                                      \
        typename std::remove_reference<decltype(std::declval<Class>().Method(std::forward<Args>(args)...))>::type { \
        this->check_gio_access();                                                                                   \
        return this->template as<Class>().Method(std::forward<Args>(args)...);                                      \
    }

template<typename T>
class GeneratorInput_Buffer : public GeneratorInputImpl<T, Func> {
private:
    using Super = GeneratorInputImpl<T, Func>;

protected:
    using TBase = typename Super::TBase;

    friend class ::Halide::Func;
    friend class ::Halide::Stage;

    std::string get_c_type() const override {
        if (TBase::has_static_halide_type) {
            return "Halide::Internal::StubInputBuffer<" +
                   halide_type_to_c_type(TBase::static_halide_type()) +
                   ">";
        } else {
            return "Halide::Internal::StubInputBuffer<>";
        }
    }

    template<typename T2>
    inline T2 as() const {
        return (T2) * this;
    }

public:
    explicit GeneratorInput_Buffer(const std::string &name)
        : Super(name, IOKind::Buffer,
                TBase::has_static_halide_type ? std::vector<Type>{TBase::static_halide_type()} : std::vector<Type>{},
                -1) {
    }

    GeneratorInput_Buffer(const std::string &name, const Type &t, int d = -1)
        : Super(name, IOKind::Buffer, {t}, d) {
        static_assert(!TBase::has_static_halide_type, "You can only specify a Type argument for Input<Buffer<T>> if T is void or omitted.");
    }

    GeneratorInput_Buffer(const std::string &name, int d)
        : Super(name, IOKind::Buffer, TBase::has_static_halide_type ? std::vector<Type>{TBase::static_halide_type()} : std::vector<Type>{}, d) {
    }

    template<typename... Args>
    Expr operator()(Args &&...args) const {
        this->check_gio_access();
        return Func(*this)(std::forward<Args>(args)...);
    }

    Expr operator()(std::vector<Expr> args) const {
        this->check_gio_access();
        return Func(*this)(std::move(args));
    }

    template<typename T2>
    operator StubInputBuffer<T2>() const {
        user_assert(!this->is_array()) << "Cannot assign an array type to a non-array type for Input " << this->name();
        return StubInputBuffer<T2>(this->parameters_.at(0));
    }

    operator Func() const {
        this->check_gio_access();
        return this->funcs().at(0);
    }

    operator ExternFuncArgument() const {
        this->check_gio_access();
        return ExternFuncArgument(this->parameters_.at(0));
    }

    GeneratorInput_Buffer<T> &set_estimate(Var var, Expr min, Expr extent) {
        this->check_gio_access();
        this->set_estimate_impl(var, min, extent);
        return *this;
    }

    GeneratorInput_Buffer<T> &set_estimates(const Region &estimates) {
        this->check_gio_access();
        this->set_estimates_impl(estimates);
        return *this;
    }

    Func in() {
        this->check_gio_access();
        return Func(*this).in();
    }

    Func in(const Func &other) {
        this->check_gio_access();
        return Func(*this).in(other);
    }

    Func in(const std::vector<Func> &others) {
        this->check_gio_access();
        return Func(*this).in(others);
    }

    operator ImageParam() const {
        this->check_gio_access();
        user_assert(!this->is_array()) << "Cannot convert an Input<Buffer<>[]> to an ImageParam; use an explicit subscript operator: " << this->name();
        return ImageParam(this->parameters_.at(0), Func(*this));
    }

    template<typename T2 = T, typename std::enable_if<std::is_array<T2>::value>::type * = nullptr>
    size_t size() const {
        this->check_gio_access();
        return this->parameters_.size();
    }

    template<typename T2 = T, typename std::enable_if<std::is_array<T2>::value>::type * = nullptr>
    ImageParam operator[](size_t i) const {
        this->check_gio_access();
        return ImageParam(this->parameters_.at(i), this->funcs().at(i));
    }

    template<typename T2 = T, typename std::enable_if<std::is_array<T2>::value>::type * = nullptr>
    ImageParam at(size_t i) const {
        this->check_gio_access();
        return ImageParam(this->parameters_.at(i), this->funcs().at(i));
    }

    template<typename T2 = T, typename std::enable_if<std::is_array<T2>::value>::type * = nullptr>
    typename std::vector<ImageParam>::const_iterator begin() const {
        user_error << "Input<Buffer<>>::begin() is not supported.";
        return {};
    }

    template<typename T2 = T, typename std::enable_if<std::is_array<T2>::value>::type * = nullptr>
    typename std::vector<ImageParam>::const_iterator end() const {
        user_error << "Input<Buffer<>>::end() is not supported.";
        return {};
    }

    /** Forward methods to the ImageParam. */
    // @{
    HALIDE_FORWARD_METHOD(ImageParam, dim)
    HALIDE_FORWARD_METHOD_CONST(ImageParam, dim)
    HALIDE_FORWARD_METHOD_CONST(ImageParam, host_alignment)
    HALIDE_FORWARD_METHOD(ImageParam, set_host_alignment)
    HALIDE_FORWARD_METHOD(ImageParam, store_in)
    HALIDE_FORWARD_METHOD_CONST(ImageParam, dimensions)
    HALIDE_FORWARD_METHOD_CONST(ImageParam, left)
    HALIDE_FORWARD_METHOD_CONST(ImageParam, right)
    HALIDE_FORWARD_METHOD_CONST(ImageParam, top)
    HALIDE_FORWARD_METHOD_CONST(ImageParam, bottom)
    HALIDE_FORWARD_METHOD_CONST(ImageParam, width)
    HALIDE_FORWARD_METHOD_CONST(ImageParam, height)
    HALIDE_FORWARD_METHOD_CONST(ImageParam, channels)
    HALIDE_FORWARD_METHOD_CONST(ImageParam, trace_loads)
    HALIDE_FORWARD_METHOD_CONST(ImageParam, add_trace_tag)
    // }@
};

template<typename T>
class GeneratorInput_Func : public GeneratorInputImpl<T, Func> {
private:
    using Super = GeneratorInputImpl<T, Func>;

protected:
    using TBase = typename Super::TBase;

    std::string get_c_type() const override {
        return "Func";
    }

    template<typename T2>
    inline T2 as() const {
        return (T2) * this;
    }

public:
    GeneratorInput_Func(const std::string &name, const Type &t, int d)
        : Super(name, IOKind::Function, {t}, d) {
    }

    // unspecified type
    GeneratorInput_Func(const std::string &name, int d)
        : Super(name, IOKind::Function, {}, d) {
    }

    // unspecified dimension
    GeneratorInput_Func(const std::string &name, const Type &t)
        : Super(name, IOKind::Function, {t}, -1) {
    }

    // unspecified type & dimension
    explicit GeneratorInput_Func(const std::string &name)
        : Super(name, IOKind::Function, {}, -1) {
    }

    GeneratorInput_Func(size_t array_size, const std::string &name, const Type &t, int d)
        : Super(array_size, name, IOKind::Function, {t}, d) {
    }

    // unspecified type
    GeneratorInput_Func(size_t array_size, const std::string &name, int d)
        : Super(array_size, name, IOKind::Function, {}, d) {
    }

    // unspecified dimension
    GeneratorInput_Func(size_t array_size, const std::string &name, const Type &t)
        : Super(array_size, name, IOKind::Function, {t}, -1) {
    }

    // unspecified type & dimension
    GeneratorInput_Func(size_t array_size, const std::string &name)
        : Super(array_size, name, IOKind::Function, {}, -1) {
    }

    template<typename... Args>
    Expr operator()(Args &&...args) const {
        this->check_gio_access();
        return this->funcs().at(0)(std::forward<Args>(args)...);
    }

    Expr operator()(const std::vector<Expr> &args) const {
        this->check_gio_access();
        return this->funcs().at(0)(args);
    }

    operator Func() const {
        this->check_gio_access();
        return this->funcs().at(0);
    }

    operator ExternFuncArgument() const {
        this->check_gio_access();
        return ExternFuncArgument(this->parameters_.at(0));
    }

    GeneratorInput_Func<T> &set_estimate(Var var, Expr min, Expr extent) {
        this->check_gio_access();
        this->set_estimate_impl(var, min, extent);
        return *this;
    }

    GeneratorInput_Func<T> &set_estimates(const Region &estimates) {
        this->check_gio_access();
        this->set_estimates_impl(estimates);
        return *this;
    }

    Func in() {
        this->check_gio_access();
        return Func(*this).in();
    }

    Func in(const Func &other) {
        this->check_gio_access();
        return Func(*this).in(other);
    }

    Func in(const std::vector<Func> &others) {
        this->check_gio_access();
        return Func(*this).in(others);
    }

    /** Forward const methods to the underlying Func. (Non-const methods
     * aren't available for Input<Func>.) */
    // @{
    HALIDE_FORWARD_METHOD_CONST(Func, args)
    HALIDE_FORWARD_METHOD_CONST(Func, defined)
    HALIDE_FORWARD_METHOD_CONST(Func, has_update_definition)
    HALIDE_FORWARD_METHOD_CONST(Func, num_update_definitions)
    HALIDE_FORWARD_METHOD_CONST(Func, output_types)
    HALIDE_FORWARD_METHOD_CONST(Func, outputs)
    HALIDE_FORWARD_METHOD_CONST(Func, rvars)
    HALIDE_FORWARD_METHOD_CONST(Func, update_args)
    HALIDE_FORWARD_METHOD_CONST(Func, update_value)
    HALIDE_FORWARD_METHOD_CONST(Func, update_values)
    HALIDE_FORWARD_METHOD_CONST(Func, value)
    HALIDE_FORWARD_METHOD_CONST(Func, values)
    // }@
};

template<typename T>
class GeneratorInput_DynamicScalar : public GeneratorInputImpl<T, Expr> {
private:
    using Super = GeneratorInputImpl<T, Expr>;

    static_assert(std::is_same<typename std::remove_all_extents<T>::type, Expr>::value, "GeneratorInput_DynamicScalar is only legal to use with T=Expr for now");

protected:
    std::string get_c_type() const override {
        return "Expr";
    }

public:
    explicit GeneratorInput_DynamicScalar(const std::string &name)
        : Super(name, IOKind::Scalar, {}, 0) {
        user_assert(!std::is_array<T>::value) << "Input<Expr[]> is not allowed";
    }

    /** You can use this Input as an expression in a halide
     * function definition */
    operator Expr() const {
        this->check_gio_access();
        return this->exprs().at(0);
    }

    /** Using an Input as the argument to an external stage treats it
     * as an Expr */
    operator ExternFuncArgument() const {
        this->check_gio_access();
        return ExternFuncArgument(this->exprs().at(0));
    }

    void set_estimate(const Expr &value) {
        this->check_gio_access();
        for (Parameter &p : this->parameters_) {
            p.set_estimate(value);
        }
    }
};

template<typename T>
class GeneratorInput_Scalar : public GeneratorInputImpl<T, Expr> {
private:
    using Super = GeneratorInputImpl<T, Expr>;

protected:
    using TBase = typename Super::TBase;

    const TBase def_{TBase()};
    const Expr def_expr_;

    void set_def_min_max() override {
        for (Parameter &p : this->parameters_) {
            p.set_scalar<TBase>(def_);
            p.set_default_value(def_expr_);
        }
    }

    std::string get_c_type() const override {
        return "Expr";
    }

    // Expr() doesn't accept a pointer type in its ctor; add a SFINAE adapter
    // so that pointer (aka handle) Inputs will get cast to uint64.
    template<typename TBase2 = TBase, typename std::enable_if<!std::is_pointer<TBase2>::value>::type * = nullptr>
    static Expr TBaseToExpr(const TBase2 &value) {
        return cast<TBase>(Expr(value));
    }

    template<typename TBase2 = TBase, typename std::enable_if<std::is_pointer<TBase2>::value>::type * = nullptr>
    static Expr TBaseToExpr(const TBase2 &value) {
        user_assert(value == 0) << "Zero is the only legal default value for Inputs which are pointer types.\n";
        return Expr();
    }

public:
    explicit GeneratorInput_Scalar(const std::string &name)
        : Super(name, IOKind::Scalar, {type_of<TBase>()}, 0), def_(static_cast<TBase>(0)), def_expr_(Expr()) {
    }

    GeneratorInput_Scalar(const std::string &name, const TBase &def)
        : Super(name, IOKind::Scalar, {type_of<TBase>()}, 0), def_(def), def_expr_(TBaseToExpr(def)) {
    }

    GeneratorInput_Scalar(size_t array_size,
                          const std::string &name)
        : Super(array_size, name, IOKind::Scalar, {type_of<TBase>()}, 0), def_(static_cast<TBase>(0)), def_expr_(Expr()) {
    }

    GeneratorInput_Scalar(size_t array_size,
                          const std::string &name,
                          const TBase &def)
        : Super(array_size, name, IOKind::Scalar, {type_of<TBase>()}, 0), def_(def), def_expr_(TBaseToExpr(def)) {
    }

    /** You can use this Input as an expression in a halide
     * function definition */
    operator Expr() const {
        this->check_gio_access();
        return this->exprs().at(0);
    }

    /** Using an Input as the argument to an external stage treats it
     * as an Expr */
    operator ExternFuncArgument() const {
        this->check_gio_access();
        return ExternFuncArgument(this->exprs().at(0));
    }

    template<typename T2 = T, typename std::enable_if<std::is_pointer<T2>::value>::type * = nullptr>
    void set_estimate(const TBase &value) {
        this->check_gio_access();
        user_assert(value == nullptr) << "nullptr is the only valid estimate for Input<PointerType>";
        Expr e = reinterpret(type_of<T2>(), cast<uint64_t>(0));
        for (Parameter &p : this->parameters_) {
            p.set_estimate(e);
        }
    }

    template<typename T2 = T, typename std::enable_if<!std::is_array<T2>::value && !std::is_pointer<T2>::value>::type * = nullptr>
    void set_estimate(const TBase &value) {
        this->check_gio_access();
        Expr e = Expr(value);
        if (std::is_same<T2, bool>::value) {
            e = cast<bool>(e);
        }
        for (Parameter &p : this->parameters_) {
            p.set_estimate(e);
        }
    }

    template<typename T2 = T, typename std::enable_if<std::is_array<T2>::value>::type * = nullptr>
    void set_estimate(size_t index, const TBase &value) {
        this->check_gio_access();
        Expr e = Expr(value);
        if (std::is_same<T2, bool>::value) {
            e = cast<bool>(e);
        }
        this->parameters_.at(index).set_estimate(e);
    }
};

template<typename T>
class GeneratorInput_Arithmetic : public GeneratorInput_Scalar<T> {
private:
    using Super = GeneratorInput_Scalar<T>;

protected:
    using TBase = typename Super::TBase;

    const Expr min_, max_;

    void set_def_min_max() override {
        Super::set_def_min_max();
        // Don't set min/max for bool
        if (!std::is_same<TBase, bool>::value) {
            for (Parameter &p : this->parameters_) {
                if (min_.defined()) {
                    p.set_min_value(min_);
                }
                if (max_.defined()) {
                    p.set_max_value(max_);
                }
            }
        }
    }

public:
    explicit GeneratorInput_Arithmetic(const std::string &name)
        : Super(name), min_(Expr()), max_(Expr()) {
    }

    GeneratorInput_Arithmetic(const std::string &name,
                              const TBase &def)
        : Super(name, def), min_(Expr()), max_(Expr()) {
    }

    GeneratorInput_Arithmetic(size_t array_size,
                              const std::string &name)
        : Super(array_size, name), min_(Expr()), max_(Expr()) {
    }

    GeneratorInput_Arithmetic(size_t array_size,
                              const std::string &name,
                              const TBase &def)
        : Super(array_size, name, def), min_(Expr()), max_(Expr()) {
    }

    GeneratorInput_Arithmetic(const std::string &name,
                              const TBase &def,
                              const TBase &min,
                              const TBase &max)
        : Super(name, def), min_(min), max_(max) {
    }

    GeneratorInput_Arithmetic(size_t array_size,
                              const std::string &name,
                              const TBase &def,
                              const TBase &min,
                              const TBase &max)
        : Super(array_size, name, def), min_(min), max_(max) {
    }
};

template<typename>
struct type_sink { typedef void type; };

template<typename T2, typename = void>
struct has_static_halide_type_method : std::false_type {};

template<typename T2>
struct has_static_halide_type_method<T2, typename type_sink<decltype(T2::static_halide_type())>::type> : std::true_type {};

template<typename T, typename TBase = typename std::remove_all_extents<T>::type>
using GeneratorInputImplBase =
    typename select_type<
        cond<has_static_halide_type_method<TBase>::value, GeneratorInput_Buffer<T>>,
        cond<std::is_same<TBase, Func>::value, GeneratorInput_Func<T>>,
        cond<std::is_arithmetic<TBase>::value, GeneratorInput_Arithmetic<T>>,
        cond<std::is_scalar<TBase>::value, GeneratorInput_Scalar<T>>,
        cond<std::is_same<TBase, Expr>::value, GeneratorInput_DynamicScalar<T>>>::type;

}  // namespace Internal

template<typename T>
class GeneratorInput : public Internal::GeneratorInputImplBase<T> {
private:
    using Super = Internal::GeneratorInputImplBase<T>;

protected:
    using TBase = typename Super::TBase;

    // Trick to avoid ambiguous ctor between Func-with-dim and int-with-default-value;
    // since we can't use std::enable_if on ctors, define the argument to be one that
    // can only be properly resolved for TBase=Func.
    struct Unused;
    using IntIfNonScalar =
        typename Internal::select_type<
            Internal::cond<Internal::has_static_halide_type_method<TBase>::value, int>,
            Internal::cond<std::is_same<TBase, Func>::value, int>,
            Internal::cond<true, Unused>>::type;

public:
    // Mark all of these explicit (not just single-arg versions) so that
    // we disallow copy-list-initialization form (i.e., Input foo{"foo"} is ok,
    // but Input foo = {"foo"} is not).
    explicit GeneratorInput(const std::string &name)
        : Super(name) {
    }

    explicit GeneratorInput(const std::string &name, const TBase &def)
        : Super(name, def) {
    }

    explicit GeneratorInput(size_t array_size, const std::string &name, const TBase &def)
        : Super(array_size, name, def) {
    }

    explicit GeneratorInput(const std::string &name,
                            const TBase &def, const TBase &min, const TBase &max)
        : Super(name, def, min, max) {
    }

    explicit GeneratorInput(size_t array_size, const std::string &name,
                            const TBase &def, const TBase &min, const TBase &max)
        : Super(array_size, name, def, min, max) {
    }

    explicit GeneratorInput(const std::string &name, const Type &t, int d)
        : Super(name, t, d) {
    }

    explicit GeneratorInput(const std::string &name, const Type &t)
        : Super(name, t) {
    }

    // Avoid ambiguity between Func-with-dim and int-with-default
    explicit GeneratorInput(const std::string &name, IntIfNonScalar d)
        : Super(name, d) {
    }

    explicit GeneratorInput(size_t array_size, const std::string &name, const Type &t, int d)
        : Super(array_size, name, t, d) {
    }

    explicit GeneratorInput(size_t array_size, const std::string &name, const Type &t)
        : Super(array_size, name, t) {
    }

    // Avoid ambiguity between Func-with-dim and int-with-default
    // template <typename T2 = T, typename std::enable_if<std::is_same<TBase, Func>::value>::type * = nullptr>
<<<<<<< HEAD
    GeneratorInput(size_t array_size, const std::string &name, IntIfNonScalar d)
=======
    explicit GeneratorInput(size_t array_size, const std::string &name, IntIfNonScalar d)
>>>>>>> f1f5c536
        : Super(array_size, name, d) {
    }

    explicit GeneratorInput(size_t array_size, const std::string &name)
        : Super(array_size, name) {
    }
};

namespace Internal {

class GeneratorOutputBase : public GIOBase {
protected:
    template<typename T2, typename std::enable_if<std::is_same<T2, Func>::value>::type * = nullptr>
    HALIDE_NO_USER_CODE_INLINE T2 as() const {
        static_assert(std::is_same<T2, Func>::value, "Only Func allowed here");
        internal_assert(kind() != IOKind::Scalar);
        internal_assert(exprs_.empty());
        user_assert(funcs_.size() == 1) << "Use [] to access individual Funcs in Output<Func[]>";
        return funcs_[0];
    }

public:
    /** Forward schedule-related methods to the underlying Func. */
    // @{
    HALIDE_FORWARD_METHOD(Func, add_trace_tag)
    HALIDE_FORWARD_METHOD(Func, align_bounds)
    HALIDE_FORWARD_METHOD(Func, align_extent)
    HALIDE_FORWARD_METHOD(Func, align_storage)
    HALIDE_FORWARD_METHOD_CONST(Func, args)
    HALIDE_FORWARD_METHOD(Func, bound)
    HALIDE_FORWARD_METHOD(Func, bound_extent)
    HALIDE_FORWARD_METHOD(Func, compute_at)
    HALIDE_FORWARD_METHOD(Func, compute_inline)
    HALIDE_FORWARD_METHOD(Func, compute_root)
    HALIDE_FORWARD_METHOD(Func, compute_with)
    HALIDE_FORWARD_METHOD(Func, copy_to_device)
    HALIDE_FORWARD_METHOD(Func, copy_to_host)
    HALIDE_FORWARD_METHOD(Func, define_extern)
    HALIDE_FORWARD_METHOD_CONST(Func, defined)
    HALIDE_FORWARD_METHOD(Func, fold_storage)
    HALIDE_FORWARD_METHOD(Func, fuse)
    HALIDE_FORWARD_METHOD(Func, gpu)
    HALIDE_FORWARD_METHOD(Func, gpu_blocks)
    HALIDE_FORWARD_METHOD(Func, gpu_single_thread)
    HALIDE_FORWARD_METHOD(Func, gpu_threads)
    HALIDE_FORWARD_METHOD(Func, gpu_tile)
    HALIDE_FORWARD_METHOD_CONST(Func, has_update_definition)
    HALIDE_FORWARD_METHOD(Func, hexagon)
    HALIDE_FORWARD_METHOD(Func, in)
    HALIDE_FORWARD_METHOD(Func, memoize)
    HALIDE_FORWARD_METHOD_CONST(Func, num_update_definitions)
    HALIDE_FORWARD_METHOD_CONST(Func, output_types)
    HALIDE_FORWARD_METHOD_CONST(Func, outputs)
    HALIDE_FORWARD_METHOD(Func, parallel)
    HALIDE_FORWARD_METHOD(Func, prefetch)
    HALIDE_FORWARD_METHOD(Func, print_loop_nest)
    HALIDE_FORWARD_METHOD(Func, rename)
    HALIDE_FORWARD_METHOD(Func, reorder)
    HALIDE_FORWARD_METHOD(Func, reorder_storage)
    HALIDE_FORWARD_METHOD_CONST(Func, rvars)
    HALIDE_FORWARD_METHOD(Func, serial)
    HALIDE_FORWARD_METHOD(Func, set_estimate)
    HALIDE_FORWARD_METHOD(Func, specialize)
    HALIDE_FORWARD_METHOD(Func, specialize_fail)
    HALIDE_FORWARD_METHOD(Func, split)
    HALIDE_FORWARD_METHOD(Func, store_at)
    HALIDE_FORWARD_METHOD(Func, store_root)
    HALIDE_FORWARD_METHOD(Func, tile)
    HALIDE_FORWARD_METHOD(Func, trace_stores)
    HALIDE_FORWARD_METHOD(Func, unroll)
    HALIDE_FORWARD_METHOD(Func, update)
    HALIDE_FORWARD_METHOD_CONST(Func, update_args)
    HALIDE_FORWARD_METHOD_CONST(Func, update_value)
    HALIDE_FORWARD_METHOD_CONST(Func, update_values)
    HALIDE_FORWARD_METHOD_CONST(Func, value)
    HALIDE_FORWARD_METHOD_CONST(Func, values)
    HALIDE_FORWARD_METHOD(Func, vectorize)
    // }@

#undef HALIDE_OUTPUT_FORWARD
#undef HALIDE_OUTPUT_FORWARD_CONST

protected:
    GeneratorOutputBase(size_t array_size,
                        const std::string &name,
                        IOKind kind,
                        const std::vector<Type> &t,
                        int d);

    GeneratorOutputBase(const std::string &name,
                        IOKind kind,
                        const std::vector<Type> &t,
                        int d);

    friend class GeneratorBase;
    friend class StubEmitter;

    void init_internals();
    void resize(size_t size);

    virtual std::string get_c_type() const {
        return "Func";
    }

    void check_value_writable() const override;

    const char *input_or_output() const override {
        return "Output";
    }

public:
    ~GeneratorOutputBase() override;
};

template<typename T>
class GeneratorOutputImpl : public GeneratorOutputBase {
protected:
    using TBase = typename std::remove_all_extents<T>::type;
    using ValueType = Func;

    bool is_array() const override {
        return std::is_array<T>::value;
    }

    template<typename T2 = T, typename std::enable_if<
                                  // Only allow T2 not-an-array
                                  !std::is_array<T2>::value>::type * = nullptr>
    GeneratorOutputImpl(const std::string &name, IOKind kind, const std::vector<Type> &t, int d)
        : GeneratorOutputBase(name, kind, t, d) {
    }

    template<typename T2 = T, typename std::enable_if<
                                  // Only allow T2[kSomeConst]
                                  std::is_array<T2>::value && std::rank<T2>::value == 1 && (std::extent<T2, 0>::value > 0)>::type * = nullptr>
    GeneratorOutputImpl(const std::string &name, IOKind kind, const std::vector<Type> &t, int d)
        : GeneratorOutputBase(std::extent<T2, 0>::value, name, kind, t, d) {
    }

    template<typename T2 = T, typename std::enable_if<
                                  // Only allow T2[]
                                  std::is_array<T2>::value && std::rank<T2>::value == 1 && std::extent<T2, 0>::value == 0>::type * = nullptr>
    GeneratorOutputImpl(const std::string &name, IOKind kind, const std::vector<Type> &t, int d)
        : GeneratorOutputBase(-1, name, kind, t, d) {
    }

public:
    template<typename... Args, typename T2 = T, typename std::enable_if<!std::is_array<T2>::value>::type * = nullptr>
    FuncRef operator()(Args &&...args) const {
        this->check_gio_access();
        return get_values<ValueType>().at(0)(std::forward<Args>(args)...);
    }

    template<typename ExprOrVar, typename T2 = T, typename std::enable_if<!std::is_array<T2>::value>::type * = nullptr>
    FuncRef operator()(std::vector<ExprOrVar> args) const {
        this->check_gio_access();
        return get_values<ValueType>().at(0)(args);
    }

    template<typename T2 = T, typename std::enable_if<!std::is_array<T2>::value>::type * = nullptr>
    operator Func() const {
        this->check_gio_access();
        return get_values<ValueType>().at(0);
    }

    template<typename T2 = T, typename std::enable_if<!std::is_array<T2>::value>::type * = nullptr>
    operator Stage() const {
        this->check_gio_access();
        return get_values<ValueType>().at(0);
    }

    template<typename T2 = T, typename std::enable_if<std::is_array<T2>::value>::type * = nullptr>
    size_t size() const {
        this->check_gio_access();
        return get_values<ValueType>().size();
    }

    template<typename T2 = T, typename std::enable_if<std::is_array<T2>::value>::type * = nullptr>
    const ValueType &operator[](size_t i) const {
        this->check_gio_access();
        return get_values<ValueType>()[i];
    }

    template<typename T2 = T, typename std::enable_if<std::is_array<T2>::value>::type * = nullptr>
    const ValueType &at(size_t i) const {
        this->check_gio_access();
        return get_values<ValueType>().at(i);
    }

    template<typename T2 = T, typename std::enable_if<std::is_array<T2>::value>::type * = nullptr>
    typename std::vector<ValueType>::const_iterator begin() const {
        this->check_gio_access();
        return get_values<ValueType>().begin();
    }

    template<typename T2 = T, typename std::enable_if<std::is_array<T2>::value>::type * = nullptr>
    typename std::vector<ValueType>::const_iterator end() const {
        this->check_gio_access();
        return get_values<ValueType>().end();
    }

    template<typename T2 = T, typename std::enable_if<
                                  // Only allow T2[]
                                  std::is_array<T2>::value && std::rank<T2>::value == 1 && std::extent<T2, 0>::value == 0>::type * = nullptr>
    void resize(size_t size) {
        this->check_gio_access();
        GeneratorOutputBase::resize(size);
    }
};

template<typename T>
class GeneratorOutput_Buffer : public GeneratorOutputImpl<T> {
private:
    using Super = GeneratorOutputImpl<T>;

    HALIDE_NO_USER_CODE_INLINE void assign_from_func(const Func &f) {
        this->check_value_writable();

        internal_assert(f.defined());

        if (this->types_defined()) {
            const auto &my_types = this->types();
            user_assert(my_types.size() == f.output_types().size())
                << "Cannot assign Func \"" << f.name()
                << "\" to Output \"" << this->name() << "\"\n"
                << "Output " << this->name()
                << " is declared to have " << my_types.size() << " tuple elements"
                << " but Func " << f.name()
                << " has " << f.output_types().size() << " tuple elements.\n";
            for (size_t i = 0; i < my_types.size(); i++) {
                user_assert(my_types[i] == f.output_types().at(i))
                    << "Cannot assign Func \"" << f.name()
                    << "\" to Output \"" << this->name() << "\"\n"
                    << (my_types.size() > 1 ? "In tuple element " + std::to_string(i) + ", " : "")
                    << "Output " << this->name()
                    << " has declared type " << my_types[i]
                    << " but Func " << f.name()
                    << " has type " << f.output_types().at(i) << "\n";
            }
        }
        if (this->dims_defined()) {
            user_assert(f.dimensions() == this->dims())
                << "Cannot assign Func \"" << f.name()
                << "\" to Output \"" << this->name() << "\"\n"
                << "Output " << this->name()
                << " has declared dimensionality " << this->dims()
                << " but Func " << f.name()
                << " has dimensionality " << f.dimensions() << "\n";
        }

        internal_assert(this->exprs_.empty() && this->funcs_.size() == 1);
        user_assert(!this->funcs_.at(0).defined());
        this->funcs_[0] = f;
    }

protected:
    using TBase = typename Super::TBase;

    static std::vector<Type> my_types(const std::vector<Type> &t) {
        if (TBase::has_static_halide_type) {
            user_assert(t.empty()) << "Cannot pass a Type argument for an Output<Buffer> with a non-void static type\n";
            return std::vector<Type>{TBase::static_halide_type()};
        }
        return t;
    }

    GeneratorOutput_Buffer(const std::string &name, const std::vector<Type> &t = {}, int d = -1)
        : Super(name, IOKind::Buffer, my_types(t), d) {
    }

    GeneratorOutput_Buffer(size_t array_size, const std::string &name, const std::vector<Type> &t = {}, int d = -1)
        : Super(array_size, name, IOKind::Buffer, my_types(t), d) {
    }

    HALIDE_NO_USER_CODE_INLINE std::string get_c_type() const override {
        if (TBase::has_static_halide_type) {
            return "Halide::Internal::StubOutputBuffer<" +
                   halide_type_to_c_type(TBase::static_halide_type()) +
                   ">";
        } else {
            return "Halide::Internal::StubOutputBuffer<>";
        }
    }

    template<typename T2, typename std::enable_if<!std::is_same<T2, Func>::value>::type * = nullptr>
    HALIDE_NO_USER_CODE_INLINE T2 as() const {
        return (T2) * this;
    }

public:
    // Allow assignment from a Buffer<> to an Output<Buffer<>>;
    // this allows us to use a statically-compiled buffer inside a Generator
    // to assign to an output.
    // TODO: This used to take the buffer as a const ref. This no longer works as
    // using it in a Pipeline might change the dev field so it is currently
    // not considered const. We should consider how this really ought to work.
    template<typename T2>
    HALIDE_NO_USER_CODE_INLINE GeneratorOutput_Buffer<T> &operator=(Buffer<T2> &buffer) {
        this->check_gio_access();
        this->check_value_writable();

        user_assert(T::can_convert_from(buffer))
            << "Cannot assign to the Output \"" << this->name()
            << "\": the expression is not convertible to the same Buffer type and/or dimensions.\n";

        if (this->types_defined()) {
            user_assert(Type(buffer.type()) == this->type())
                << "Output " << this->name() << " should have type=" << this->type() << " but saw type=" << Type(buffer.type()) << "\n";
        }
        if (this->dims_defined()) {
            user_assert(buffer.dimensions() == this->dims())
                << "Output " << this->name() << " should have dim=" << this->dims() << " but saw dim=" << buffer.dimensions() << "\n";
        }

        internal_assert(this->exprs_.empty() && this->funcs_.size() == 1);
        user_assert(!this->funcs_.at(0).defined());
        this->funcs_.at(0)(_) = buffer(_);

        return *this;
    }

    // Allow assignment from a StubOutputBuffer to an Output<Buffer>;
    // this allows us to pipeline the results of a Stub to the results
    // of the enclosing Generator.
    template<typename T2>
    GeneratorOutput_Buffer<T> &operator=(const StubOutputBuffer<T2> &stub_output_buffer) {
        this->check_gio_access();
        assign_from_func(stub_output_buffer.f);
        return *this;
    }

    // Allow assignment from a Func to an Output<Buffer>;
    // this allows us to use helper functions that return a plain Func
    // to simply set the output(s) without needing a wrapper Func.
    GeneratorOutput_Buffer<T> &operator=(const Func &f) {
        this->check_gio_access();
        assign_from_func(f);
        return *this;
    }

    operator OutputImageParam() const {
        this->check_gio_access();
        user_assert(!this->is_array()) << "Cannot convert an Output<Buffer<>[]> to an ImageParam; use an explicit subscript operator: " << this->name();
        internal_assert(this->exprs_.empty() && this->funcs_.size() == 1);
        return this->funcs_.at(0).output_buffer();
    }

    // Forward set_estimates() to Func (rather than OutputImageParam) so that it can
    // handle Tuple-valued outputs correctly.
    GeneratorOutput_Buffer<T> &set_estimates(const Region &estimates) {
        user_assert(!this->is_array()) << "Cannot call set_estimates() on an array Output; use an explicit subscript operator: " << this->name();
        internal_assert(this->exprs_.empty() && this->funcs_.size() == 1);
        this->funcs_.at(0).set_estimates(estimates);
        return *this;
    }

    /** Forward methods to the OutputImageParam. */
    // @{
    HALIDE_FORWARD_METHOD(OutputImageParam, dim)
    HALIDE_FORWARD_METHOD_CONST(OutputImageParam, dim)
    HALIDE_FORWARD_METHOD_CONST(OutputImageParam, host_alignment)
    HALIDE_FORWARD_METHOD(OutputImageParam, set_host_alignment)
    HALIDE_FORWARD_METHOD(OutputImageParam, store_in)
    HALIDE_FORWARD_METHOD_CONST(OutputImageParam, dimensions)
    HALIDE_FORWARD_METHOD_CONST(OutputImageParam, left)
    HALIDE_FORWARD_METHOD_CONST(OutputImageParam, right)
    HALIDE_FORWARD_METHOD_CONST(OutputImageParam, top)
    HALIDE_FORWARD_METHOD_CONST(OutputImageParam, bottom)
    HALIDE_FORWARD_METHOD_CONST(OutputImageParam, width)
    HALIDE_FORWARD_METHOD_CONST(OutputImageParam, height)
    HALIDE_FORWARD_METHOD_CONST(OutputImageParam, channels)
    // }@
};

template<typename T>
class GeneratorOutput_Func : public GeneratorOutputImpl<T> {
private:
    using Super = GeneratorOutputImpl<T>;

    HALIDE_NO_USER_CODE_INLINE Func &get_assignable_func_ref(size_t i) {
        internal_assert(this->exprs_.empty() && this->funcs_.size() > i);
        return this->funcs_.at(i);
    }

protected:
    using TBase = typename Super::TBase;

    explicit GeneratorOutput_Func(const std::string &name)
        : Super(name, IOKind::Function, std::vector<Type>{}, -1) {
    }

    GeneratorOutput_Func(const std::string &name, const std::vector<Type> &t, int d = -1)
        : Super(name, IOKind::Function, t, d) {
    }

    GeneratorOutput_Func(size_t array_size, const std::string &name, const std::vector<Type> &t, int d)
        : Super(array_size, name, IOKind::Function, t, d) {
    }

public:
    // Allow Output<Func> = Func
    template<typename T2 = T, typename std::enable_if<!std::is_array<T2>::value>::type * = nullptr>
    GeneratorOutput_Func<T> &operator=(const Func &f) {
        this->check_gio_access();
        this->check_value_writable();

        // Don't bother verifying the Func type, dimensions, etc., here:
        // That's done later, when we produce the pipeline.
        get_assignable_func_ref(0) = f;
        return *this;
    }

    // Allow Output<Func[]> = Func
    template<typename T2 = T, typename std::enable_if<std::is_array<T2>::value>::type * = nullptr>
    Func &operator[](size_t i) {
        this->check_gio_access();
        this->check_value_writable();
        return get_assignable_func_ref(i);
    }

    // Allow Func = Output<Func[]>
    template<typename T2 = T, typename std::enable_if<std::is_array<T2>::value>::type * = nullptr>
    const Func &operator[](size_t i) const {
        this->check_gio_access();
        return Super::operator[](i);
    }

    GeneratorOutput_Func<T> &set_estimate(const Var &var, const Expr &min, const Expr &extent) {
        this->check_gio_access();
        internal_assert(this->exprs_.empty() && !this->funcs_.empty());
        for (Func &f : this->funcs_) {
            f.set_estimate(var, min, extent);
        }
        return *this;
    }

    GeneratorOutput_Func<T> &set_estimates(const Region &estimates) {
        this->check_gio_access();
        internal_assert(this->exprs_.empty() && !this->funcs_.empty());
        for (Func &f : this->funcs_) {
            f.set_estimates(estimates);
        }
        return *this;
    }
};

template<typename T>
class GeneratorOutput_Arithmetic : public GeneratorOutputImpl<T> {
private:
    using Super = GeneratorOutputImpl<T>;

protected:
    using TBase = typename Super::TBase;

    explicit GeneratorOutput_Arithmetic(const std::string &name)
        : Super(name, IOKind::Function, {type_of<TBase>()}, 0) {
    }

    GeneratorOutput_Arithmetic(size_t array_size, const std::string &name)
        : Super(array_size, name, IOKind::Function, {type_of<TBase>()}, 0) {
    }
};

template<typename T, typename TBase = typename std::remove_all_extents<T>::type>
using GeneratorOutputImplBase =
    typename select_type<
        cond<has_static_halide_type_method<TBase>::value, GeneratorOutput_Buffer<T>>,
        cond<std::is_same<TBase, Func>::value, GeneratorOutput_Func<T>>,
        cond<std::is_arithmetic<TBase>::value, GeneratorOutput_Arithmetic<T>>>::type;

}  // namespace Internal

template<typename T>
class GeneratorOutput : public Internal::GeneratorOutputImplBase<T> {
private:
    using Super = Internal::GeneratorOutputImplBase<T>;

protected:
    using TBase = typename Super::TBase;

public:
    // Mark all of these explicit (not just single-arg versions) so that
    // we disallow copy-list-initialization form (i.e., Output foo{"foo"} is ok,
    // but Output foo = {"foo"} is not).
    explicit GeneratorOutput(const std::string &name)
        : Super(name) {
    }

    explicit GeneratorOutput(const char *name)
        : GeneratorOutput(std::string(name)) {
    }

    explicit GeneratorOutput(size_t array_size, const std::string &name)
        : Super(array_size, name) {
    }

    explicit GeneratorOutput(const std::string &name, int d)
        : Super(name, {}, d) {
    }

    explicit GeneratorOutput(const std::string &name, const Type &t)
        : Super(name, {t}) {
    }

    explicit GeneratorOutput(const std::string &name, const std::vector<Type> &t)
        : Super(name, t) {
    }

    explicit GeneratorOutput(const std::string &name, const Type &t, int d)
        : Super(name, {t}, d) {
    }

    explicit GeneratorOutput(const std::string &name, const std::vector<Type> &t, int d)
        : Super(name, t, d) {
    }

    explicit GeneratorOutput(size_t array_size, const std::string &name, int d)
        : Super(array_size, name, {}, d) {
    }

    explicit GeneratorOutput(size_t array_size, const std::string &name, const Type &t)
        : Super(array_size, name, {t}) {
    }

    explicit GeneratorOutput(size_t array_size, const std::string &name, const std::vector<Type> &t)
        : Super(array_size, name, t) {
    }

    explicit GeneratorOutput(size_t array_size, const std::string &name, const Type &t, int d)
        : Super(array_size, name, {t}, d) {
    }

    explicit GeneratorOutput(size_t array_size, const std::string &name, const std::vector<Type> &t, int d)
        : Super(array_size, name, t, d) {
    }

    // TODO: This used to take the buffer as a const ref. This no longer works as
    // using it in a Pipeline might change the dev field so it is currently
    // not considered const. We should consider how this really ought to work.
    template<typename T2>
    GeneratorOutput<T> &operator=(Buffer<T2> &buffer) {
        Super::operator=(buffer);
        return *this;
    }

    template<typename T2>
    GeneratorOutput<T> &operator=(const Internal::StubOutputBuffer<T2> &stub_output_buffer) {
        Super::operator=(stub_output_buffer);
        return *this;
    }

    GeneratorOutput<T> &operator=(const Func &f) {
        Super::operator=(f);
        return *this;
    }
};

namespace Internal {

template<typename T>
T parse_scalar(const std::string &value) {
    std::istringstream iss(value);
    T t;
    iss >> t;
    user_assert(!iss.fail() && iss.get() == EOF) << "Unable to parse: " << value;
    return t;
}

std::vector<Type> parse_halide_type_list(const std::string &types);

enum class SyntheticParamType { Type,
                                Dim,
                                ArraySize };

// This is a type of GeneratorParam used internally to create 'synthetic' params
// (e.g. image.type, image.dim); it is not possible for user code to instantiate it.
template<typename T>
class GeneratorParam_Synthetic : public GeneratorParamImpl<T> {
public:
    void set_from_string(const std::string &new_value_string) override {
        // If error_msg is not empty, this is unsettable:
        // display error_msg as a user error.
        if (!error_msg.empty()) {
            user_error << error_msg;
        }
        set_from_string_impl<T>(new_value_string);
    }

    std::string get_default_value() const override {
        internal_error;
        return std::string();
    }

    std::string call_to_string(const std::string &v) const override {
        internal_error;
        return std::string();
    }

    std::string get_c_type() const override {
        internal_error;
        return std::string();
    }

    bool is_synthetic_param() const override {
        return true;
    }

private:
    friend class GeneratorParamInfo;

    static std::unique_ptr<Internal::GeneratorParamBase> make(
        GeneratorBase *generator,
        const std::string &generator_name,
        const std::string &gpname,
        GIOBase &gio,
        SyntheticParamType which,
        bool defined) {
        std::string error_msg = defined ? "Cannot set the GeneratorParam " + gpname + " for " + generator_name + " because the value is explicitly specified in the C++ source." : "";
        return std::unique_ptr<GeneratorParam_Synthetic<T>>(
            new GeneratorParam_Synthetic<T>(gpname, gio, which, error_msg));
    }

    GeneratorParam_Synthetic(const std::string &name, GIOBase &gio, SyntheticParamType which, const std::string &error_msg = "")
        : GeneratorParamImpl<T>(name, T()), gio(gio), which(which), error_msg(error_msg) {
    }

    template<typename T2 = T, typename std::enable_if<std::is_same<T2, ::Halide::Type>::value>::type * = nullptr>
    void set_from_string_impl(const std::string &new_value_string) {
        internal_assert(which == SyntheticParamType::Type);
        gio.types_ = parse_halide_type_list(new_value_string);
    }

    template<typename T2 = T, typename std::enable_if<std::is_integral<T2>::value>::type * = nullptr>
    void set_from_string_impl(const std::string &new_value_string) {
        if (which == SyntheticParamType::Dim) {
            gio.dims_ = parse_scalar<T2>(new_value_string);
        } else if (which == SyntheticParamType::ArraySize) {
            gio.array_size_ = parse_scalar<T2>(new_value_string);
        } else {
            internal_error;
        }
    }

    GIOBase &gio;
    const SyntheticParamType which;
    const std::string error_msg;
};

}  // namespace Internal

/** GeneratorContext is a base class that is used when using Generators (or Stubs) directly;
 * it is used to allow the outer context (typically, either a Generator or "top-level" code)
 * to specify certain information to the inner context to ensure that inner and outer
 * Generators are compiled in a compatible way.
 *
 * If you are using this at "top level" (e.g. with the JIT), you can construct a GeneratorContext
 * with a Target:
 * \code
 *   auto my_stub = MyStub(
 *       GeneratorContext(get_target_from_environment()),
 *       // inputs
 *       { ... },
 *       // generator params
 *       { ... }
 *   );
 * \endcode
 *
 * Note that all Generators inherit from GeneratorContext, so if you are using a Stub
 * from within a Generator, you can just pass 'this' for the GeneratorContext:
 * \code
 *  struct SomeGen : Generator<SomeGen> {
 *   void generate() {
 *     ...
 *     auto my_stub = MyStub(
 *       this,  // GeneratorContext
 *       // inputs
 *       { ... },
 *       // generator params
 *       { ... }
 *     );
 *     ...
 *   }
 *  };
 * \endcode
 */
class GeneratorContext {
public:
    using ExternsMap = Halide::Internal::ExternsMap;

    explicit GeneratorContext(const Target &t,
                              bool auto_schedule = false,
                              const MachineParams &machine_params = MachineParams::generic());
    virtual ~GeneratorContext() = default;

    inline Target get_target() const {
        return target;
    }
    inline bool get_auto_schedule() const {
        return auto_schedule;
    }
    inline MachineParams get_machine_params() const {
        return machine_params;
    }

    /** Generators can register ExternalCode objects onto
     * themselves. The Generator infrastructure will arrange to have
     * this ExternalCode appended to the Module that is finally
     * compiled using the Generator. This allows encapsulating
     * functionality that depends on external libraries or handwritten
     * code for various targets. The name argument should match the
     * name of the ExternalCode block and is used to ensure the same
     * code block is not duplicated in the output. Halide does not do
     * anything other than to compare names for equality. To guarantee
     * uniqueness in public code, we suggest using a Java style
     * inverted domain name followed by organization specific
     * naming. E.g.:
     *     com.yoyodyne.overthruster.0719acd19b66df2a9d8d628a8fefba911a0ab2b7
     *
     * See test/generator/external_code_generator.cpp for example use. */
    inline std::shared_ptr<ExternsMap> get_externs_map() const {
        return externs_map;
    }

    template<typename T>
    inline std::unique_ptr<T> create() const {
        return T::create(*this);
    }

    template<typename T, typename... Args>
    inline std::unique_ptr<T> apply(const Args &...args) const {
        auto t = this->create<T>();
        t->apply(args...);
        return t;
    }

protected:
    GeneratorParam<Target> target;
    GeneratorParam<bool> auto_schedule;
    GeneratorParam<MachineParams> machine_params;
    std::shared_ptr<ExternsMap> externs_map;
    std::shared_ptr<Internal::ValueTracker> value_tracker;

    GeneratorContext()
        : GeneratorContext(Target()) {
    }

    virtual void init_from_context(const Halide::GeneratorContext &context);

    inline std::shared_ptr<Internal::ValueTracker> get_value_tracker() const {
        return value_tracker;
    }

public:
    GeneratorContext(const GeneratorContext &) = delete;
    GeneratorContext &operator=(const GeneratorContext &) = delete;
    GeneratorContext(GeneratorContext &&) = delete;
    GeneratorContext &operator=(GeneratorContext &&) = delete;
};

class NamesInterface {
    // Names in this class are only intended for use in derived classes.
protected:
    // Import a consistent list of Halide names that can be used in
    // Halide generators without qualification.
    using Expr = Halide::Expr;
    using EvictionKey = Halide::EvictionKey;
    using ExternFuncArgument = Halide::ExternFuncArgument;
    using Func = Halide::Func;
    using GeneratorContext = Halide::GeneratorContext;
    using ImageParam = Halide::ImageParam;
    using LoopLevel = Halide::LoopLevel;
    using MemoryType = Halide::MemoryType;
    using NameMangling = Halide::NameMangling;
    using Pipeline = Halide::Pipeline;
    using PrefetchBoundStrategy = Halide::PrefetchBoundStrategy;
    using RDom = Halide::RDom;
    using RVar = Halide::RVar;
    using TailStrategy = Halide::TailStrategy;
    using Target = Halide::Target;
    using Tuple = Halide::Tuple;
    using Type = Halide::Type;
    using Var = Halide::Var;
    template<typename T>
    static Expr cast(Expr e) {
        return Halide::cast<T>(e);
    }
    static inline Expr cast(Halide::Type t, Expr e) {
        return Halide::cast(t, std::move(e));
    }
    template<typename T>
    using GeneratorParam = Halide::GeneratorParam<T>;
    template<typename T = void>
    using Buffer = Halide::Buffer<T>;
    template<typename T>
    using Param = Halide::Param<T>;
    static inline Type Bool(int lanes = 1) {
        return Halide::Bool(lanes);
    }
    static inline Type Float(int bits, int lanes = 1) {
        return Halide::Float(bits, lanes);
    }
    static inline Type Int(int bits, int lanes = 1) {
        return Halide::Int(bits, lanes);
    }
    static inline Type UInt(int bits, int lanes = 1) {
        return Halide::UInt(bits, lanes);
    }
};

namespace Internal {

template<typename... Args>
struct NoRealizations : std::false_type {};

template<>
struct NoRealizations<> : std::true_type {};

template<typename T, typename... Args>
struct NoRealizations<T, Args...> {
    static const bool value = !std::is_convertible<T, Realization>::value && NoRealizations<Args...>::value;
};

// Note that these functions must never return null:
// if they cannot return a valid Generator, they must assert-fail.
using GeneratorFactory = std::function<AbstractGeneratorPtr(const GeneratorContext &context)>;

struct StringOrLoopLevel {
    std::string string_value;
    LoopLevel loop_level;

    StringOrLoopLevel() = default;
    /*not-explicit*/ StringOrLoopLevel(const char *s)
        : string_value(s) {
    }
    /*not-explicit*/ StringOrLoopLevel(const std::string &s)
        : string_value(s) {
    }
    /*not-explicit*/ StringOrLoopLevel(const LoopLevel &loop_level)
        : loop_level(loop_level) {
    }
};
using GeneratorParamsMap = std::map<std::string, StringOrLoopLevel>;

class GeneratorParamInfo {
    // names used across all params, inputs, and outputs.
    std::set<std::string> names;

    // Ordered-list of non-null ptrs to GeneratorParam<> fields.
    std::vector<Internal::GeneratorParamBase *> filter_generator_params;

    // Ordered-list of non-null ptrs to Input<> fields.
    std::vector<Internal::GeneratorInputBase *> filter_inputs;

    // Ordered-list of non-null ptrs to Output<> fields; empty if old-style Generator.
    std::vector<Internal::GeneratorOutputBase *> filter_outputs;

    // list of synthetic GP's that we dynamically created; this list only exists to simplify
    // lifetime management, and shouldn't be accessed directly outside of our ctor/dtor,
    // regardless of friend access.
    std::vector<std::unique_ptr<Internal::GeneratorParamBase>> owned_synthetic_params;

    // list of dynamically-added inputs and outputs, here only for lifetime management.
    std::vector<std::unique_ptr<Internal::GIOBase>> owned_extras;

public:
    friend class GeneratorBase;

    GeneratorParamInfo(GeneratorBase *generator, size_t size);

    const std::vector<Internal::GeneratorParamBase *> &generator_params() const {
        return filter_generator_params;
    }
    const std::vector<Internal::GeneratorInputBase *> &inputs() const {
        return filter_inputs;
    }
    const std::vector<Internal::GeneratorOutputBase *> &outputs() const {
        return filter_outputs;
    }
};

class GeneratorBase : public NamesInterface, public GeneratorContext, public AbstractGenerator {
public:
    ~GeneratorBase() override;

    void set_generator_param_values(const GeneratorParamsMap &params);

    /** Given a data type, return an estimate of the "natural" vector size
     * for that data type when compiling for the current target. */
    int natural_vector_size(Halide::Type t) const {
        return get_target().natural_vector_size(t);
    }

    /** Given a data type, return an estimate of the "natural" vector size
     * for that data type when compiling for the current target. */
    template<typename data_t>
    int natural_vector_size() const {
        return get_target().natural_vector_size<data_t>();
    }

    /**
     * set_inputs is a variadic wrapper around set_inputs_vector, which makes usage much simpler
     * in many cases, as it constructs the relevant entries for the vector for you, which
     * is often a bit unintuitive at present. The arguments are passed in Input<>-declaration-order,
     * and the types must be compatible. Array inputs are passed as std::vector<> of the relevant type.
     *
     * Note: at present, scalar input types must match *exactly*, i.e., for Input<uint8_t>, you
     * must pass an argument that is actually uint8_t; an argument that is int-that-will-fit-in-uint8
     * will assert-fail at Halide compile time.
     */
    template<typename... Args>
    void set_inputs(const Args &...args) {
        // set_inputs_vector() checks this too, but checking it here allows build_inputs() to avoid out-of-range checks.
        GeneratorParamInfo &pi = this->param_info();
        user_assert(sizeof...(args) == pi.inputs().size())
            << "Expected exactly " << pi.inputs().size()
            << " inputs but got " << sizeof...(args) << "\n";
        set_inputs_vector(build_inputs(std::forward_as_tuple<const Args &...>(args...), std::make_index_sequence<sizeof...(Args)>{}));
    }

    Realization realize(std::vector<int32_t> sizes) {
        this->check_scheduled("realize");
        return get_pipeline().realize(std::move(sizes), get_target());
    }

    // Only enable if none of the args are Realization; otherwise we can incorrectly
    // select this method instead of the Realization-as-outparam variant
    template<typename... Args, typename std::enable_if<NoRealizations<Args...>::value>::type * = nullptr>
    Realization realize(Args &&...args) {
        this->check_scheduled("realize");
        return get_pipeline().realize(std::forward<Args>(args)..., get_target());
    }

    void realize(Realization r) {
        this->check_scheduled("realize");
        get_pipeline().realize(r, get_target());
    }

    // Return the Pipeline that has been built by the generate() method.
    // This method can only be used from a Generator that has a generate()
    // method (vs a build() method), and currently can only be called from
    // the schedule() method. (This may be relaxed in the future to allow
    // calling from generate() as long as all Outputs have been defined.)
    Pipeline get_pipeline();

    // Create Input<Buffer> or Input<Func> with dynamic type
    template<typename T,
             typename std::enable_if<!std::is_arithmetic<T>::value>::type * = nullptr>
    GeneratorInput<T> *add_input(const std::string &name, const Type &t, int dimensions) {
        check_exact_phase(GeneratorBase::ConfigureCalled);
        auto *p = new GeneratorInput<T>(name, t, dimensions);
        p->generator = this;
        param_info_ptr->owned_extras.push_back(std::unique_ptr<Internal::GIOBase>(p));
        param_info_ptr->filter_inputs.push_back(p);
        return p;
    }

    // Create a Input<Buffer> or Input<Func> with compile-time type
    template<typename T,
             typename std::enable_if<T::has_static_halide_type>::type * = nullptr>
    GeneratorInput<T> *add_input(const std::string &name, int dimensions) {
        check_exact_phase(GeneratorBase::ConfigureCalled);
        auto *p = new GeneratorInput<T>(name, dimensions);
        p->generator = this;
        param_info_ptr->owned_extras.push_back(std::unique_ptr<Internal::GIOBase>(p));
        param_info_ptr->filter_inputs.push_back(p);
        return p;
    }

    // Create Input<scalar>
    template<typename T,
             typename std::enable_if<std::is_arithmetic<T>::value>::type * = nullptr>
    GeneratorInput<T> *add_input(const std::string &name) {
        check_exact_phase(GeneratorBase::ConfigureCalled);
        auto *p = new GeneratorInput<T>(name);
        p->generator = this;
        param_info_ptr->owned_extras.push_back(std::unique_ptr<Internal::GIOBase>(p));
        param_info_ptr->filter_inputs.push_back(p);
        return p;
    }

    // Create Input<Expr> with dynamic type
    template<typename T,
             typename std::enable_if<std::is_same<T, Expr>::value>::type * = nullptr>
    GeneratorInput<T> *add_input(const std::string &name, const Type &type) {
        check_exact_phase(GeneratorBase::ConfigureCalled);
        auto *p = new GeneratorInput<Expr>(name);
        p->generator = this;
        p->set_type(type);
        param_info_ptr->owned_extras.push_back(std::unique_ptr<Internal::GIOBase>(p));
        param_info_ptr->filter_inputs.push_back(p);
        return p;
    }

    // Create Output<Buffer> or Output<Func> with dynamic type
    template<typename T,
             typename std::enable_if<!std::is_arithmetic<T>::value>::type * = nullptr>
    GeneratorOutput<T> *add_output(const std::string &name, const Type &t, int dimensions) {
        check_exact_phase(GeneratorBase::ConfigureCalled);
        auto *p = new GeneratorOutput<T>(name, t, dimensions);
        p->generator = this;
        param_info_ptr->owned_extras.push_back(std::unique_ptr<Internal::GIOBase>(p));
        param_info_ptr->filter_outputs.push_back(p);
        return p;
    }

    // Create a Output<Buffer> or Output<Func> with compile-time type
    template<typename T,
             typename std::enable_if<T::has_static_halide_type>::type * = nullptr>
    GeneratorOutput<T> *add_output(const std::string &name, int dimensions) {
        check_exact_phase(GeneratorBase::ConfigureCalled);
        auto *p = new GeneratorOutput<T>(name, dimensions);
        p->generator = this;
        param_info_ptr->owned_extras.push_back(std::unique_ptr<Internal::GIOBase>(p));
        param_info_ptr->filter_outputs.push_back(p);
        return p;
    }

    template<typename... Args>
    HALIDE_NO_USER_CODE_INLINE void add_requirement(Expr condition, Args &&...args) {
        get_pipeline().add_requirement(condition, std::forward<Args>(args)...);
    }

    void trace_pipeline() {
        get_pipeline().trace_pipeline();
    }

protected:
    GeneratorBase(size_t size, const void *introspection_helper);
    void set_generator_names(const std::string &registered_name, const std::string &stub_name);

    void init_from_context(const Halide::GeneratorContext &context) override;

    virtual void call_configure() = 0;
    virtual void call_generate() = 0;
    virtual void call_schedule() = 0;

    void track_parameter_values(bool include_outputs);

    void pre_build();
    void post_build();
    void pre_configure();
    void post_configure();
    void pre_generate();
    void post_generate();
    void pre_schedule();
    void post_schedule();

    template<typename T>
    using Input = GeneratorInput<T>;

    template<typename T>
    using Output = GeneratorOutput<T>;

    // A Generator's creation and usage must go in a certain phase to ensure correctness;
    // the state machine here is advanced and checked at various points to ensure
    // this is the case.
    enum Phase {
        // Generator has just come into being.
        Created,

        // Generator has had its configure() method called. (For Generators without
        // a configure() method, this phase will be skipped and will advance
        // directly to InputsSet.)
        ConfigureCalled,

        // All Input<>/Param<> fields have been set. (Applicable only in JIT mode;
        // in AOT mode, this can be skipped, going Created->GenerateCalled directly.)
        InputsSet,

        // Generator has had its generate() method called. (For Generators with
        // a build() method instead of generate(), this phase will be skipped
        // and will advance directly to ScheduleCalled.)
        GenerateCalled,

        // Generator has had its schedule() method (if any) called.
        ScheduleCalled,
    } phase{Created};

    void check_exact_phase(Phase expected_phase) const;
    void check_min_phase(Phase expected_phase) const;
    void advance_phase(Phase new_phase);

    void ensure_configure_has_been_called();

private:
    friend void ::Halide::Internal::generator_test();
    friend class GeneratorParamBase;
    friend class GIOBase;
    friend class GeneratorInputBase;
    friend class GeneratorOutputBase;
    friend class GeneratorParamInfo;
    friend class StubOutputBufferBase;

    const size_t size;

    // Lazily-allocated-and-inited struct with info about our various Params.
    // Do not access directly: use the param_info() getter.
    std::unique_ptr<GeneratorParamInfo> param_info_ptr;

    mutable std::shared_ptr<ExternsMap> externs_map;

    std::string generator_registered_name, generator_stub_name;
    Pipeline pipeline;

    // Return our GeneratorParamInfo.
    GeneratorParamInfo &param_info();

    Internal::GeneratorInputBase *find_input_by_name(const std::string &name);
    Internal::GeneratorOutputBase *find_output_by_name(const std::string &name);

    void check_scheduled(const char *m) const;

    void build_params(bool force = false);

    // Provide private, unimplemented, wrong-result-type methods here
    // so that Generators don't attempt to call the global methods
    // of the same name by accident: use the get_target() method instead.
    void get_host_target();
    void get_jit_target_from_environment();
    void get_target_from_environment();

    void set_inputs_vector(const std::vector<std::vector<StubInput>> &inputs);

    static void check_input_is_singular(Internal::GeneratorInputBase *in);
    static void check_input_is_array(Internal::GeneratorInputBase *in);
    static void check_input_kind(Internal::GeneratorInputBase *in, Internal::IOKind kind);

    // Allow Buffer<> if:
    // -- we are assigning it to an Input<Buffer<>> (with compatible type and dimensions),
    // causing the Input<Buffer<>> to become a precompiled buffer in the generated code.
    // -- we are assigningit to an Input<Func>, in which case we just Func-wrap the Buffer<>.
    template<typename T>
    std::vector<StubInput> build_input(size_t i, const Buffer<T> &arg) {
        auto *in = param_info().inputs().at(i);
        check_input_is_singular(in);
        const auto k = in->kind();
        if (k == Internal::IOKind::Buffer) {
            Halide::Buffer<> b = arg;
            StubInputBuffer<> sib(b);
            StubInput si(sib);
            return {si};
        } else if (k == Internal::IOKind::Function) {
            Halide::Func f(arg.name() + "_im");
            f(Halide::_) = arg(Halide::_);
            StubInput si(f);
            return {si};
        } else {
            check_input_kind(in, Internal::IOKind::Buffer);  // just to trigger assertion
            return {};
        }
    }

    // Allow Input<Buffer<>> if:
    // -- we are assigning it to another Input<Buffer<>> (with compatible type and dimensions),
    // allowing us to simply pipe a parameter from an enclosing Generator to the Invoker.
    // -- we are assigningit to an Input<Func>, in which case we just Func-wrap the Input<Buffer<>>.
    template<typename T>
    std::vector<StubInput> build_input(size_t i, const GeneratorInput<Buffer<T>> &arg) {
        auto *in = param_info().inputs().at(i);
        check_input_is_singular(in);
        const auto k = in->kind();
        if (k == Internal::IOKind::Buffer) {
            StubInputBuffer<> sib = arg;
            StubInput si(sib);
            return {si};
        } else if (k == Internal::IOKind::Function) {
            Halide::Func f = arg.funcs().at(0);
            StubInput si(f);
            return {si};
        } else {
            check_input_kind(in, Internal::IOKind::Buffer);  // just to trigger assertion
            return {};
        }
    }

    // Allow Func iff we are assigning it to an Input<Func> (with compatible type and dimensions).
    std::vector<StubInput> build_input(size_t i, const Func &arg) {
        auto *in = param_info().inputs().at(i);
        check_input_kind(in, Internal::IOKind::Function);
        check_input_is_singular(in);
        const Halide::Func &f = arg;
        StubInput si(f);
        return {si};
    }

    // Allow vector<Func> iff we are assigning it to an Input<Func[]> (with compatible type and dimensions).
    std::vector<StubInput> build_input(size_t i, const std::vector<Func> &arg) {
        auto *in = param_info().inputs().at(i);
        check_input_kind(in, Internal::IOKind::Function);
        check_input_is_array(in);
        // My kingdom for a list comprehension...
        std::vector<StubInput> siv;
        siv.reserve(arg.size());
        for (const auto &f : arg) {
            siv.emplace_back(f);
        }
        return siv;
    }

    // Expr must be Input<Scalar>.
    std::vector<StubInput> build_input(size_t i, const Expr &arg) {
        auto *in = param_info().inputs().at(i);
        check_input_kind(in, Internal::IOKind::Scalar);
        check_input_is_singular(in);
        StubInput si(arg);
        return {si};
    }

    // (Array form)
    std::vector<StubInput> build_input(size_t i, const std::vector<Expr> &arg) {
        auto *in = param_info().inputs().at(i);
        check_input_kind(in, Internal::IOKind::Scalar);
        check_input_is_array(in);
        std::vector<StubInput> siv;
        siv.reserve(arg.size());
        for (const auto &value : arg) {
            siv.emplace_back(value);
        }
        return siv;
    }

    // Any other type must be convertible to Expr and must be associated with an Input<Scalar>.
    // Use is_arithmetic since some Expr conversions are explicit.
    template<typename T,
             typename std::enable_if<std::is_arithmetic<T>::value>::type * = nullptr>
    std::vector<StubInput> build_input(size_t i, const T &arg) {
        auto *in = param_info().inputs().at(i);
        check_input_kind(in, Internal::IOKind::Scalar);
        check_input_is_singular(in);
        // We must use an explicit Expr() ctor to preserve the type
        Expr e(arg);
        StubInput si(e);
        return {si};
    }

    // (Array form)
    template<typename T,
             typename std::enable_if<std::is_arithmetic<T>::value>::type * = nullptr>
    std::vector<StubInput> build_input(size_t i, const std::vector<T> &arg) {
        auto *in = param_info().inputs().at(i);
        check_input_kind(in, Internal::IOKind::Scalar);
        check_input_is_array(in);
        std::vector<StubInput> siv;
        siv.reserve(arg.size());
        for (const auto &value : arg) {
            // We must use an explicit Expr() ctor to preserve the type;
            // otherwise, implicit conversions can downgrade (e.g.) float -> int
            Expr e(value);
            siv.emplace_back(e);
        }
        return siv;
    }

    template<typename... Args, size_t... Indices>
    std::vector<std::vector<StubInput>> build_inputs(const std::tuple<const Args &...> &t, std::index_sequence<Indices...>) {
        return {build_input(Indices, std::get<Indices>(t))...};
    }

public:
    // AbstractGenerator methods
    std::string get_name() override;
    TargetInfo get_target_info() override;
    std::vector<ArgInfo> get_input_arginfos() override;
    std::vector<ArgInfo> get_output_arginfos() override;
    std::vector<std::string> get_generatorparam_names() override;

    void set_generatorparam_value(const std::string &name, const std::string &value) override;
    void set_generatorparam_value(const std::string &name, const LoopLevel &loop_level) override;

    std::vector<Parameter> get_parameters_for_input(const std::string &name) override;
    std::vector<Func> get_funcs_for_output(const std::string &name) override;

    ExternsMap get_external_code_map() override;

    // This is overridden in the concrete Generator<> subclass.
    // Pipeline build_pipeline() override;

    void bind_input(const std::string &name, const std::vector<Parameter> &v) override;
    void bind_input(const std::string &name, const std::vector<Func> &v) override;
    void bind_input(const std::string &name, const std::vector<Expr> &v) override;

    bool emit_cpp_stub(const std::string &stub_file_path) override;

    GeneratorBase(const GeneratorBase &) = delete;
    GeneratorBase &operator=(const GeneratorBase &) = delete;
    GeneratorBase(GeneratorBase &&that) = delete;
    GeneratorBase &operator=(GeneratorBase &&that) = delete;
};

class GeneratorRegistry {
public:
    static void register_factory(const std::string &name, GeneratorFactory generator_factory);
    static void unregister_factory(const std::string &name);
    static std::vector<std::string> enumerate();
    // Note that this method will never return null:
    // if it cannot return a valid Generator, it should assert-fail.
    static AbstractGeneratorPtr create(const std::string &name,
                                       const Halide::GeneratorContext &context);

private:
    using GeneratorFactoryMap = std::map<const std::string, GeneratorFactory>;

    GeneratorFactoryMap factories;
    std::mutex mutex;

    static GeneratorRegistry &get_registry();

    GeneratorRegistry() = default;

public:
    GeneratorRegistry(const GeneratorRegistry &) = delete;
    GeneratorRegistry &operator=(const GeneratorRegistry &) = delete;
    GeneratorRegistry(GeneratorRegistry &&that) = delete;
    GeneratorRegistry &operator=(GeneratorRegistry &&that) = delete;
};

}  // namespace Internal

template<class T>
class Generator : public Internal::GeneratorBase {
protected:
    Generator()
        : Internal::GeneratorBase(sizeof(T),
                                  Internal::Introspection::get_introspection_helper<T>()) {
    }

public:
    static std::unique_ptr<T> create(const Halide::GeneratorContext &context) {
        // We must have an object of type T (not merely GeneratorBase) to call a protected method,
        // because CRTP is a weird beast.
        auto g = std::unique_ptr<T>(new T());
        g->init_from_context(context);
        return g;
    }

    // This is public but intended only for use by the HALIDE_REGISTER_GENERATOR() macro.
    static std::unique_ptr<T> create(const Halide::GeneratorContext &context,
                                     const std::string &registered_name,
                                     const std::string &stub_name) {
        auto g = create(context);
        g->set_generator_names(registered_name, stub_name);
        return g;
    }

    using Internal::GeneratorBase::apply;
    using Internal::GeneratorBase::create;

    template<typename... Args>
    void apply(const Args &...args) {
#ifndef _MSC_VER
        // VS2015 apparently has some SFINAE issues, so this can inappropriately
        // trigger there. (We'll still fail when generate() is called, just
        // with a less-helpful error message.)
        static_assert(has_generate_method<T>::value, "apply() is not supported for old-style Generators.");
#endif
        call_configure();
        set_inputs(args...);
        call_generate();
        call_schedule();
    }

private:
    // std::is_member_function_pointer will fail if there is no member of that name,
    // so we use a little SFINAE to detect if there are method-shaped members.
    template<typename>
    struct type_sink { typedef void type; };

    template<typename T2, typename = void>
    struct has_configure_method : std::false_type {};

    template<typename T2>
    struct has_configure_method<T2, typename type_sink<decltype(std::declval<T2>().configure())>::type> : std::true_type {};

    template<typename T2, typename = void>
    struct has_generate_method : std::false_type {};

    template<typename T2>
    struct has_generate_method<T2, typename type_sink<decltype(std::declval<T2>().generate())>::type> : std::true_type {};

    template<typename T2, typename = void>
    struct has_schedule_method : std::false_type {};

    template<typename T2>
    struct has_schedule_method<T2, typename type_sink<decltype(std::declval<T2>().schedule())>::type> : std::true_type {};

    template<typename T2 = T,
             typename std::enable_if<!has_generate_method<T2>::value>::type * = nullptr>

    // Implementations for build_pipeline_impl(), specialized on whether we
    // have build() or generate()/schedule() methods.

    // MSVC apparently has some weirdness with the usual sfinae tricks
    // for detecting method-shaped things, so we can't actually use
    // the helpers above outside of static_assert. Instead we make as
    // many overloads as we can exist, and then use C++'s preference
    // for treating a 0 as an int rather than a double to choose one
    // of them.
    Pipeline build_pipeline_impl(double) {
        static_assert(!has_configure_method<T2>::value, "The configure() method is ignored if you define a build() method; use generate() instead.");
        static_assert(!has_schedule_method<T2>::value, "The schedule() method is ignored if you define a build() method; use generate() instead.");
        pre_build();
        Pipeline p = ((T *)this)->build();
        post_build();
        return p;
    }

    template<typename T2 = T,
             typename = decltype(std::declval<T2>().generate())>
    Pipeline build_pipeline_impl(int) {
        // No: configure() must be called prior to this
        // (and in fact, prior to calling set_inputs).
        //
        // ((T *)this)->call_configure_impl(0, 0);

        ((T *)this)->call_generate_impl(0);
        ((T *)this)->call_schedule_impl(0, 0);
        return get_pipeline();
    }

    // Implementations for call_configure_impl(), specialized on whether we
    // have build() or configure()/generate()/schedule() methods.

    void call_configure_impl(double, double) {
        pre_configure();
        // Called as a side effect for build()-method Generators; quietly do nothing
        // (except for pre_configure(), to advance the phase).
        post_configure();
    }

    template<typename T2 = T,
             typename = decltype(std::declval<T2>().generate())>
    void call_configure_impl(double, int) {
        // Generator has a generate() method but no configure() method. This is ok. Just advance the phase.
        pre_configure();
        static_assert(!has_configure_method<T2>::value, "Did not expect a configure method here.");
        post_configure();
    }

    template<typename T2 = T,
             typename = decltype(std::declval<T2>().generate()),
             typename = decltype(std::declval<T2>().configure())>
    void call_configure_impl(int, int) {
        T *t = (T *)this;
        static_assert(std::is_void<decltype(t->configure())>::value, "configure() must return void");
        pre_configure();
        t->configure();
        post_configure();
    }

    // Implementations for call_generate_impl(), specialized on whether we
    // have build() or configure()/generate()/schedule() methods.

    void call_generate_impl(double) {
        user_error << "Unimplemented";
    }

    template<typename T2 = T,
             typename = decltype(std::declval<T2>().generate())>
    void call_generate_impl(int) {
        T *t = (T *)this;
        static_assert(std::is_void<decltype(t->generate())>::value, "generate() must return void");
        pre_generate();
        t->generate();
        post_generate();
    }

    // Implementations for call_schedule_impl(), specialized on whether we
    // have build() or configure()generate()/schedule() methods.

    void call_schedule_impl(double, double) {
        user_error << "Unimplemented";
    }

    template<typename T2 = T,
             typename = decltype(std::declval<T2>().generate())>
    void call_schedule_impl(double, int) {
        // Generator has a generate() method but no schedule() method. This is ok. Just advance the phase.
        pre_schedule();
        post_schedule();
    }

    template<typename T2 = T,
             typename = decltype(std::declval<T2>().generate()),
             typename = decltype(std::declval<T2>().schedule())>
    void call_schedule_impl(int, int) {
        T *t = (T *)this;
        static_assert(std::is_void<decltype(t->schedule())>::value, "schedule() must return void");
        pre_schedule();
        t->schedule();
        post_schedule();
    }

protected:
    Pipeline build_pipeline() override {
        ensure_configure_has_been_called();
        return this->build_pipeline_impl(0);
    }

    void call_configure() override {
        this->call_configure_impl(0, 0);
    }

    void call_generate() override {
        this->call_generate_impl(0);
    }

    void call_schedule() override {
        this->call_schedule_impl(0, 0);
    }

private:
    friend void ::Halide::Internal::generator_test();
    friend void ::Halide::Internal::generator_test();
    friend class ::Halide::GeneratorContext;

public:
    Generator(const Generator &) = delete;
    Generator &operator=(const Generator &) = delete;
    Generator(Generator &&that) = delete;
    Generator &operator=(Generator &&that) = delete;
};

namespace Internal {

class RegisterGenerator {
public:
    RegisterGenerator(const char *registered_name, GeneratorFactory generator_factory);
};

}  // namespace Internal

}  // namespace Halide

// Define this namespace at global scope so that anonymous namespaces won't
// defeat our static_assert check; define a dummy type inside so we can
// check for type aliasing injected by anonymous namespace usage
namespace halide_register_generator {
struct halide_global_ns;
};

#define _HALIDE_REGISTER_GENERATOR_IMPL(GEN_CLASS_NAME, GEN_REGISTRY_NAME, FULLY_QUALIFIED_STUB_NAME)                               \
    namespace halide_register_generator {                                                                                           \
    struct halide_global_ns;                                                                                                        \
    namespace GEN_REGISTRY_NAME##_ns {                                                                                              \
<<<<<<< HEAD
        std::unique_ptr<Halide::Internal::AbstractGenerator> factory(const Halide::GeneratorContext &context) {                     \
            return GEN_CLASS_NAME::create(context, #GEN_REGISTRY_NAME, #FULLY_QUALIFIED_STUB_NAME);                                 \
=======
        std::unique_ptr<Halide::Internal::GeneratorBase> factory(const Halide::GeneratorContext &context);                          \
        std::unique_ptr<Halide::Internal::GeneratorBase> factory(const Halide::GeneratorContext &context) {                         \
            using GenType = std::remove_pointer<decltype(new GEN_CLASS_NAME)>::type; /* NOLINT(bugprone-macro-parentheses) */       \
            return GenType::create(context, #GEN_REGISTRY_NAME, #FULLY_QUALIFIED_STUB_NAME);                                        \
>>>>>>> f1f5c536
        }                                                                                                                           \
    }                                                                                                                               \
    static auto reg_##GEN_REGISTRY_NAME = Halide::Internal::RegisterGenerator(#GEN_REGISTRY_NAME, GEN_REGISTRY_NAME##_ns::factory); \
    }                                                                                                                               \
    static_assert(std::is_same<::halide_register_generator::halide_global_ns, halide_register_generator::halide_global_ns>::value,  \
                  "HALIDE_REGISTER_GENERATOR must be used at global scope");

#define _HALIDE_REGISTER_GENERATOR2(GEN_CLASS_NAME, GEN_REGISTRY_NAME) \
    _HALIDE_REGISTER_GENERATOR_IMPL(GEN_CLASS_NAME, GEN_REGISTRY_NAME, GEN_REGISTRY_NAME)

#define _HALIDE_REGISTER_GENERATOR3(GEN_CLASS_NAME, GEN_REGISTRY_NAME, FULLY_QUALIFIED_STUB_NAME) \
    _HALIDE_REGISTER_GENERATOR_IMPL(GEN_CLASS_NAME, GEN_REGISTRY_NAME, FULLY_QUALIFIED_STUB_NAME)

// MSVC has a broken implementation of variadic macros: it expands __VA_ARGS__
// as a single token in argument lists (rather than multiple tokens).
// Jump through some hoops to work around this.
#define __HALIDE_REGISTER_ARGCOUNT_IMPL(_1, _2, _3, COUNT, ...) \
    COUNT

#define _HALIDE_REGISTER_ARGCOUNT_IMPL(ARGS) \
    __HALIDE_REGISTER_ARGCOUNT_IMPL ARGS

#define _HALIDE_REGISTER_ARGCOUNT(...) \
    _HALIDE_REGISTER_ARGCOUNT_IMPL((__VA_ARGS__, 3, 2, 1, 0))

#define ___HALIDE_REGISTER_CHOOSER(COUNT) \
    _HALIDE_REGISTER_GENERATOR##COUNT

#define __HALIDE_REGISTER_CHOOSER(COUNT) \
    ___HALIDE_REGISTER_CHOOSER(COUNT)

#define _HALIDE_REGISTER_CHOOSER(COUNT) \
    __HALIDE_REGISTER_CHOOSER(COUNT)

#define _HALIDE_REGISTER_GENERATOR_PASTE(A, B) \
    A B

#define HALIDE_REGISTER_GENERATOR(...) \
    _HALIDE_REGISTER_GENERATOR_PASTE(_HALIDE_REGISTER_CHOOSER(_HALIDE_REGISTER_ARGCOUNT(__VA_ARGS__)), (__VA_ARGS__))

// HALIDE_REGISTER_GENERATOR_ALIAS() can be used to create an an alias-with-a-particular-set-of-param-values
// for a given Generator in the build system. Normally, you wouldn't want to do this;
// however, some existing Halide clients have build systems that make it challenging to
// specify GeneratorParams inside the build system, and this allows a somewhat simpler
// customization route for them. It's highly recommended you don't use this for new code.
//
// The final argument is really an initializer-list of GeneratorParams, in the form
// of an initializer-list for map<string, string>:
//
//    { { "gp-name", "gp-value"} [, { "gp2-name", "gp2-value" }] }
//
// It is specified as a variadic template argument to allow for the fact that the embedded commas
// would otherwise confuse the preprocessor; since (in this case) all we're going to do is
// pass it thru as-is, this is fine (and even MSVC's 'broken' __VA_ARGS__ should be OK here).
#define HALIDE_REGISTER_GENERATOR_ALIAS(GEN_REGISTRY_NAME, ORIGINAL_REGISTRY_NAME, ...)                                             \
    namespace halide_register_generator {                                                                                           \
    struct halide_global_ns;                                                                                                        \
    namespace ORIGINAL_REGISTRY_NAME##_ns {                                                                                         \
        std::unique_ptr<Halide::Internal::AbstractGenerator> factory(const Halide::GeneratorContext &context);                      \
    }                                                                                                                               \
    namespace GEN_REGISTRY_NAME##_ns {                                                                                              \
        std::unique_ptr<Halide::Internal::AbstractGenerator> factory(const Halide::GeneratorContext &context) {                     \
            auto g = ORIGINAL_REGISTRY_NAME##_ns::factory(context);                                                                 \
            const std::map<std::string, std::string> m = __VA_ARGS__;                                                               \
            for (const auto &c : m) {                                                                                               \
                g->set_generatorparam_value(c.first, c.second);                                                                     \
            }                                                                                                                       \
            return g;                                                                                                               \
        }                                                                                                                           \
    }                                                                                                                               \
    static auto reg_##GEN_REGISTRY_NAME = Halide::Internal::RegisterGenerator(#GEN_REGISTRY_NAME, GEN_REGISTRY_NAME##_ns::factory); \
    }                                                                                                                               \
    static_assert(std::is_same<::halide_register_generator::halide_global_ns, halide_register_generator::halide_global_ns>::value,  \
                  "HALIDE_REGISTER_GENERATOR_ALIAS must be used at global scope");

#endif  // HALIDE_GENERATOR_H_<|MERGE_RESOLUTION|>--- conflicted
+++ resolved
@@ -2237,11 +2237,7 @@
 
     // Avoid ambiguity between Func-with-dim and int-with-default
     // template <typename T2 = T, typename std::enable_if<std::is_same<TBase, Func>::value>::type * = nullptr>
-<<<<<<< HEAD
-    GeneratorInput(size_t array_size, const std::string &name, IntIfNonScalar d)
-=======
     explicit GeneratorInput(size_t array_size, const std::string &name, IntIfNonScalar d)
->>>>>>> f1f5c536
         : Super(array_size, name, d) {
     }
 
@@ -3785,15 +3781,10 @@
     namespace halide_register_generator {                                                                                           \
     struct halide_global_ns;                                                                                                        \
     namespace GEN_REGISTRY_NAME##_ns {                                                                                              \
-<<<<<<< HEAD
-        std::unique_ptr<Halide::Internal::AbstractGenerator> factory(const Halide::GeneratorContext &context) {                     \
-            return GEN_CLASS_NAME::create(context, #GEN_REGISTRY_NAME, #FULLY_QUALIFIED_STUB_NAME);                                 \
-=======
-        std::unique_ptr<Halide::Internal::GeneratorBase> factory(const Halide::GeneratorContext &context);                          \
-        std::unique_ptr<Halide::Internal::GeneratorBase> factory(const Halide::GeneratorContext &context) {                         \
+        std::unique_ptr<Halide::Internal::AbstractGenerator> factory(const Halide::GeneratorContext &context);                          \
+        std::unique_ptr<Halide::Internal::AbstractGenerator> factory(const Halide::GeneratorContext &context) {                         \
             using GenType = std::remove_pointer<decltype(new GEN_CLASS_NAME)>::type; /* NOLINT(bugprone-macro-parentheses) */       \
             return GenType::create(context, #GEN_REGISTRY_NAME, #FULLY_QUALIFIED_STUB_NAME);                                        \
->>>>>>> f1f5c536
         }                                                                                                                           \
     }                                                                                                                               \
     static auto reg_##GEN_REGISTRY_NAME = Halide::Internal::RegisterGenerator(#GEN_REGISTRY_NAME, GEN_REGISTRY_NAME##_ns::factory); \
