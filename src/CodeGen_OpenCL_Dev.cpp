--- conflicted
+++ resolved
@@ -884,16 +884,10 @@
                << "#define fast_inverse_f32 native_recip \n"
                << "#define fast_inverse_sqrt_f32 native_rsqrt \n";
 
-<<<<<<< HEAD
-=======
-    // __shared always has address space __local.
-    src_stream << "#define __address_space___shared __local\n";
-
     // There does not appear to be a reliable way to safely ignore unused
     // variables in OpenCL C. See https://github.com/halide/Halide/issues/4918.
     src_stream << "#define halide_unused(x)";
 
->>>>>>> 03f5f483
     if (target.has_feature(Target::CLDoubles)) {
         src_stream << "#pragma OPENCL EXTENSION cl_khr_fp64 : enable\n"
                    << "inline bool is_nan_f64(double x) {return isnan(x); }\n"
