--- conflicted
+++ resolved
@@ -532,14 +532,7 @@
 
     aslog(0) << "Best cost: " << best->cost << "\n";
 
-<<<<<<< HEAD
     aslog(0) << "Execution time: " << milli << " ms\n\n";
-=======
-    if (options.cache_blocks) {
-        aslog(0) << "Cache (block) hits: " << cache.cache_hits << "\n";
-        aslog(0) << "Cache (block) misses: " << cache.cache_misses << "\n";
-    }
->>>>>>> 62505857
 
     return best;
 }
