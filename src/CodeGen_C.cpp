--- conflicted
+++ resolved
@@ -2507,13 +2507,10 @@
     body.accept(this);
 }
 
-<<<<<<< HEAD
-=======
 // Halide asserts have different semantics to C asserts.  They're
 // supposed to clean up and make the containing function return
 // -1, so we can't use the C version of assert. Instead we convert
 // to an if statement.
->>>>>>> d63a8001
 void CodeGen_C::create_assertion(const string &id_cond, const Expr &message) {
     internal_assert(!message.defined() || message.type() == Int(32))
         << "Assertion result is not an int: " << message;
@@ -2523,11 +2520,7 @@
         return;
     }
 
-<<<<<<< HEAD
-    stream << get_indent() << "if (!" << id_cond << ") ";
-=======
     stream << get_indent() << "if (!" << id_cond << ")\n";
->>>>>>> d63a8001
     open_scope();
     string id_msg = print_expr(message);
     stream << get_indent() << "return " << id_msg << ";\n";
