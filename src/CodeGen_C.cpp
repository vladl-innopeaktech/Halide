#include <iostream>
#include <limits>

#include "CodeGen_C.h"
#include "CodeGen_Internal.h"
#include "Substitute.h"
#include "IROperator.h"
#include "Param.h"
#include "Var.h"
#include "Lerp.h"
#include "Simplify.h"

namespace Halide {
namespace Internal {

using std::ostream;
using std::endl;
using std::string;
using std::vector;
using std::ostringstream;
using std::map;

namespace {
const string buffer_t_definition =
    "#ifndef BUFFER_T_DEFINED\n"
    "#define BUFFER_T_DEFINED\n"
    "#include <stdint.h>\n"
    "typedef struct buffer_t {\n"
    "    uint64_t dev;\n"
    "    uint8_t* host;\n"
    "    int32_t extent[4];\n"
    "    int32_t stride[4];\n"
    "    int32_t min[4];\n"
    "    int32_t elem_size;\n"
    "    bool host_dirty;\n"
    "    bool dev_dirty;\n"
    "} buffer_t;\n"
    "#endif\n";

const string preamble =
    "#include <iostream>\n"
    "#include <math.h>\n"
    "#include <float.h>\n"
    "#include <assert.h>\n"
    "#include <string.h>\n"
    "#include <stdio.h>\n"
    "#include <stdint.h>\n"
    "\n"
    "HALIDE_EXTERN_C void *halide_malloc(void *ctx, size_t);\n"
    "HALIDE_EXTERN_C void halide_free(void *ctx, void *ptr);\n"
    "HALIDE_EXTERN_C void *halide_print(void *ctx, const void *str);\n"
    "HALIDE_EXTERN_C void *halide_error(void *ctx, const void *str);\n"
    "HALIDE_EXTERN_C int halide_debug_to_file(void *ctx, const char *filename, void *data, int, int, int, int, int, int);\n"
    "HALIDE_EXTERN_C int halide_start_clock(void *ctx);\n"
    "HALIDE_EXTERN_C int64_t halide_current_time_ns(void *ctx);\n"
    "HALIDE_EXTERN_C uint64_t halide_profiling_timer(void *ctx);\n"
    "\n"

    // TODO: this next chunk is copy-pasted from posix_math.cpp. A
    // better solution for the C runtime would be nice.
    "#ifdef _WIN32\n"
    "HALIDE_EXTERN_C float roundf(float);\n"
    "HALIDE_EXTERN_C double round(double);\n"
    "#else\n"
    "inline float asinh_f32(float x) {return asinhf(x);}\n"
    "inline float acosh_f32(float x) {return acoshf(x);}\n"
    "inline float atanh_f32(float x) {return atanhf(x);}\n"
    "inline double asinh_f64(double x) {return asinh(x);}\n"
    "inline double acosh_f64(double x) {return acosh(x);}\n"
    "inline double atanh_f64(double x) {return atanh(x);}\n"
    "#endif\n"
    "inline float sqrt_f32(float x) {return sqrtf(x);}\n"
    "inline float sin_f32(float x) {return sinf(x);}\n"
    "inline float asin_f32(float x) {return asinf(x);}\n"
    "inline float cos_f32(float x) {return cosf(x);}\n"
    "inline float acos_f32(float x) {return acosf(x);}\n"
    "inline float tan_f32(float x) {return tanf(x);}\n"
    "inline float atan_f32(float x) {return atanf(x);}\n"
    "inline float sinh_f32(float x) {return sinhf(x);}\n"
    "inline float cosh_f32(float x) {return coshf(x);}\n"
    "inline float tanh_f32(float x) {return tanhf(x);}\n"
    "inline float hypot_f32(float x, float y) {return hypotf(x, y);}\n"
    "inline float exp_f32(float x) {return expf(x);}\n"
    "inline float log_f32(float x) {return logf(x);}\n"
    "inline float pow_f32(float x, float y) {return powf(x, y);}\n"
    "inline float floor_f32(float x) {return floorf(x);}\n"
    "inline float ceil_f32(float x) {return ceilf(x);}\n"
    "inline float round_f32(float x) {return roundf(x);}\n"
    "\n"
    "inline double sqrt_f64(double x) {return sqrt(x);}\n"
    "inline double sin_f64(double x) {return sin(x);}\n"
    "inline double asin_f64(double x) {return asin(x);}\n"
    "inline double cos_f64(double x) {return cos(x);}\n"
    "inline double acos_f64(double x) {return acos(x);}\n"
    "inline double tan_f64(double x) {return tan(x);}\n"
    "inline double atan_f64(double x) {return atan(x);}\n"
    "inline double sinh_f64(double x) {return sinh(x);}\n"
    "inline double cosh_f64(double x) {return cosh(x);}\n"
    "inline double tanh_f64(double x) {return tanh(x);}\n"
    "inline double hypot_f64(double x, double y) {return hypot(x, y);}\n"
    "inline double exp_f64(double x) {return exp(x);}\n"
    "inline double log_f64(double x) {return log(x);}\n"
    "inline double pow_f64(double x, double y) {return pow(x, y);}\n"
    "inline double floor_f64(double x) {return floor(x);}\n"
    "inline double ceil_f64(double x) {return ceil(x);}\n"
    "inline double round_f64(double x) {return round(x);}\n"
    "\n"
    "inline float maxval_f32() {return FLT_MAX;}\n"
    "inline float minval_f32() {return -FLT_MAX;}\n"
    "inline double maxval_f64() {return DBL_MAX;}\n"
    "inline double minval_f64() {return -DBL_MAX;}\n"
    "inline uint8_t maxval_u8() {return 0xff;}\n"
    "inline uint8_t minval_u8() {return 0;}\n"
    "inline uint16_t maxval_u16() {return 0xffff;}\n"
    "inline uint16_t minval_u16() {return 0;}\n"
    "inline uint32_t maxval_u32() {return 0xffffffff;}\n"
    "inline uint32_t minval_u32() {return 0;}\n"
    "inline uint64_t maxval_u64() {return 0xffffffffffffffff;}\n"
    "inline uint64_t minval_u64() {return 0;}\n"
    "inline int8_t maxval_s8() {return 0x7f;}\n"
    "inline int8_t minval_s8() {return 0x80;}\n"
    "inline int16_t maxval_s16() {return 0x7fff;}\n"
    "inline int16_t minval_s16() {return 0x8000;}\n"
    "inline int32_t maxval_s32() {return 0x7fffffff;}\n"
    "inline int32_t minval_s32() {return 0x80000000;}\n"
    "inline int64_t maxval_s64() {return 0x7fffffffffffffff;}\n"
    "inline int64_t minval_s64() {return 0x8000000000000000;}\n"
    "\n"
    "inline int8_t abs_i8(int8_t a) {return a >= 0 ? a : -a;}\n"
    "inline int16_t abs_i16(int16_t a) {return a >= 0 ? a : -a;}\n"
    "inline int32_t abs_i32(int32_t a) {return a >= 0 ? a : -a;}\n"
    "inline int64_t abs_i64(int64_t a) {return a >= 0 ? a : -a;}\n"
    "inline float abs_f32(float a) {return fabsf(a);}\n"
    "inline double abs_f64(double a) {return fabs(a);}\n"
    "\n"
    "inline float nan_f32() {return NAN;}\n"
    "inline float neg_inf_f32() {return -INFINITY;}\n"
    "inline float inf_f32() {return INFINITY;}\n"
    "inline bool is_nan_f32(float x) {return x != x;}\n"
    "inline bool is_nan_f64(double x) {return x != x;}\n"
    "inline float float_from_bits(uint32_t bits) {\n"
    " union {\n"
    "  uint32_t as_uint;\n"
    "  float as_float;\n"
    " } u;\n"
    " u.as_uint = bits;\n"
    " return u.as_float;\n"
    "}\n"
    "\n"
    "template<typename T> T max(T a, T b) {if (a > b) return a; return b;}\n"
    "template<typename T> T min(T a, T b) {if (a < b) return a; return b;}\n"
    "template<typename T> T smod(T a, T b) {T result = a % b; if (result < 0) result += b < 0 ? -b : b; return result;}\n"
    "template<typename T> T sdiv(T a, T b) {T q = a / b; T r = a - q*b; int bs = b >> (8*sizeof(T) - 1); int rs = r >> (8*sizeof(T) - 1); return q - (rs & bs) + (rs & ~bs);}\n"

    // This may look wasteful, but it's the right way to do
    // it. Compilers understand memcpy and will convert it to a no-op
    // when used in this way. See http://blog.regehr.org/archives/959
    // for a detailed comparison of type-punning methods.
    "template<typename A, typename B> A reinterpret(B b) {A a; memcpy(&a, &b, sizeof(a)); return a;}\n"
    "\n"
    "static bool halide_rewrite_buffer(buffer_t *b, int32_t elem_size,\n"
    "                           int32_t min0, int32_t extent0, int32_t stride0,\n"
    "                           int32_t min1, int32_t extent1, int32_t stride1,\n"
    "                           int32_t min2, int32_t extent2, int32_t stride2,\n"
    "                           int32_t min3, int32_t extent3, int32_t stride3) {\n"
    " b->min[0] = min0;\n"
    " b->min[1] = min1;\n"
    " b->min[2] = min2;\n"
    " b->min[3] = min3;\n"
    " b->extent[0] = extent0;\n"
    " b->extent[1] = extent1;\n"
    " b->extent[2] = extent2;\n"
    " b->extent[3] = extent3;\n"
    " b->stride[0] = stride0;\n"
    " b->stride[1] = stride1;\n"
    " b->stride[2] = stride2;\n"
    " b->stride[3] = stride3;\n"
    " return true;\n"
    "}\n";
}

CodeGen_C::CodeGen_C(ostream &s, bool is_header, const std::string &guard) : IRPrinter(s), id("$$ BAD ID $$"), is_header(is_header) {
    if (is_header) {
        // If it's a header, emit an include guard.
        stream << "#ifndef HALIDE_" << print_name(guard) << '\n'
               << "#define HALIDE_" << print_name(guard) << '\n';
    }

    stream << "#ifdef __cplusplus\n";
    stream << "#define HALIDE_EXTERN_C extern \"C\"\n";
    stream << "#else\n";
    stream << "#define HALIDE_EXTERN_C\n";
    stream << "#endif\n";

    if (!is_header) {
        stream << preamble;
    }

    // Throw in a default (empty) definition of HALIDE_FUNCTION_ATTRS
    // (some hosts may define this to e.g. __attribute__((warn_unused_result)))
    stream << "#ifndef HALIDE_FUNCTION_ATTRS\n";
    stream << "#define HALIDE_FUNCTION_ATTRS\n";
    stream << "#endif\n";

    // Throw in a definition of a buffer_t
    stream << buffer_t_definition;
}

CodeGen_C::~CodeGen_C() {
    if (is_header) {
        stream << "#endif\n";
    }
}

namespace {
string type_to_c_type(Type type) {
    ostringstream oss;
    user_assert(type.width == 1) << "Can't use vector types when compiling to C (yet)\n";
    if (type.is_float()) {
        if (type.bits == 32) {
            oss << "float";
        } else if (type.bits == 64) {
            oss << "double";
        } else {
            user_error << "Can't represent a float with this many bits in C: " << type << "\n";
        }

    } else if (type.is_handle()) {
        oss << "void *";
    } else {
        switch (type.bits) {
        case 1:
            oss << "bool";
            break;
        case 8: case 16: case 32: case 64:
            if (type.is_uint()) oss << 'u';
            oss << "int" << type.bits << "_t";
            break;
        default:
            user_error << "Can't represent an integer with this many bits in C: " << type << "\n";
        }
    }
    return oss.str();
}
}

string CodeGen_C::print_type(Type type) {
    return type_to_c_type(type);
}

string CodeGen_C::print_reinterpret(Type type, Expr e) {
    ostringstream oss;
    oss << "reinterpret<" << print_type(type) << ">(" << print_expr(e) << ")";
    return oss.str();
}

string CodeGen_C::print_name(const string &name) {
    ostringstream oss;

    // Prefix an underscore to avoid reserved words (e.g. a variable named "while")
    if (isalpha(name[0])) {
        oss << '_';
    }

    for (size_t i = 0; i < name.size(); i++) {
        if (name[i] == '.') {
            oss << '_';
        } else if (name[i] == '$') {
            oss << "__";
        } else if (name[i] != '_' && !isalnum(name[i])) {
            oss << "___";
        }
        else oss << name[i];
    }
    return oss.str();
}

<<<<<<< HEAD
=======
void CodeGen_C::compile_header(const string &name, const vector<Argument> &args) {
    stream << "#ifndef HALIDE_" << name << '\n'
           << "#define HALIDE_" << name << '\n';

    // Throw in a definition of a buffer_t
    stream << buffer_t_definition;

    // Throw in a default (empty) definition of HALIDE_FUNCTION_ATTRS
    // (some hosts may define this to e.g. __attribute__((warn_unused_result)))
    stream << "#ifndef HALIDE_FUNCTION_ATTRS\n";
    stream << "#define HALIDE_FUNCTION_ATTRS\n";
    stream << "#endif\n";

    // Now the function prototype
    stream << "#ifdef __cplusplus\n";
    stream << "extern \"C\"\n";
    stream << "#endif\n";
    stream << "int " << name << "(";
    for (size_t i = 0; i < args.size(); i++) {
        if (i > 0) stream << ", ";
        if (args[i].is_buffer()) {
            stream << "buffer_t *" << print_name(args[i].name);
        } else {
            stream << "const "
                   << print_type(args[i].type)
                   << " " << print_name(args[i].name);
        }
    }
    stream << ") HALIDE_FUNCTION_ATTRS;\n";

    // And also the function prototype for the _argv call
    stream << "#ifdef __cplusplus\n";
    stream << "extern \"C\"\n";
    stream << "#endif\n";
    stream << "int " << name << "_argv(void **args) HALIDE_FUNCTION_ATTRS;\n";

    stream << "#endif\n";
}
>>>>>>> 546e235c

namespace {
class ExternCallPrototypes : public IRGraphVisitor {
    std::set<string> emitted;
    using IRGraphVisitor::visit;

    void visit(const Call *op) {
        IRGraphVisitor::visit(op);

        if (op->call_type == Call::Extern) {
            if (!emitted.count(op->name)) {
                stream << "HALIDE_EXTERN_C " << type_to_c_type(op->type)
                       << " " << op->name << "(";
                if (function_takes_user_context(op->name)) {
                    stream << "void *";
                    if (op->args.size()) {
                        stream << ", ";
                    }
                }
                for (size_t i = 0; i < op->args.size(); i++) {
                    if (i > 0) {
                        stream << ", ";
                    }
                    stream << type_to_c_type(op->args[i].type());
                }
                stream << ");\n";
                emitted.insert(op->name);
            }
        }
    }

public:
    ostream &stream;
    ExternCallPrototypes(ostream &s) : stream(s) {
        size_t j = 0;
        // Make sure we don't catch calls that are already in the preamble
        for (size_t i = 0; i < preamble.size(); i++) {
            char c = preamble[i];
            if (c == '(' && i > j+1) {
                // Could be the end of a function_name.
                emitted.insert(preamble.substr(j+1, i-j-1));
            }

            if (('A' <= c && c <= 'Z') ||
                ('a' <= c && c <= 'z') ||
                c == '_' ||
                ('0' <= c && c <= '9')) {
                // Could be part of a function name.
            } else {
                j = i;
            }

        }
    }
};
}

void CodeGen_C::compile(const Module &input) {
    for (size_t i = 0; i < input.buffers.size(); i++) {
        visit(&input.buffers[i]);
    }
    for (size_t i = 0; i < input.functions.size(); i++) {
        visit(&input.functions[i]);
    }
}

void CodeGen_C::visit(const LoweredFunc *op) {
    // Don't put non-external function declarations in headers.
    if (is_header && op->linkage != LoweredFunc::External) {
        return;
    }

    const std::vector<Argument> &args = op->args;

    have_user_context = false;
    for (size_t i = 0; i < args.size(); i++) {
        // TODO: check that its type is void *?
        have_user_context |= (args[i].name == "__user_context");
    }

    // Emit prototypes for any extern calls used.
    if (!is_header) {
        stream << "\n";
        ExternCallPrototypes e(stream);
        op->body.accept(&e);
        stream << "\n";
    }

    // Emit the function prototype
    if (op->linkage != LoweredFunc::External) {
        // If the function isn't public, mark it static.
        stream << "static ";
    }
    stream << "HALIDE_EXTERN_C int " << op->name << "(";
    for (size_t i = 0; i < args.size(); i++) {
        if (args[i].is_buffer()) {
            stream << "buffer_t *"
                   << print_name(args[i].name)
                   << "_buffer";
        } else {
            stream << "const "
                   << print_type(args[i].type)
                   << " "
                   << print_name(args[i].name);
        }

        if (i < args.size()-1) stream << ", ";
    }

    if (is_header) {
        stream << ") HALIDE_FUNCTION_ATTRS;\n";
    } else {
        stream << ") HALIDE_FUNCTION_ATTRS {\n";
        indent += 1;

<<<<<<< HEAD
        // Unpack the buffer_t's
        for (size_t i = 0; i < args.size(); i++) {
            if (args[i].is_buffer) {
                push_buffer(args[i].type, args[i].name);
            }
        }
        // Emit the body
        print(op->body);

        indent -= 1;
        stream << "}\n";

        // Done with the buffer_t's, pop the associated symbols.
        for (size_t i = 0; i < args.size(); i++) {
            if (args[i].is_buffer) {
                pop_buffer(args[i].name);
            }
=======
    // Unpack the buffer_t's
    for (size_t i = 0; i < args.size(); i++) {
        if (args[i].is_buffer()) {
            unpack_buffer(args[i].type, args[i].name);
>>>>>>> 546e235c
        }
    }
}

void CodeGen_C::visit(const Buffer *op) {
    // Don't define buffers in headers.
    if (is_header) {
        return;
    }

    Buffer buffer = *op;
    string name = print_name(buffer.name());
    buffer_t b = *(buffer.raw_buffer());

    // Figure out the offset of the last pixel.
    size_t num_elems = 1;
    for (int d = 0; b.extent[d]; d++) {
        num_elems += b.stride[d] * (b.extent[d] - 1);
    }

    // Emit the data
    stream << "static uint8_t " << name << "_data[] __attribute__ ((aligned (32))) = {";
    for (size_t i = 0; i < num_elems * b.elem_size; i++) {
        if (i > 0) stream << ", ";
        stream << (int)(b.host[i]);
    }
    stream << "};\n";

    // Emit the buffer_t
    user_assert(b.host) << "Can't embed image: " << buffer.name() << " because it has a null host pointer\n";
    user_assert(!b.dev_dirty) << "Can't embed image: " << buffer.name() << "because it has a dirty device pointer\n";
    stream << "static buffer_t " << name << "_buffer = {"
           << "0, " // dev
           << "&" << name << "_data[0], " // host
           << "{" << b.extent[0] << ", " << b.extent[1] << ", " << b.extent[2] << ", " << b.extent[3] << "}, "
           << "{" << b.stride[0] << ", " << b.stride[1] << ", " << b.stride[2] << ", " << b.stride[3] << "}, "
           << "{" << b.min[0] << ", " << b.min[1] << ", " << b.min[2] << ", " << b.min[3] << "}, "
           << b.elem_size << ", "
           << "0, " // host_dirty
           << "0};\n"; //dev_dirty

    // Make a global pointer to it
    stream << "static buffer_t *" << name << " = &" << name << "_buffer;\n";
}

void CodeGen_C::push_buffer(Type t, const std::string &buffer_name) {
    string name = print_name(buffer_name);
    string buf_name = name + "_buffer";
    string type = print_type(t);
    do_indent();
    stream << type
           << " *"
           << name
           << " = ("
           << type
           << " *)("
           << buf_name
           << "->host);\n";
    allocations.push(buffer_name, t);

    do_indent();
    stream << "const bool "
           << name
           << "_host_and_dev_are_null = ("
           << buf_name << "->host == NULL) && ("
           << buf_name << "->dev == 0);\n";
    do_indent();
    stream << "(void)" << name << "_host_and_dev_are_null;\n";

    for (int j = 0; j < 4; j++) {
        do_indent();
        stream << "const int32_t "
               << name
               << "_min_" << j << " = "
               << buf_name
               << "->min[" << j << "];\n";
        // emit a void cast to suppress "unused variable" warnings
        do_indent();
        stream << "(void)" << name << "_min_" << j << ";\n";
    }
    for (int j = 0; j < 4; j++) {
        do_indent();
        stream << "const int32_t "
               << name
               << "_extent_" << j << " = "
               << buf_name
               << "->extent[" << j << "];\n";
        do_indent();
        stream << "(void)" << name << "_extent_" << j << ";\n";
    }
    for (int j = 0; j < 4; j++) {
        do_indent();
        stream << "const int32_t "
               << name
               << "_stride_" << j << " = "
               << buf_name
               << "->stride[" << j << "];\n";
        do_indent();
        stream << "(void)" << name << "_stride_" << j << ";\n";
    }
    do_indent();
    stream << "const int32_t "
           << name
           << "_elem_size = "
           << buf_name
           << "->elem_size;\n";
}

void CodeGen_C::pop_buffer(const std::string &buffer_name) {
    allocations.pop(buffer_name);
}

string CodeGen_C::print_expr(Expr e) {
    id = "$$ BAD ID $$";
    e.accept(this);
    return id;
}

void CodeGen_C::print_stmt(Stmt s) {
    s.accept(this);
}

string CodeGen_C::print_assignment(Type t, const std::string &rhs) {

    map<string, string>::iterator cached = cache.find(rhs);

    if (cached == cache.end()) {
        id = unique_name('_');
        do_indent();
        stream << print_type(t)
               << " " << id
               << " = " << rhs << ";\n";
        cache[rhs] = id;
    } else {
        id = cached->second;
    }
    return id;
}

void CodeGen_C::open_scope() {
    cache.clear();
    do_indent();
    indent++;
    stream << "{\n";
}

void CodeGen_C::close_scope(const std::string &comment) {
    cache.clear();
    indent--;
    do_indent();
    if (!comment.empty()) {
        stream << "} // " << comment << "\n";
    } else {
        stream << "}\n";
    }
}

void CodeGen_C::visit(const Variable *op) {
    id = print_name(op->name);
}

void CodeGen_C::visit(const Cast *op) {
    print_assignment(op->type, "(" + print_type(op->type) + ")(" + print_expr(op->value) + ")");
}

void CodeGen_C::visit_binop(Type t, Expr a, Expr b, const char * op) {
    string sa = print_expr(a);
    string sb = print_expr(b);
    print_assignment(t, sa + " " + op + " " + sb);
}

void CodeGen_C::visit(const Add *op) {
    visit_binop(op->type, op->a, op->b, "+");
}

void CodeGen_C::visit(const Sub *op) {
    visit_binop(op->type, op->a, op->b, "-");
}

void CodeGen_C::visit(const Mul *op) {
    visit_binop(op->type, op->a, op->b, "*");
}

void CodeGen_C::visit(const Div *op) {
    int bits;
    if (is_const_power_of_two(op->b, &bits)) {
        ostringstream oss;
        oss << print_expr(op->a) << " >> " << bits;
        print_assignment(op->type, oss.str());
    } else if (op->type.is_int()) {
        print_expr(Call::make(op->type, "sdiv", vec(op->a, op->b), Call::Extern));
    } else {
        visit_binop(op->type, op->a, op->b, "/");
    }
}

void CodeGen_C::visit(const Mod *op) {
    int bits;
    if (is_const_power_of_two(op->b, &bits)) {
        ostringstream oss;
        oss << print_expr(op->a) << " & " << ((1 << bits)-1);
        print_assignment(op->type, oss.str());
    } else if (op->type.is_int()) {
        print_expr(Call::make(op->type, "smod", vec(op->a, op->b), Call::Extern));
    } else {
        visit_binop(op->type, op->a, op->b, "%");
    }
}

void CodeGen_C::visit(const Max *op) {
    print_expr(Call::make(op->type, "max", vec(op->a, op->b), Call::Extern));
}

void CodeGen_C::visit(const Min *op) {
    print_expr(Call::make(op->type, "min", vec(op->a, op->b), Call::Extern));
}

void CodeGen_C::visit(const EQ *op) {
    visit_binop(op->type, op->a, op->b, "==");
}

void CodeGen_C::visit(const NE *op) {
    visit_binop(op->type, op->a, op->b, "!=");
}

void CodeGen_C::visit(const LT *op) {
    visit_binop(op->type, op->a, op->b, "<");
}

void CodeGen_C::visit(const LE *op) {
    visit_binop(op->type, op->a, op->b, "<=");
}

void CodeGen_C::visit(const GT *op) {
    visit_binop(op->type, op->a, op->b, ">");
}

void CodeGen_C::visit(const GE *op) {
    visit_binop(op->type, op->a, op->b, ">=");
}

void CodeGen_C::visit(const Or *op) {
    visit_binop(op->type, op->a, op->b, "||");
}

void CodeGen_C::visit(const And *op) {
    visit_binop(op->type, op->a, op->b, "&&");
}

void CodeGen_C::visit(const Not *op) {
    print_assignment(op->type, "!(" + print_expr(op->a) + ")");
}

void CodeGen_C::visit(const IntImm *op) {
    ostringstream oss;
    oss << op->value;
    id = oss.str();
}

void CodeGen_C::visit(const StringImm *op) {
    ostringstream oss;
    oss << Expr(op);
    id = oss.str();
}

// NaN is the only float/double for which this is true... and
// surprisingly, there doesn't seem to be a portable isnan function
// (dsharlet).
template <typename T>
static bool isnan(T x) { return x != x; }

template <typename T>
static bool isinf(T x)
{
    return std::numeric_limits<T>::has_infinity && (
        x == std::numeric_limits<T>::infinity() ||
        x == -std::numeric_limits<T>::infinity());
}

void CodeGen_C::visit(const FloatImm *op) {
    if (isnan(op->value)) {
        id = "nan_f32()";
    } else if (isinf(op->value)) {
        if (op->value > 0) {
            id = "inf_f32()";
        } else {
            id = "neg_inf_f32()";
        }
    } else {
        // Write the constant as reinterpreted uint to avoid any bits lost in conversion.
        union {
            uint32_t as_uint;
            float as_float;
        } u;
        u.as_float = op->value;

        ostringstream oss;
        oss << "float_from_bits(" << u.as_uint << " /* " << u.as_float << " */)";
        id = oss.str();
    }
}

void CodeGen_C::visit(const Call *op) {

    internal_assert((op->call_type == Call::Extern || op->call_type == Call::Intrinsic))
        << "Can only codegen extern calls and intrinsics\n";

    ostringstream rhs;

    // Handle intrinsics first
    if (op->call_type == Call::Intrinsic) {
        if (op->name == Call::debug_to_file) {
            internal_assert(op->args.size() == 9);
            const StringImm *string_imm = op->args[0].as<StringImm>();
            internal_assert(string_imm);
            string filename = string_imm->value;
            const Load *load = op->args[1].as<Load>();
            internal_assert(load);
            string func = print_name(load->name);

            vector<string> args(6);
            for (size_t i = 0; i < args.size(); i++) {
                args[i] = print_expr(op->args[i+3]);
            }

            rhs << "halide_debug_to_file(";
            rhs << (have_user_context ? "__user_context_" : "NULL");
            rhs << ", \"" + filename + "\", " + func;
            for (size_t i = 0; i < args.size(); i++) {
                rhs << ", " << args[i];
            }
            rhs << ")";
        } else if (op->name == Call::bitwise_and) {
            internal_assert(op->args.size() == 2);
            string a0 = print_expr(op->args[0]);
            string a1 = print_expr(op->args[1]);
            rhs << a0 << " & " << a1;
        } else if (op->name == Call::bitwise_xor) {
            internal_assert(op->args.size() == 2);
            string a0 = print_expr(op->args[0]);
            string a1 = print_expr(op->args[1]);
            rhs << a0 << " ^ " << a1;
        } else if (op->name == Call::bitwise_or) {
            internal_assert(op->args.size() == 2);
            string a0 = print_expr(op->args[0]);
            string a1 = print_expr(op->args[1]);
            rhs << a0 << " | " << a1;
        } else if (op->name == Call::bitwise_not) {
            internal_assert(op->args.size() == 1);
            rhs << "~" << print_expr(op->args[0]);
        } else if (op->name == Call::reinterpret) {
            internal_assert(op->args.size() == 1);
            rhs << print_reinterpret(op->type, op->args[0]);
        } else if (op->name == Call::shift_left) {
            internal_assert(op->args.size() == 2);
            string a0 = print_expr(op->args[0]);
            string a1 = print_expr(op->args[1]);
            rhs << a0 << " << " << a1;
        } else if (op->name == Call::shift_right) {
            internal_assert(op->args.size() == 2);
            string a0 = print_expr(op->args[0]);
            string a1 = print_expr(op->args[1]);
            rhs << a0 << " >> " << a1;
        } else if (op->name == Call::rewrite_buffer) {
            int dims = ((int)(op->args.size())-2)/3;
            (void)dims; // In case internal_assert is ifdef'd to do nothing
            internal_assert((int)(op->args.size()) == dims*3 + 2);
            internal_assert(dims <= 4);
            vector<string> args(op->args.size());
            const Variable *v = op->args[0].as<Variable>();
            internal_assert(v);
            args[0] = print_name(v->name);
            for (size_t i = 1; i < op->args.size(); i++) {
                args[i] = print_expr(op->args[i]);
            }
            rhs << "halide_rewrite_buffer(";
            for (size_t i = 0; i < 14; i++) {
                if (i > 0) rhs << ", ";
                if (i < args.size()) {
                    rhs << args[i];
                } else {
                    rhs << '0';
                }
            }
            rhs << ")";
        } else if (op->name == Call::profiling_timer) {
            internal_assert(op->args.size() == 1);
            rhs << "halide_profiling_timer(";
            rhs << (have_user_context ? "__user_context_" : "NULL");
            rhs << ")";
        } else if (op->name == Call::lerp) {
            internal_assert(op->args.size() == 3);
            Expr e = lower_lerp(op->args[0], op->args[1], op->args[2]);
            rhs << print_expr(e);
        } else if (op->name == Call::absd) {
            internal_assert(op->args.size() == 2);
            Expr a = op->args[0];
            Expr b = op->args[1];
            Expr e = select(a < b, b - a, a - b);
            rhs << print_expr(e);
        } else if (op->name == Call::null_handle) {
            rhs << "NULL";
        } else if (op->name == Call::address_of) {
            const Load *l = op->args[0].as<Load>();
            internal_assert(op->args.size() == 1 && l);
            rhs << "(("
                << print_type(l->type)
                << " *)"
                << print_name(l->name)
                << " + "
                << print_expr(l->index)
                << ")";
        } else if (op->name == Call::return_second) {
            internal_assert(op->args.size() == 2);
            string arg0 = print_expr(op->args[0]);
            string arg1 = print_expr(op->args[1]);
            rhs << "(" << arg0 << ", " << arg1 << ")";
        } else if (op->name == Call::if_then_else) {
            internal_assert(op->args.size() == 3);

            string result_id = unique_name('_');

            do_indent();
            stream << print_type(op->args[1].type())
                   << " " << result_id << ";\n";

            string cond_id = print_expr(op->args[0]);

            do_indent();
            stream << "if (" << cond_id << ")\n";
            open_scope();
            string true_case = print_expr(op->args[1]);
            do_indent();
            stream << result_id << " = " << true_case << ";\n";
            close_scope("if " + cond_id);
            do_indent();
            stream << "else\n";
            open_scope();
            string false_case = print_expr(op->args[2]);
            do_indent();
            stream << result_id << " = " << false_case << ";\n";
            close_scope("if " + cond_id + " else");

            rhs << result_id;
        } else if (op->name == Call::copy_buffer_t) {
            internal_assert(op->args.size() == 1);
            string arg = print_expr(op->args[0]);
            string buf_id = unique_name('B');
            stream << "buffer_t " << buf_id << " = *((buffer_t *)(" << arg << "))\n";
            rhs << "(&" << buf_id << ")";
        } else if (op->name == Call::create_buffer_t) {
            internal_assert(op->args.size() >= 2);
            vector<string> args;
            for (size_t i = 0; i < op->args.size(); i++) {
                args.push_back(print_expr(op->args[i]));
            }
            string buf_id = unique_name('B');
            do_indent();
            stream << "buffer_t " << buf_id << " = {0};\n";
            do_indent();
            stream << buf_id << ".host = (uint8_t *)(" << args[0] << ");\n";
            do_indent();
            stream << buf_id << ".elem_size = " << args[1] << ";\n";
            int dims = ((int)op->args.size() - 2)/3;
            for (int i = 0; i < dims; i++) {
                do_indent();
                stream << buf_id << ".min[" << i << "] = " << args[i*3+2] << ";\n";
                do_indent();
                stream << buf_id << ".extent[" << i << "] = " << args[i*3+3] << ";\n";
                do_indent();
                stream << buf_id << ".stride[" << i << "] = " << args[i*3+4] << ";\n";
            }
            rhs << "(&" + buf_id + ")";
        } else if (op->name == Call::extract_buffer_max) {
            internal_assert(op->args.size() == 2);
            string a0 = print_expr(op->args[0]);
            string a1 = print_expr(op->args[1]);
            rhs << "(((buffer_t *)(" << a0 << "))->min[" << a1 << "] + " <<
                "((buffer_t *)(" << a0 << "))->extent[" << a1 << "] - 1)";
        } else if (op->name == Call::extract_buffer_min) {
            internal_assert(op->args.size() == 2);
            string a0 = print_expr(op->args[0]);
            string a1 = print_expr(op->args[1]);
            rhs << "((buffer_t *)(" << a0 << "))->min[" << a1 << "]";
        } else if (op->name == Call::set_host_dirty) {
            internal_assert(op->args.size() == 2);
            string a0 = print_expr(op->args[0]);
            string a1 = print_expr(op->args[1]);
            do_indent();
            stream << "((buffer_t *)(" << a0 << "))->host_dirty = " << a1 << ";\n";
            rhs << "0";
        } else if (op->name == Call::set_dev_dirty) {
            internal_assert(op->args.size() == 2);
            string a0 = print_expr(op->args[0]);
            string a1 = print_expr(op->args[1]);
            do_indent();
            stream << "((buffer_t *)(" << a0 << "))->dev_dirty = " << a1 << ";\n";
            rhs << "0";
        } else if (op->name == Call::abs) {
            internal_assert(op->args.size() == 1);
            string arg = print_expr(op->args[0]);
            rhs << "(" << arg << " > 0 ? " << arg << " : -" << arg << ")";
        } else if (op->name == Call::memoize_expr) {
            internal_assert(op->args.size() >= 1);
            string arg = print_expr(op->args[0]);
            rhs << "(" << arg << ")";
        } else if (op->name == Call::copy_memory) {
            internal_assert(op->args.size() == 3);
            string dest = print_expr(op->args[0]);
            string src = print_expr(op->args[1]);
            string size = print_expr(op->args[2]);
            rhs << "memcpy(" << dest << ", " << src << ", " << size << ")";
        } else if (op->name == Call::make_struct) {
            // Emit a line something like:
            // struct {const int f_0, const char f_1, const int f_2} foo = {3, 'c', 4};

            // Get the args
            vector<string> values;
            for (size_t i = 0; i < op->args.size(); i++) {
                values.push_back(print_expr(op->args[i]));
            }
            do_indent();
            stream << "struct {";
            // List the types.
            for (size_t i = 0; i < op->args.size(); i++) {
                stream << "const " << print_type(op->args[i].type()) << " f_" << i << "; ";
            }
            string struct_name = unique_name('s');
            stream << "}  " << struct_name << " = {";
            // List the values.
            for (size_t i = 0; i < op->args.size(); i++) {
                if (i > 0) stream << ", ";
                stream << values[i];
            }
            stream << "};\n";
            // Return a pointer to it.
            rhs << "(&" << struct_name << ")";
        } else if (op->name == Call::stringify) {
            // Rewrite to an snprintf
            vector<string> printf_args;
            string format_string = "";
            for (size_t i = 0; i < op->args.size(); i++) {
                Type t = op->args[i].type();
                printf_args.push_back(print_expr(op->args[i]));
                if (t.is_int()) {
                    format_string += "%lld";
                    printf_args[i] = "(long long)(" + printf_args[i] + ")";
                } else if (t.is_uint()) {
                    format_string += "%llu";
                    printf_args[i] = "(long long unsigned)(" + printf_args[i] + ")";
                } else if (t.is_float()) {
                    if (t.bits == 32) {
                        format_string += "%f";
                    } else {
                        format_string += "%e";
                    }
                } else if (op->args[i].as<StringImm>()) {
                    format_string += "%s";
                } else {
                    internal_assert(t.is_handle());
                    format_string += "%p";
                }

            }
            string buf_name = unique_name('b');
            do_indent();
            stream << "char " << buf_name << "[1024];\n";
            do_indent();
            stream << "snprintf(" << buf_name << ", 1024, \"" << format_string << "\"";
            for (size_t i = 0; i < printf_args.size(); i++) {
                stream << ", " << printf_args[i];
            }
            stream << ");\n";
            rhs << buf_name;

        } else {
            // TODO: other intrinsics
            internal_error << "Unhandled intrinsic in C backend: " << op->name << '\n';
        }

    } else {
        // Generic calls
        vector<string> args(op->args.size());
        for (size_t i = 0; i < op->args.size(); i++) {
            args[i] = print_expr(op->args[i]);
        }
        rhs << op->name << "(";

        if (function_takes_user_context(op->name)) {
            rhs << (have_user_context ? "__user_context_, " : "NULL, ");
        }

        for (size_t i = 0; i < op->args.size(); i++) {
            if (i > 0) rhs << ", ";
            rhs << args[i];
        }
        rhs << ")";
    }

    print_assignment(op->type, rhs.str());
}

void CodeGen_C::visit(const Load *op) {
    bool type_cast_needed = !(allocations.contains(op->name) &&
                              allocations.get(op->name) == op->type);
    ostringstream rhs;
    if (type_cast_needed) {
        rhs << "(("
            << print_type(op->type)
            << " *)"
            << print_name(op->name)
            << ")";
    } else {
        rhs << print_name(op->name);
    }
    rhs << "["
        << print_expr(op->index)
        << "]";

    print_assignment(op->type, rhs.str());
}

void CodeGen_C::visit(const Store *op) {

    Type t = op->value.type();

    bool type_cast_needed = !(allocations.contains(op->name) &&
                              allocations.get(op->name) == t);

    string id_index = print_expr(op->index);
    string id_value = print_expr(op->value);
    do_indent();

    if (type_cast_needed) {
        stream << "(("
               << print_type(t)
               << " *)"
               << print_name(op->name)
               << ")";
    } else {
        stream << print_name(op->name);
    }
    stream << "["
           << id_index
           << "] = "
           << id_value
           << ";\n";

    cache.clear();
}

void CodeGen_C::visit(const Let *op) {
    string id_value = print_expr(op->value);
    Expr new_var = Variable::make(op->value.type(), id_value);
    Expr body = substitute(op->name, new_var, op->body);
    print_expr(body);
}

void CodeGen_C::visit(const Select *op) {
    ostringstream rhs;
    string true_val = print_expr(op->true_value);
    string false_val = print_expr(op->false_value);
    string cond = print_expr(op->condition);
    rhs << "(" << print_type(op->type) << ")"
        << "(" << cond
        << " ? " << true_val
        << " : " << false_val
        << ")";
    print_assignment(op->type, rhs.str());
}

void CodeGen_C::visit(const LetStmt *op) {
    string id_value = print_expr(op->value);
    Expr new_var = Variable::make(op->value.type(), id_value);
    Stmt body = substitute(op->name, new_var, op->body);
    body.accept(this);
}

void CodeGen_C::visit(const AssertStmt *op) {
    string id_cond = print_expr(op->condition);

    do_indent();
    // Halide asserts have different semantics to C asserts.  They're
    // supposed to clean up and make the containing function return
    // -1, so we can't use the C version of assert. Instead we convert
    // to an if statement.

    stream << "if (!" << id_cond << ") ";
    open_scope();
    string id_msg = print_expr(op->message);
    do_indent();
    stream << "halide_error("
           << (have_user_context ? "__user_context_, " : "NULL, ")
           << id_msg
           << ");\n";
    do_indent();
    stream << "return -1;\n";
    close_scope("");
}

void CodeGen_C::visit(const Pipeline *op) {

    do_indent();
    stream << "// produce " << op->name << '\n';
    print_stmt(op->produce);

    if (op->update.defined()) {
        do_indent();
        stream << "// update " << op->name << '\n';
        print_stmt(op->update);
    }

    do_indent();
    stream << "// consume " << op->name << '\n';
    print_stmt(op->consume);
}

void CodeGen_C::visit(const For *op) {
    if (op->for_type == ForType::Parallel) {
        do_indent();
        stream << "#pragma omp parallel for\n";
    } else {
        internal_assert(op->for_type == ForType::Serial)
            << "Can only emit serial or parallel for loops to C\n";
    }

    string id_min = print_expr(op->min);
    string id_extent = print_expr(op->extent);

    do_indent();
    stream << "for (int "
           << print_name(op->name)
           << " = " << id_min
           << "; "
           << print_name(op->name)
           << " < " << id_min
           << " + " << id_extent
           << "; "
           << print_name(op->name)
           << "++)\n";

    open_scope();
    op->body.accept(this);
    close_scope("for " + print_name(op->name));

}

void CodeGen_C::visit(const Provide *op) {
    internal_error << "Cannot emit Provide statements as C\n";
}

void CodeGen_C::visit(const Allocate *op) {
    open_scope();

    // For sizes less than 8k, do a stack allocation
    bool on_stack = false;
    int32_t constant_size;
    string size_id;
    if (constant_allocation_size(op->extents, op->name, constant_size)) {
        int64_t stack_bytes = constant_size * op->type.bytes();

        if (stack_bytes > ((int64_t(1) << 31) - 1)) {
            user_error << "Total size for allocation "
                       << op->name << " is constant but exceeds 2^31 - 1.\n";
        } else {
            size_id = print_expr(Expr(static_cast<int32_t>(constant_size)));
            if (stack_bytes <= 1024 * 8) {
                on_stack = true;
            }
        }
    } else {
        // Check that the allocation is not scalar (if it were scalar
        // it would have constant size).
        internal_assert(op->extents.size() > 0);

        size_id = print_assignment(Int(64), print_expr(op->extents[0]));

        for (size_t i = 1; i < op->extents.size(); i++) {
            // Make the code a little less cluttered for two-dimensional case
            string new_size_id_rhs;
            string next_extent = print_expr(op->extents[i]);
            if (i > 1) {
                new_size_id_rhs =  "(" + size_id + " > ((int64_t(1) << 31) - 1)) ? " + size_id + " : (" + size_id + " * " + next_extent + ")";
            } else {
                new_size_id_rhs = size_id + " * " + next_extent;
            }
            size_id = print_assignment(Int(64), new_size_id_rhs);
        }
        do_indent();
        stream << "if ((" << size_id << " > ((int64_t(1) << 31) - 1)) || ((" << size_id <<
          " * sizeof(" << print_type(op->type) << ")) > ((int64_t(1) << 31) - 1)))\n";
        open_scope();
        do_indent();
        stream << "halide_error("
               << (have_user_context ? "__user_context_" : "NULL")
               << ", \"32-bit signed overflow computing size of allocation "
               << op->name << "\\n\");\n";
        do_indent();
        stream << "return -1;\n";
        close_scope("overflow test " + op->name);
    }

    // Check the condition to see if this allocation should actually be created.
    // If the allocation is on the stack, the only condition we can respect is
    // unconditional false (otherwise a non-constant-sized array declaration
    // will be generated).
    if (!on_stack || is_zero(op->condition)) {
        Expr conditional_size = Select::make(op->condition,
                                             Var(size_id),
                                             Expr(static_cast<int32_t>(0)));
        conditional_size = simplify(conditional_size);
        size_id = print_assignment(Int(64), print_expr(conditional_size));
    }

    allocations.push(op->name, op->type);

    do_indent();
    stream << print_type(op->type) << ' ';

    if (on_stack) {
        stream << print_name(op->name)
               << "[" << size_id << "];\n";
    } else {
        stream << "*"
               << print_name(op->name)
               << " = ("
               << print_type(op->type)
               << " *)halide_malloc("
               << (have_user_context ? "__user_context_" : "NULL")
               << ", sizeof("
               << print_type(op->type)
               << ")*" << size_id << ");\n";
        heap_allocations.push(op->name, 0);
    }

    op->body.accept(this);

    // Should have been freed internally
    internal_assert(!allocations.contains(op->name));

    close_scope("alloc " + print_name(op->name));
}

void CodeGen_C::visit(const Free *op) {
    if (heap_allocations.contains(op->name)) {
        do_indent();
        stream << "halide_free("
               << (have_user_context ? "__user_context_, " : "NULL, ")
               << print_name(op->name)
               << ");\n";
        heap_allocations.pop(op->name);
    }
    allocations.pop(op->name);
}

void CodeGen_C::visit(const Realize *op) {
    internal_error << "Cannot emit realize statements to C\n";
}

void CodeGen_C::visit(const IfThenElse *op) {
    string cond_id = print_expr(op->condition);

    do_indent();
    stream << "if (" << cond_id << ")\n";
    open_scope();
    op->then_case.accept(this);
    close_scope("if " + cond_id);

    if (op->else_case.defined()) {
        do_indent();
        stream << "else\n";
        open_scope();
        op->else_case.accept(this);
        close_scope("if " + cond_id + " else");
    }
}

void CodeGen_C::visit(const Evaluate *op) {
    string id = print_expr(op->value);
    if (id == "0") {
        // Skip evaluate(0) nodes. They're how we represent no-ops.
        return;
    }
    do_indent();
    stream << "(void)" << id << ";\n";
}

void CodeGen_C::visit(const Return *op) {
    string id = print_expr(op->value);
    do_indent();
    stream << "return " << id << ";\n";
}

void CodeGen_C::test() {
    Argument buffer_arg("buf", Argument::Buffer, Int(32), 3);
    Argument float_arg("alpha", Argument::Scalar, Float(32), 0);
    Argument int_arg("beta", Argument::Scalar, Int(32), 0);
    Argument user_context_arg("__user_context", Argument::Scalar, Handle(), 0);
    vector<Argument> args(4);
    args[0] = buffer_arg;
    args[1] = float_arg;
    args[2] = int_arg;
    args[3] = user_context_arg;
    Var x("x");
    Param<float> alpha("alpha");
    Param<int> beta("beta");
    Expr e = Select::make(alpha > 4.0f, print_when(x < 1, 3), 2);
    Stmt s = Store::make("buf", e, x);
    s = LetStmt::make("x", beta+1, s);
    s = Block::make(s, Free::make("tmp.stack"));
    s = Allocate::make("tmp.stack", Int(32), vec(Expr(127)), const_true(), s);
    s = Block::make(s, Free::make("tmp.heap"));
    s = Allocate::make("tmp.heap", Int(32), vec(Expr(43), Expr(beta)), const_true(), s);
    s = Block::make(s, Return::make(0));

    Module m("", get_host_target());
    m.append(LoweredFunc("test1", args, s, LoweredFunc::External));

    ostringstream source;
    CodeGen_C cg(source, false);
    cg.compile(m);

    string src = source.str();
    string correct_source =
        "#ifdef __cplusplus\n"
        "#define HALIDE_EXTERN_C extern \"C\"\n"
        "#else\n"
        "#define HALIDE_EXTERN_C\n"
        "#endif\n"
        + preamble +
        "#ifndef HALIDE_FUNCTION_ATTRS\n"
        "#define HALIDE_FUNCTION_ATTRS\n"
        "#endif\n"
        + buffer_t_definition +
        "\n\n"
        "HALIDE_EXTERN_C int test1(buffer_t *_buf_buffer, const float _alpha, const int32_t _beta, const void * __user_context) HALIDE_FUNCTION_ATTRS {\n"
        " int32_t *_buf = (int32_t *)(_buf_buffer->host);\n"
        " const bool _buf_host_and_dev_are_null = (_buf_buffer->host == NULL) && (_buf_buffer->dev == 0);\n"
        " (void)_buf_host_and_dev_are_null;\n"
        " const int32_t _buf_min_0 = _buf_buffer->min[0];\n"
        " (void)_buf_min_0;\n"
        " const int32_t _buf_min_1 = _buf_buffer->min[1];\n"
        " (void)_buf_min_1;\n"
        " const int32_t _buf_min_2 = _buf_buffer->min[2];\n"
        " (void)_buf_min_2;\n"
        " const int32_t _buf_min_3 = _buf_buffer->min[3];\n"
        " (void)_buf_min_3;\n"
        " const int32_t _buf_extent_0 = _buf_buffer->extent[0];\n"
        " (void)_buf_extent_0;\n"
        " const int32_t _buf_extent_1 = _buf_buffer->extent[1];\n"
        " (void)_buf_extent_1;\n"
        " const int32_t _buf_extent_2 = _buf_buffer->extent[2];\n"
        " (void)_buf_extent_2;\n"
        " const int32_t _buf_extent_3 = _buf_buffer->extent[3];\n"
        " (void)_buf_extent_3;\n"
        " const int32_t _buf_stride_0 = _buf_buffer->stride[0];\n"
        " (void)_buf_stride_0;\n"
        " const int32_t _buf_stride_1 = _buf_buffer->stride[1];\n"
        " (void)_buf_stride_1;\n"
        " const int32_t _buf_stride_2 = _buf_buffer->stride[2];\n"
        " (void)_buf_stride_2;\n"
        " const int32_t _buf_stride_3 = _buf_buffer->stride[3];\n"
        " (void)_buf_stride_3;\n"
        " const int32_t _buf_elem_size = _buf_buffer->elem_size;\n"
        " {\n"
        "  int64_t _0 = 43;\n"
        "  int64_t _1 = _0 * _beta;\n"
        "  if ((_1 > ((int64_t(1) << 31) - 1)) || ((_1 * sizeof(int32_t)) > ((int64_t(1) << 31) - 1)))\n"
        "  {\n"
        "   halide_error(__user_context_, \"32-bit signed overflow computing size of allocation tmp.heap\\n\");\n"
        "   return -1;\n"
        "  } // overflow test tmp.heap\n"
        "  int64_t _2 = _1;\n"
        "  int32_t *_tmp_heap = (int32_t *)halide_malloc(__user_context_, sizeof(int32_t)*_2);\n"
        "  {\n"
        "   int32_t _tmp_stack[127];\n"
        "   int32_t _3 = _beta + 1;\n"
        "   int32_t _4;\n"
        "   bool _5 = _3 < 1;\n"
        "   if (_5)\n"
        "   {\n"
        "    char b0[1024];\n"
        "    snprintf(b0, 1024, \"%lld%s\", (long long)(3), \"\\n\");\n"
        "    void * _6 = b0;\n"
        "    int32_t _7 = halide_print(__user_context_, _6);\n"
        "    int32_t _8 = (_7, 3);\n"
        "    _4 = _8;\n"
        "   } // if _5\n"
        "   else\n"
        "   {\n"
        "    _4 = 3;\n"
        "   } // if _5 else\n"
        "   int32_t _9 = _4;\n"
        "   bool _10 = _alpha > float_from_bits(1082130432 /* 4 */);\n"
        "   int32_t _11 = (int32_t)(_10 ? _9 : 2);\n"
        "   _buf[_3] = _11;\n"
        "  } // alloc _tmp_stack\n"
        "  halide_free(__user_context_, _tmp_heap);\n"
        " } // alloc _tmp_heap\n"
        " return 0;\n"
        "}\n";
    if (src != correct_source) {
        int diff = 0;
        while (src[diff] == correct_source[diff]) diff++;
        int diff_end = diff + 1;
        while (diff > 0 && src[diff] != '\n') diff--;
        while (diff_end < (int)src.size() && src[diff_end] != '\n') diff_end++;

        internal_error
            << "Correct source code:\n" << correct_source
            << "Actual source code:\n" << src
            << "\nDifference starts at: " << src.substr(diff, diff_end - diff) << "\n";

    }


    std::cout << "CodeGen_C test passed\n";
}

}
}<|MERGE_RESOLUTION|>--- conflicted
+++ resolved
@@ -275,48 +275,6 @@
     return oss.str();
 }
 
-<<<<<<< HEAD
-=======
-void CodeGen_C::compile_header(const string &name, const vector<Argument> &args) {
-    stream << "#ifndef HALIDE_" << name << '\n'
-           << "#define HALIDE_" << name << '\n';
-
-    // Throw in a definition of a buffer_t
-    stream << buffer_t_definition;
-
-    // Throw in a default (empty) definition of HALIDE_FUNCTION_ATTRS
-    // (some hosts may define this to e.g. __attribute__((warn_unused_result)))
-    stream << "#ifndef HALIDE_FUNCTION_ATTRS\n";
-    stream << "#define HALIDE_FUNCTION_ATTRS\n";
-    stream << "#endif\n";
-
-    // Now the function prototype
-    stream << "#ifdef __cplusplus\n";
-    stream << "extern \"C\"\n";
-    stream << "#endif\n";
-    stream << "int " << name << "(";
-    for (size_t i = 0; i < args.size(); i++) {
-        if (i > 0) stream << ", ";
-        if (args[i].is_buffer()) {
-            stream << "buffer_t *" << print_name(args[i].name);
-        } else {
-            stream << "const "
-                   << print_type(args[i].type)
-                   << " " << print_name(args[i].name);
-        }
-    }
-    stream << ") HALIDE_FUNCTION_ATTRS;\n";
-
-    // And also the function prototype for the _argv call
-    stream << "#ifdef __cplusplus\n";
-    stream << "extern \"C\"\n";
-    stream << "#endif\n";
-    stream << "int " << name << "_argv(void **args) HALIDE_FUNCTION_ATTRS;\n";
-
-    stream << "#endif\n";
-}
->>>>>>> 546e235c
-
 namespace {
 class ExternCallPrototypes : public IRGraphVisitor {
     std::set<string> emitted;
@@ -431,10 +389,9 @@
         stream << ") HALIDE_FUNCTION_ATTRS {\n";
         indent += 1;
 
-<<<<<<< HEAD
         // Unpack the buffer_t's
         for (size_t i = 0; i < args.size(); i++) {
-            if (args[i].is_buffer) {
+            if (args[i].is_buffer()) {
                 push_buffer(args[i].type, args[i].name);
             }
         }
@@ -446,16 +403,16 @@
 
         // Done with the buffer_t's, pop the associated symbols.
         for (size_t i = 0; i < args.size(); i++) {
-            if (args[i].is_buffer) {
+            if (args[i].is_buffer()) {
                 pop_buffer(args[i].name);
             }
-=======
-    // Unpack the buffer_t's
-    for (size_t i = 0; i < args.size(); i++) {
-        if (args[i].is_buffer()) {
-            unpack_buffer(args[i].type, args[i].name);
->>>>>>> 546e235c
         }
+    }
+
+    if (is_header) {
+        // If this is a header and we are here, we know this is an externally visible Func, so
+        // declare the argv function.
+        stream << "HALIDE_EXTERN_C int " << op->name << "_argv(void **args) HALIDE_FUNCTION_ATTRS;\n";
     }
 }
 
