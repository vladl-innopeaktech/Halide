#include <iostream>
#include <limits>

#include "CodeGen_C.h"
#include "CodeGen_Internal.h"
#include "Substitute.h"
#include "IROperator.h"
#include "Param.h"
#include "Var.h"
#include "Lerp.h"
#include "Simplify.h"

namespace Halide {
namespace Internal {

using std::ostream;
using std::endl;
using std::string;
using std::vector;
using std::ostringstream;
using std::map;

namespace {
const string buffer_t_definition =
    "#ifndef HALIDE_ATTRIBUTE_ALIGN\n"
    "  #ifdef _MSC_VER\n"
    "    #define HALIDE_ATTRIBUTE_ALIGN(x) __declspec(align(x))\n"
    "  #else\n"
    "    #define HALIDE_ATTRIBUTE_ALIGN(x) __attribute__((aligned(x)))\n"
    "  #endif\n"
    "#endif\n"
    "#ifndef BUFFER_T_DEFINED\n"
    "#define BUFFER_T_DEFINED\n"
    "#include <stdbool.h>\n"
    "#include <stdint.h>\n"
    "typedef struct buffer_t {\n"
    "    uint64_t dev;\n"
    "    uint8_t* host;\n"
    "    int32_t extent[4];\n"
    "    int32_t stride[4];\n"
    "    int32_t min[4];\n"
    "    int32_t elem_size;\n"
    "    HALIDE_ATTRIBUTE_ALIGN(1) bool host_dirty;\n"
    "    HALIDE_ATTRIBUTE_ALIGN(1) bool dev_dirty;\n"
    "    HALIDE_ATTRIBUTE_ALIGN(1) uint8_t _padding[10 - sizeof(void *)];\n"
    "} buffer_t;\n"
    "#endif\n";

const string headers =
    "#include <iostream>\n"
    "#include <math.h>\n"
    "#include <float.h>\n"
    "#include <assert.h>\n"
    "#include <string.h>\n"
    "#include <stdio.h>\n"
    "#include <stdint.h>\n";

const string globals =
    "extern \"C\" {\n"
    "void *halide_malloc(void *ctx, size_t);\n"
    "void halide_free(void *ctx, void *ptr);\n"
    "void *halide_print(void *ctx, const void *str);\n"
    "void *halide_error(void *ctx, const void *str);\n"
    "int halide_debug_to_file(void *ctx, const char *filename, void *data, int, int, int, int, int, int);\n"
    "int halide_start_clock(void *ctx);\n"
    "int64_t halide_current_time_ns(void *ctx);\n"
    "void halide_profiler_pipeline_end(void *, void *);\n"
    "}\n"
    "\n"

    // TODO: this next chunk is copy-pasted from posix_math.cpp. A
    // better solution for the C runtime would be nice.
    "#ifdef _WIN32\n"
    "float roundf(float);\n"
    "double round(double);\n"
    "#else\n"
    "inline float asinh_f32(float x) {return asinhf(x);}\n"
    "inline float acosh_f32(float x) {return acoshf(x);}\n"
    "inline float atanh_f32(float x) {return atanhf(x);}\n"
    "inline double asinh_f64(double x) {return asinh(x);}\n"
    "inline double acosh_f64(double x) {return acosh(x);}\n"
    "inline double atanh_f64(double x) {return atanh(x);}\n"
    "#endif\n"
    "inline float sqrt_f32(float x) {return sqrtf(x);}\n"
    "inline float sin_f32(float x) {return sinf(x);}\n"
    "inline float asin_f32(float x) {return asinf(x);}\n"
    "inline float cos_f32(float x) {return cosf(x);}\n"
    "inline float acos_f32(float x) {return acosf(x);}\n"
    "inline float tan_f32(float x) {return tanf(x);}\n"
    "inline float atan_f32(float x) {return atanf(x);}\n"
    "inline float sinh_f32(float x) {return sinhf(x);}\n"
    "inline float cosh_f32(float x) {return coshf(x);}\n"
    "inline float tanh_f32(float x) {return tanhf(x);}\n"
    "inline float hypot_f32(float x, float y) {return hypotf(x, y);}\n"
    "inline float exp_f32(float x) {return expf(x);}\n"
    "inline float log_f32(float x) {return logf(x);}\n"
    "inline float pow_f32(float x, float y) {return powf(x, y);}\n"
    "inline float floor_f32(float x) {return floorf(x);}\n"
    "inline float ceil_f32(float x) {return ceilf(x);}\n"
    "inline float round_f32(float x) {return roundf(x);}\n"
    "\n"
    "inline double sqrt_f64(double x) {return sqrt(x);}\n"
    "inline double sin_f64(double x) {return sin(x);}\n"
    "inline double asin_f64(double x) {return asin(x);}\n"
    "inline double cos_f64(double x) {return cos(x);}\n"
    "inline double acos_f64(double x) {return acos(x);}\n"
    "inline double tan_f64(double x) {return tan(x);}\n"
    "inline double atan_f64(double x) {return atan(x);}\n"
    "inline double sinh_f64(double x) {return sinh(x);}\n"
    "inline double cosh_f64(double x) {return cosh(x);}\n"
    "inline double tanh_f64(double x) {return tanh(x);}\n"
    "inline double hypot_f64(double x, double y) {return hypot(x, y);}\n"
    "inline double exp_f64(double x) {return exp(x);}\n"
    "inline double log_f64(double x) {return log(x);}\n"
    "inline double pow_f64(double x, double y) {return pow(x, y);}\n"
    "inline double floor_f64(double x) {return floor(x);}\n"
    "inline double ceil_f64(double x) {return ceil(x);}\n"
    "inline double round_f64(double x) {return round(x);}\n"
    "\n"
    "inline float nan_f32() {return NAN;}\n"
    "inline float neg_inf_f32() {return -INFINITY;}\n"
    "inline float inf_f32() {return INFINITY;}\n"
    "inline bool is_nan_f32(float x) {return x != x;}\n"
    "inline bool is_nan_f64(double x) {return x != x;}\n"
    "inline float float_from_bits(uint32_t bits) {\n"
    " union {\n"
    "  uint32_t as_uint;\n"
    "  float as_float;\n"
    " } u;\n"
    " u.as_uint = bits;\n"
    " return u.as_float;\n"
    "}\n"
    "inline int64_t make_int64(int32_t hi, int32_t lo) {\n"
    "    return (((int64_t)hi) << 32) | (uint32_t)lo;\n"
    "}\n"
    "inline double make_float64(int32_t i0, int32_t i1) {\n"
    "    union {\n"
    "        int32_t as_int32[2];\n"
    "        double as_double;\n"
    "    } u;\n"
    "    u.as_int32[0] = i0;\n"
    "    u.as_int32[1] = i1;\n"
    "    return u.as_double;\n"
    "}\n"
    "\n"
    "template<typename T> T max(T a, T b) {if (a > b) return a; return b;}\n"
    "template<typename T> T min(T a, T b) {if (a < b) return a; return b;}\n"

    // This may look wasteful, but it's the right way to do
    // it. Compilers understand memcpy and will convert it to a no-op
    // when used in this way. See http://blog.regehr.org/archives/959
    // for a detailed comparison of type-punning methods.
    "template<typename A, typename B> A reinterpret(B b) {A a; memcpy(&a, &b, sizeof(a)); return a;}\n"
    "\n"
    "static bool halide_rewrite_buffer(buffer_t *b, int32_t elem_size,\n"
    "                           int32_t min0, int32_t extent0, int32_t stride0,\n"
    "                           int32_t min1, int32_t extent1, int32_t stride1,\n"
    "                           int32_t min2, int32_t extent2, int32_t stride2,\n"
    "                           int32_t min3, int32_t extent3, int32_t stride3) {\n"
    " b->min[0] = min0;\n"
    " b->min[1] = min1;\n"
    " b->min[2] = min2;\n"
    " b->min[3] = min3;\n"
    " b->extent[0] = extent0;\n"
    " b->extent[1] = extent1;\n"
    " b->extent[2] = extent2;\n"
    " b->extent[3] = extent3;\n"
    " b->stride[0] = stride0;\n"
    " b->stride[1] = stride1;\n"
    " b->stride[2] = stride2;\n"
    " b->stride[3] = stride3;\n"
    " return true;\n"
    "}\n";
}

CodeGen_C::CodeGen_C(ostream &s, bool is_header, const std::string &guard) : IRPrinter(s), id("$$ BAD ID $$"), is_header(is_header) {
    if (is_header) {
        // If it's a header, emit an include guard.
        stream << "#ifndef HALIDE_" << print_name(guard) << '\n'
               << "#define HALIDE_" << print_name(guard) << '\n';
    }

    if (!is_header) {
        stream << headers;
    }

    // Throw in a definition of a buffer_t
    stream << buffer_t_definition;

    // halide_filter_metadata_t just gets a forward declaration
    // (include HalideRuntime.h for the full goodness)
    stream << "struct halide_filter_metadata_t;\n";

    if (!is_header) {
        stream << globals;
    }

    // Throw in a default (empty) definition of HALIDE_FUNCTION_ATTRS
    // (some hosts may define this to e.g. __attribute__((warn_unused_result)))
    stream << "#ifndef HALIDE_FUNCTION_ATTRS\n";
    stream << "#define HALIDE_FUNCTION_ATTRS\n";
    stream << "#endif\n";

    // Everything from here on out is extern "C".
    stream << "#ifdef __cplusplus\n";
    stream << "extern \"C\" {\n";
    stream << "#endif\n";
}

CodeGen_C::~CodeGen_C() {
    stream << "#ifdef __cplusplus\n";
    stream << "}  // extern \"C\"\n";
    stream << "#endif\n";

    if (is_header) {
        stream << "#endif\n";
    }
}

namespace {
string type_to_c_type(Type type, bool include_space, bool c_plus_plus = true) {
    bool needs_space = true;
    ostringstream oss;
    user_assert(type.lanes() == 1) << "Can't use vector types when compiling to C (yet)\n";
    if (type.is_float()) {
        if (type.bits() == 32) {
            oss << "float";
        } else if (type.bits() == 64) {
            oss << "double";
        } else {
            user_error << "Can't represent a float with this many bits in C: " << type << "\n";
        }

    } else if (type.is_handle()) {
        needs_space = false;

        // If there is no type info or is generating C (not C++) and
        // the type is a class or in an inner scope, just use void *.
        if (type.handle_type == NULL ||
            (!c_plus_plus &&
	     (!type.handle_type->namespaces.empty() ||
	      !type.handle_type->enclosing_types.empty() ||
	      type.handle_type->inner_name.cpp_type_type == halide_cplusplus_type_name::Class))) {
            oss << "void *";
        } else {
            if (type.handle_type->inner_name.cpp_type_type == halide_cplusplus_type_name::Struct) {
                oss << "struct ";
            } else if (type.handle_type->inner_name.cpp_type_type == halide_cplusplus_type_name::Class) {
                oss << "class ";
            }
            if (!type.handle_type->namespaces.empty() ||
                !type.handle_type->enclosing_types.empty()) {
                oss << "::";
                for (size_t i = 0; i < type.handle_type->namespaces.size(); i++) {
                    oss << type.handle_type->namespaces[i] << "::";
                }
                for (size_t i = 0; i < type.handle_type->enclosing_types.size(); i++) {
                    oss << type.handle_type->enclosing_types[i].name << "::";
                }
            }
            oss << type.handle_type->inner_name.name << " *";
        }
    } else {
        switch (type.bits()) {
        case 1:
            oss << "bool";
            break;
        case 8: case 16: case 32: case 64:
            if (type.is_uint()) oss << 'u';
            oss << "int" << type.bits() << "_t";
            break;
        default:
            user_error << "Can't represent an integer with this many bits in C: " << type << "\n";
        }
    }
    if (include_space && needs_space)
        oss << " ";
    return oss.str();
}
}

string CodeGen_C::print_type(Type type, AppendSpaceIfNeeded space_option) {
    return type_to_c_type(type, space_option == AppendSpace);
}

string CodeGen_C::print_reinterpret(Type type, Expr e) {
    ostringstream oss;
    oss << "reinterpret<" << print_type(type) << ">(" << print_expr(e) << ")";
    return oss.str();
}

string CodeGen_C::print_name(const string &name) {
    ostringstream oss;

    // Prefix an underscore to avoid reserved words (e.g. a variable named "while")
    if (isalpha(name[0])) {
        oss << '_';
    }

    for (size_t i = 0; i < name.size(); i++) {
        if (name[i] == '.') {
            oss << '_';
        } else if (name[i] == '$') {
            oss << "__";
        } else if (name[i] != '_' && !isalnum(name[i])) {
            oss << "___";
        }
        else oss << name[i];
    }
    return oss.str();
}

<<<<<<< HEAD
void CodeGen_C::compile_header(const string &name, const vector<Argument> &args) {
    stream << "#ifndef HALIDE_" << name << '\n'
           << "#define HALIDE_" << name << '\n';

    // Throw in a definition of a buffer_t
    stream << buffer_t_definition;

    // Throw in a default (empty) definition of HALIDE_FUNCTION_ATTRS
    // (some hosts may define this to e.g. __attribute__((warn_unused_result)))
    stream << "#ifndef HALIDE_FUNCTION_ATTRS\n";
    stream << "#define HALIDE_FUNCTION_ATTRS\n";
    stream << "#endif\n";

    bool has_cplusplus_only_types = false;
    for (size_t i = 0; i < args.size(); i++) {
	if (args[i].type.handle_type != NULL) {
	    if (!args[i].type.handle_type->namespaces.empty()) {
		has_cplusplus_only_types = true;
		if (args[i].type.handle_type->inner_name.cpp_type_type != halide_cplusplus_type_name::Simple) {
		    for (size_t ns = 0; ns < args[i].type.handle_type->namespaces.size(); ns++ ) {
			for (size_t indent = 0; indent < ns; indent++) {
			   stream << "    ";
			}
			stream << indent << "namespace " << args[i].type.handle_type->namespaces[ns] << " {\n";
		    }
		    for (size_t indent = 0; indent < args[i].type.handle_type->namespaces.size(); indent++) {
			stream << "    ";
		    }
		    if (args[i].type.handle_type->inner_name.cpp_type_type != halide_cplusplus_type_name::Struct) {
			stream << "struct " << args[i].type.handle_type->inner_name.name << ";\n";
		    } else {
			stream << "class " << args[i].type.handle_type->inner_name.name << ";\n";
		    }
		    for (size_t ns = 0; ns < args[i].type.handle_type->namespaces.size(); ns++ ) {
			for (size_t indent = 0; indent < ns; indent++) {
			   stream << "    ";
			}
			stream << indent << "}\n";
		    }
		}
	    }
	    if (args[i].type.handle_type->inner_name.cpp_type_type == halide_cplusplus_type_name::Class) {
		has_cplusplus_only_types = true;
	    }
	}	    
    }

    // Now the function prototype
    stream << "#ifdef __cplusplus\n";
    stream << "extern \"C\"\n";
    stream << "#endif\n";
    stream << "int " << name << "(";
    for (size_t i = 0; i < args.size(); i++) {
        if (i > 0) stream << ", ";
        if (args[i].is_buffer) {
            stream << "buffer_t *" << print_name(args[i].name);
        } else {
            stream << "const "
                   << print_type(args[i].type, AppendSpace)
                   << print_name(args[i].name);
        }
    }
    stream << ") HALIDE_FUNCTION_ATTRS;\n";

    stream << "#endif\n";
}

=======
>>>>>>> 4beeb50c
namespace {
class ExternCallPrototypes : public IRGraphVisitor {
    ostream &stream;
    std::set<string> &emitted;
    using IRGraphVisitor::visit;

    void visit(const Call *op) {
        IRGraphVisitor::visit(op);

        if (op->call_type == Call::Extern) {
            if (!emitted.count(op->name)) {
<<<<<<< HEAD
                stream << "extern \"C\" " << type_to_c_type(op->type, true)
                       << op->name << "(";
                if (CodeGen::function_takes_user_context(op->name)) {
=======
                stream << type_to_c_type(op->type) << " " << op->name << "(";
                if (function_takes_user_context(op->name)) {
>>>>>>> 4beeb50c
                    stream << "void *";
                    if (op->args.size()) {
                        stream << ", ";
                    }
                }
                for (size_t i = 0; i < op->args.size(); i++) {
                    if (i > 0) {
                        stream << ", ";
                    }
<<<<<<< HEAD
                    stream << type_to_c_type(op->args[i].type(), true);
=======
                    if (op->args[i].as<StringImm>()) {
                        stream << "const char *";
                    } else {
                        stream << type_to_c_type(op->args[i].type());
                    }
>>>>>>> 4beeb50c
                }
                stream << ");\n";
                emitted.insert(op->name);
            }
        }
    }

public:
    ExternCallPrototypes(ostream &s, std::set<string> &emitted) : stream(s), emitted(emitted) {
        size_t j = 0;
        // Make sure we don't catch calls that are already in the global declarations
        for (size_t i = 0; i < globals.size(); i++) {
            char c = globals[i];
            if (c == '(' && i > j+1) {
                // Could be the end of a function_name.
                emitted.insert(globals.substr(j+1, i-j-1));
            }

            if (('A' <= c && c <= 'Z') ||
                ('a' <= c && c <= 'z') ||
                c == '_' ||
                ('0' <= c && c <= '9')) {
                // Could be part of a function name.
            } else {
                j = i;
            }

        }
    }
};
}

void CodeGen_C::compile(const Module &input) {
    for (size_t i = 0; i < input.buffers.size(); i++) {
        compile(input.buffers[i]);
    }
    for (size_t i = 0; i < input.functions.size(); i++) {
        compile(input.functions[i]);
    }
}

void CodeGen_C::compile(const LoweredFunc &f) {
    // Don't put non-external function declarations in headers.
    if (is_header && f.linkage != LoweredFunc::External) {
        return;
    }

    internal_assert(emitted.count(f.name) == 0)
        << "Function '" << f.name << "'  has already been emitted.\n";
    emitted.insert(f.name);

    const std::vector<Argument> &args = f.args;

    have_user_context = false;
    for (size_t i = 0; i < args.size(); i++) {
        // TODO: check that its type is void *?
        have_user_context |= (args[i].name == "__user_context");
    }

    // Emit prototypes for any extern calls used.
    if (!is_header) {
        stream << "\n";
        ExternCallPrototypes e(stream, emitted);
        f.body.accept(&e);
        stream << "\n";
    }

    // Emit the function prototype
    if (f.linkage != LoweredFunc::External) {
        // If the function isn't public, mark it static.
        stream << "static ";
    }
    stream << "int " << f.name << "(";
    for (size_t i = 0; i < args.size(); i++) {
        if (args[i].is_buffer()) {
            stream << "buffer_t *"
                   << print_name(args[i].name)
                   << "_buffer";
        } else {
            stream << "const "
                   << print_type(args[i].type, AppendSpace)
                   << print_name(args[i].name);
        }

        if (i < args.size()-1) stream << ", ";
    }

    if (is_header) {
        stream << ") HALIDE_FUNCTION_ATTRS;\n";
    } else {
        stream << ") HALIDE_FUNCTION_ATTRS {\n";
        indent += 1;

        // Unpack the buffer_t's
        for (size_t i = 0; i < args.size(); i++) {
            if (args[i].is_buffer()) {
                push_buffer(args[i].type, args[i].name);
            }
        }
        // Emit the body
        print(f.body);

        // Return success.
        do_indent();
        stream << "return 0;\n";

        indent -= 1;
        stream << "}\n";

        // Done with the buffer_t's, pop the associated symbols.
        for (size_t i = 0; i < args.size(); i++) {
            if (args[i].is_buffer()) {
                pop_buffer(args[i].name);
            }
        }
    }

    if (is_header) {
        // If this is a header and we are here, we know this is an externally visible Func, so
        // declare the argv function.
        stream << "int " << f.name << "_argv(void **args) HALIDE_FUNCTION_ATTRS;\n";

        // And also the metadata.
       stream << "extern const struct halide_filter_metadata_t " << f.name << "_metadata;\n";
    }
}

void CodeGen_C::compile(const Buffer &buffer) {
    // Don't define buffers in headers.
    if (is_header) {
        return;
    }

    string name = print_name(buffer.name());
    buffer_t b = *(buffer.raw_buffer());

    // Figure out the offset of the last pixel.
    size_t num_elems = 1;
    for (int d = 0; b.extent[d]; d++) {
        num_elems += b.stride[d] * (b.extent[d] - 1);
    }

    // Emit the data
    stream << "static uint8_t " << name << "_data[] __attribute__ ((aligned (32))) = {";
    for (size_t i = 0; i < num_elems * b.elem_size; i++) {
        if (i > 0) stream << ", ";
        stream << (int)(b.host[i]);
    }
    stream << "};\n";

    // Emit the buffer_t
    user_assert(b.host) << "Can't embed image: " << buffer.name() << " because it has a null host pointer\n";
    user_assert(!b.dev_dirty) << "Can't embed image: " << buffer.name() << "because it has a dirty device pointer\n";
    stream << "static buffer_t " << name << "_buffer = {"
           << "0, " // dev
           << "&" << name << "_data[0], " // host
           << "{" << b.extent[0] << ", " << b.extent[1] << ", " << b.extent[2] << ", " << b.extent[3] << "}, "
           << "{" << b.stride[0] << ", " << b.stride[1] << ", " << b.stride[2] << ", " << b.stride[3] << "}, "
           << "{" << b.min[0] << ", " << b.min[1] << ", " << b.min[2] << ", " << b.min[3] << "}, "
           << b.elem_size << ", "
           << "0, " // host_dirty
           << "0};\n"; //dev_dirty

    // Make a global pointer to it
    stream << "static buffer_t *" << name << " = &" << name << "_buffer;\n";
}

void CodeGen_C::push_buffer(Type t, const std::string &buffer_name) {
    string name = print_name(buffer_name);
    string buf_name = name + "_buffer";
    string type = print_type(t);
    do_indent();
    stream << type
           << " *"
           << name
           << " = ("
           << type
           << " *)("
           << buf_name
           << "->host);\n";
    Allocation alloc;
    alloc.type = t;
    allocations.push(buffer_name, alloc);
    do_indent();
    stream << "(void)" << name << ";\n";

    do_indent();
    stream << "const bool "
           << name
           << "_host_and_dev_are_null = ("
           << buf_name << "->host == NULL) && ("
           << buf_name << "->dev == 0);\n";
    do_indent();
    stream << "(void)" << name << "_host_and_dev_are_null;\n";

    for (int j = 0; j < 4; j++) {
        do_indent();
        stream << "const int32_t "
               << name
               << "_min_" << j << " = "
               << buf_name
               << "->min[" << j << "];\n";
        // emit a void cast to suppress "unused variable" warnings
        do_indent();
        stream << "(void)" << name << "_min_" << j << ";\n";
    }
    for (int j = 0; j < 4; j++) {
        do_indent();
        stream << "const int32_t "
               << name
               << "_extent_" << j << " = "
               << buf_name
               << "->extent[" << j << "];\n";
        do_indent();
        stream << "(void)" << name << "_extent_" << j << ";\n";
    }
    for (int j = 0; j < 4; j++) {
        do_indent();
        stream << "const int32_t "
               << name
               << "_stride_" << j << " = "
               << buf_name
               << "->stride[" << j << "];\n";
        do_indent();
        stream << "(void)" << name << "_stride_" << j << ";\n";
    }
    do_indent();
    stream << "const int32_t "
           << name
           << "_elem_size = "
           << buf_name
           << "->elem_size;\n";
    do_indent();
    stream << "(void)" << name << "_elem_size;\n";
}

void CodeGen_C::pop_buffer(const std::string &buffer_name) {
    allocations.pop(buffer_name);
}

string CodeGen_C::print_expr(Expr e) {
    id = "$$ BAD ID $$";
    e.accept(this);
    return id;
}

void CodeGen_C::print_stmt(Stmt s) {
    s.accept(this);
}

string CodeGen_C::print_assignment(Type t, const std::string &rhs) {

    map<string, string>::iterator cached = cache.find(rhs);

    if (cached == cache.end()) {
        id = unique_name('_');
        do_indent();
        stream << print_type(t, AppendSpace) << id << " = " << rhs << ";\n";
        cache[rhs] = id;
    } else {
        id = cached->second;
    }
    return id;
}

void CodeGen_C::open_scope() {
    cache.clear();
    do_indent();
    indent++;
    stream << "{\n";
}

void CodeGen_C::close_scope(const std::string &comment) {
    cache.clear();
    indent--;
    do_indent();
    if (!comment.empty()) {
        stream << "} // " << comment << "\n";
    } else {
        stream << "}\n";
    }
}

void CodeGen_C::visit(const Variable *op) {
    id = print_name(op->name);
}

void CodeGen_C::visit(const Cast *op) {
    print_assignment(op->type, "(" + print_type(op->type) + ")(" + print_expr(op->value) + ")");
}

void CodeGen_C::visit_binop(Type t, Expr a, Expr b, const char * op) {
    string sa = print_expr(a);
    string sb = print_expr(b);
    print_assignment(t, sa + " " + op + " " + sb);
}

void CodeGen_C::visit(const Add *op) {
    visit_binop(op->type, op->a, op->b, "+");
}

void CodeGen_C::visit(const Sub *op) {
    visit_binop(op->type, op->a, op->b, "-");
}

void CodeGen_C::visit(const Mul *op) {
    visit_binop(op->type, op->a, op->b, "*");
}

void CodeGen_C::visit(const Div *op) {
    int bits;
    if (is_const_power_of_two_integer(op->b, &bits)) {
        ostringstream oss;
        oss << print_expr(op->a) << " >> " << bits;
        print_assignment(op->type, oss.str());
    } else if (op->type.is_int()) {
        string a = print_expr(op->a);
        string b = print_expr(op->b);
        // q = a / b
        string q = print_assignment(op->type, a + " / " + b);
        // r = a - q * b
        string r = print_assignment(op->type, a + " - " + q + " * " + b);
        // bs = b >> (8*sizeof(T) - 1)
        string bs = print_assignment(op->type, b + " >> (" + print_type(op->type.element_of()) + ")" + std::to_string(op->type.bits() - 1));
        // rs = r >> (8*sizeof(T) - 1)
        string rs = print_assignment(op->type, r + " >> (" + print_type(op->type.element_of()) + ")" + std::to_string(op->type.bits() - 1));
        // id = q - (rs & bs) + (rs & bs)
        print_assignment(op->type, q + " - (" + rs + " & " + bs + ") + (" + rs + " & ~" + bs + ")");
    } else {
        visit_binop(op->type, op->a, op->b, "/");
    }
}

void CodeGen_C::visit(const Mod *op) {
    int bits;
    if (is_const_power_of_two_integer(op->b, &bits)) {
        ostringstream oss;
        oss << print_expr(op->a) << " & " << ((1 << bits)-1);
        print_assignment(op->type, oss.str());
    } else if (op->type.is_int()) {
        string a = print_expr(op->a);
        string b = print_expr(op->b);
        // r = a % b
        string r = print_assignment(op->type, a + " % " + b);
        // rs = r >> (8*sizeof(T) - 1)
        string rs = print_assignment(op->type, r + " >> (" + print_type(op->type.element_of()) + ")" + std::to_string(op->type.bits() - 1));
        // abs_b = abs(b)
        string abs_b = print_expr(cast(op->type, abs(op->b)));
        // id = r + (abs_b & rs)
        print_assignment(op->type, r + " + (" + abs_b + " & " + rs + ")");
    } else {
        visit_binop(op->type, op->a, op->b, "%");
    }
}

void CodeGen_C::visit(const Max *op) {
    print_expr(Call::make(op->type, "max", {op->a, op->b}, Call::Extern));
}

void CodeGen_C::visit(const Min *op) {
    print_expr(Call::make(op->type, "min", {op->a, op->b}, Call::Extern));
}

void CodeGen_C::visit(const EQ *op) {
    visit_binop(op->type, op->a, op->b, "==");
}

void CodeGen_C::visit(const NE *op) {
    visit_binop(op->type, op->a, op->b, "!=");
}

void CodeGen_C::visit(const LT *op) {
    visit_binop(op->type, op->a, op->b, "<");
}

void CodeGen_C::visit(const LE *op) {
    visit_binop(op->type, op->a, op->b, "<=");
}

void CodeGen_C::visit(const GT *op) {
    visit_binop(op->type, op->a, op->b, ">");
}

void CodeGen_C::visit(const GE *op) {
    visit_binop(op->type, op->a, op->b, ">=");
}

void CodeGen_C::visit(const Or *op) {
    visit_binop(op->type, op->a, op->b, "||");
}

void CodeGen_C::visit(const And *op) {
    visit_binop(op->type, op->a, op->b, "&&");
}

void CodeGen_C::visit(const Not *op) {
    print_assignment(op->type, "!(" + print_expr(op->a) + ")");
}

void CodeGen_C::visit(const IntImm *op) {
    if (op->type == Int(32)) {
        id = std::to_string(op->value);
    } else {
        print_assignment(op->type, "(" + print_type(op->type) + ")(" + std::to_string(op->value) + ")");
    }
}

void CodeGen_C::visit(const UIntImm *op) {
    print_assignment(op->type, "(" + print_type(op->type) + ")(" + std::to_string(op->value) + ")");
}

void CodeGen_C::visit(const StringImm *op) {
    ostringstream oss;
    oss << Expr(op);
    id = oss.str();
}

// NaN is the only float/double for which this is true... and
// surprisingly, there doesn't seem to be a portable isnan function
// (dsharlet).
template <typename T>
static bool isnan(T x) { return x != x; }

template <typename T>
static bool isinf(T x)
{
    return std::numeric_limits<T>::has_infinity && (
        x == std::numeric_limits<T>::infinity() ||
        x == -std::numeric_limits<T>::infinity());
}

void CodeGen_C::visit(const FloatImm *op) {
    if (isnan(op->value)) {
        id = "nan_f32()";
    } else if (isinf(op->value)) {
        if (op->value > 0) {
            id = "inf_f32()";
        } else {
            id = "neg_inf_f32()";
        }
    } else {
        // Write the constant as reinterpreted uint to avoid any bits lost in conversion.
        union {
            uint32_t as_uint;
            float as_float;
        } u;
        u.as_float = op->value;

        ostringstream oss;
        oss << "float_from_bits(" << u.as_uint << " /* " << u.as_float << " */)";
        id = oss.str();
    }
}

void CodeGen_C::visit(const Call *op) {

    internal_assert((op->call_type == Call::Extern || op->call_type == Call::Intrinsic))
        << "Can only codegen extern calls and intrinsics\n";

    ostringstream rhs;

    // Handle intrinsics first
    if (op->call_type == Call::Intrinsic) {
        if (op->name == Call::debug_to_file) {
            internal_assert(op->args.size() == 9);
            const StringImm *string_imm = op->args[0].as<StringImm>();
            internal_assert(string_imm);
            string filename = string_imm->value;
            const Load *load = op->args[1].as<Load>();
            internal_assert(load);
            string func = print_name(load->name);

            vector<string> args(6);
            for (size_t i = 0; i < args.size(); i++) {
                args[i] = print_expr(op->args[i+3]);
            }

            rhs << "halide_debug_to_file(";
            rhs << (have_user_context ? "__user_context_" : "NULL");
            rhs << ", \"" + filename + "\", " + func;
            for (size_t i = 0; i < args.size(); i++) {
                rhs << ", " << args[i];
            }
            rhs << ")";
        } else if (op->name == Call::bitwise_and) {
            internal_assert(op->args.size() == 2);
            string a0 = print_expr(op->args[0]);
            string a1 = print_expr(op->args[1]);
            rhs << a0 << " & " << a1;
        } else if (op->name == Call::bitwise_xor) {
            internal_assert(op->args.size() == 2);
            string a0 = print_expr(op->args[0]);
            string a1 = print_expr(op->args[1]);
            rhs << a0 << " ^ " << a1;
        } else if (op->name == Call::bitwise_or) {
            internal_assert(op->args.size() == 2);
            string a0 = print_expr(op->args[0]);
            string a1 = print_expr(op->args[1]);
            rhs << a0 << " | " << a1;
        } else if (op->name == Call::bitwise_not) {
            internal_assert(op->args.size() == 1);
            rhs << "~" << print_expr(op->args[0]);
        } else if (op->name == Call::reinterpret) {
            internal_assert(op->args.size() == 1);
            rhs << print_reinterpret(op->type, op->args[0]);
        } else if (op->name == Call::shift_left) {
            internal_assert(op->args.size() == 2);
            string a0 = print_expr(op->args[0]);
            string a1 = print_expr(op->args[1]);
            rhs << a0 << " << " << a1;
        } else if (op->name == Call::shift_right) {
            internal_assert(op->args.size() == 2);
            string a0 = print_expr(op->args[0]);
            string a1 = print_expr(op->args[1]);
            rhs << a0 << " >> " << a1;
        } else if (op->name == Call::rewrite_buffer) {
            int dims = ((int)(op->args.size())-2)/3;
            (void)dims; // In case internal_assert is ifdef'd to do nothing
            internal_assert((int)(op->args.size()) == dims*3 + 2);
            internal_assert(dims <= 4);
            vector<string> args(op->args.size());
            const Variable *v = op->args[0].as<Variable>();
            internal_assert(v);
            args[0] = print_name(v->name);
            for (size_t i = 1; i < op->args.size(); i++) {
                args[i] = print_expr(op->args[i]);
            }
            rhs << "halide_rewrite_buffer(";
            for (size_t i = 0; i < 14; i++) {
                if (i > 0) rhs << ", ";
                if (i < args.size()) {
                    rhs << args[i];
                } else {
                    rhs << '0';
                }
            }
            rhs << ")";
        } else if (op->name == Call::lerp) {
            internal_assert(op->args.size() == 3);
            Expr e = lower_lerp(op->args[0], op->args[1], op->args[2]);
            rhs << print_expr(e);
        } else if (op->name == Call::absd) {
            internal_assert(op->args.size() == 2);
            Expr a = op->args[0];
            Expr b = op->args[1];
            Expr e = select(a < b, b - a, a - b);
            rhs << print_expr(e);
        } else if (op->name == Call::null_handle) {
            rhs << "NULL";
        } else if (op->name == Call::address_of) {
            const Load *l = op->args[0].as<Load>();
            internal_assert(op->args.size() == 1 && l);
            rhs << "(("
                << print_type(l->type.element_of()) // index is in elements, not vectors.
                << " *)"
                << print_name(l->name)
                << " + "
                << print_expr(l->index)
                << ")";
        } else if (op->name == Call::return_second) {
            internal_assert(op->args.size() == 2);
            string arg0 = print_expr(op->args[0]);
            string arg1 = print_expr(op->args[1]);
            rhs << "(" << arg0 << ", " << arg1 << ")";
        } else if (op->name == Call::if_then_else) {
            internal_assert(op->args.size() == 3);

            string result_id = unique_name('_');

            do_indent();
            stream << print_type(op->args[1].type(), AppendSpace)
                   << result_id << ";\n";

            string cond_id = print_expr(op->args[0]);

            do_indent();
            stream << "if (" << cond_id << ")\n";
            open_scope();
            string true_case = print_expr(op->args[1]);
            do_indent();
            stream << result_id << " = " << true_case << ";\n";
            close_scope("if " + cond_id);
            do_indent();
            stream << "else\n";
            open_scope();
            string false_case = print_expr(op->args[2]);
            do_indent();
            stream << result_id << " = " << false_case << ";\n";
            close_scope("if " + cond_id + " else");

            rhs << result_id;
        } else if (op->name == Call::copy_buffer_t) {
            internal_assert(op->args.size() == 1);
            string arg = print_expr(op->args[0]);
            string buf_id = unique_name('B');
            stream << "buffer_t " << buf_id << " = *((buffer_t *)(" << arg << "))\n";
            rhs << "(&" << buf_id << ")";
        } else if (op->name == Call::create_buffer_t) {
            internal_assert(op->args.size() >= 2);
            vector<string> args;
            args.push_back(print_expr(op->args[0]));
            args.push_back(print_expr(op->args[1].type().bytes()));
            for (size_t i = 2; i < op->args.size(); i++) {
                args.push_back(print_expr(op->args[i]));
            }
            string buf_id = unique_name('B');
            do_indent();
            stream << "buffer_t " << buf_id << " = {0};\n";
            do_indent();
            stream << buf_id << ".host = (uint8_t *)(" << args[0] << ");\n";
            do_indent();
            stream << buf_id << ".elem_size = " << args[1] << ";\n";
            int dims = ((int)op->args.size() - 2)/3;
            for (int i = 0; i < dims; i++) {
                do_indent();
                stream << buf_id << ".min[" << i << "] = " << args[i*3+2] << ";\n";
                do_indent();
                stream << buf_id << ".extent[" << i << "] = " << args[i*3+3] << ";\n";
                do_indent();
                stream << buf_id << ".stride[" << i << "] = " << args[i*3+4] << ";\n";
            }
            rhs << "(&" + buf_id + ")";
        } else if (op->name == Call::extract_buffer_max) {
            internal_assert(op->args.size() == 2);
            string a0 = print_expr(op->args[0]);
            string a1 = print_expr(op->args[1]);
            rhs << "(((buffer_t *)(" << a0 << "))->min[" << a1 << "] + " <<
                "((buffer_t *)(" << a0 << "))->extent[" << a1 << "] - 1)";
        } else if (op->name == Call::extract_buffer_min) {
            internal_assert(op->args.size() == 2);
            string a0 = print_expr(op->args[0]);
            string a1 = print_expr(op->args[1]);
            rhs << "((buffer_t *)(" << a0 << "))->min[" << a1 << "]";
        } else if (op->name == Call::extract_buffer_host) {
            internal_assert(op->args.size() == 1);
            string a0 = print_expr(op->args[0]);
            rhs << "((buffer_t *)(" << a0 << "))->host";
        } else if (op->name == Call::set_host_dirty) {
            internal_assert(op->args.size() == 2);
            string a0 = print_expr(op->args[0]);
            string a1 = print_expr(op->args[1]);
            do_indent();
            stream << "((buffer_t *)(" << a0 << "))->host_dirty = " << a1 << ";\n";
            rhs << "0";
        } else if (op->name == Call::set_dev_dirty) {
            internal_assert(op->args.size() == 2);
            string a0 = print_expr(op->args[0]);
            string a1 = print_expr(op->args[1]);
            do_indent();
            stream << "((buffer_t *)(" << a0 << "))->dev_dirty = " << a1 << ";\n";
            rhs << "0";
        } else if (op->name == Call::abs) {
            internal_assert(op->args.size() == 1);
            Expr a0 = op->args[0];
            rhs << print_expr(cast(op->type, select(a0 > 0, a0, -a0)));
        } else if (op->name == Call::memoize_expr) {
            internal_assert(op->args.size() >= 1);
            string arg = print_expr(op->args[0]);
            rhs << "(" << arg << ")";
        } else if (op->name == Call::copy_memory) {
            internal_assert(op->args.size() == 3);
            string dest = print_expr(op->args[0]);
            string src = print_expr(op->args[1]);
            string size = print_expr(op->args[2]);
            rhs << "memcpy(" << dest << ", " << src << ", " << size << ")";
        } else if (op->name == Call::make_struct) {
            // Emit a line something like:
            // struct {const int f_0, const char f_1, const int f_2} foo = {3, 'c', 4};

            // Get the args
            vector<string> values;
            for (size_t i = 0; i < op->args.size(); i++) {
                values.push_back(print_expr(op->args[i]));
            }
            do_indent();
            stream << "struct {";
            // List the types.
            for (size_t i = 0; i < op->args.size(); i++) {
                stream << "const " << print_type(op->args[i].type()) << " f_" << i << "; ";
            }
            string struct_name = unique_name('s');
            stream << "}  " << struct_name << " = {";
            // List the values.
            for (size_t i = 0; i < op->args.size(); i++) {
                if (i > 0) stream << ", ";
                stream << values[i];
            }
            stream << "};\n";
            // Return a pointer to it.
            rhs << "(&" << struct_name << ")";
        } else if (op->name == Call::stringify) {
            // Rewrite to an snprintf
            vector<string> printf_args;
            string format_string = "";
            for (size_t i = 0; i < op->args.size(); i++) {
                Type t = op->args[i].type();
                printf_args.push_back(print_expr(op->args[i]));
                if (t.is_int()) {
                    format_string += "%lld";
                    printf_args[i] = "(long long)(" + printf_args[i] + ")";
                } else if (t.is_uint()) {
                    format_string += "%llu";
                    printf_args[i] = "(long long unsigned)(" + printf_args[i] + ")";
                } else if (t.is_float()) {
                    if (t.bits() == 32) {
                        format_string += "%f";
                    } else {
                        format_string += "%e";
                    }
                } else if (op->args[i].as<StringImm>()) {
                    format_string += "%s";
                } else {
                    internal_assert(t.is_handle());
                    format_string += "%p";
                }

            }
            string buf_name = unique_name('b');
            do_indent();
            stream << "char " << buf_name << "[1024];\n";
            do_indent();
            stream << "snprintf(" << buf_name << ", 1024, \"" << format_string << "\"";
            for (size_t i = 0; i < printf_args.size(); i++) {
                stream << ", " << printf_args[i];
            }
            stream << ");\n";
            rhs << buf_name;

        } else if (op->name == Call::register_destructor) {
            internal_assert(op->args.size() == 2);
            const StringImm *fn = op->args[0].as<StringImm>();
            internal_assert(fn);
            string arg = print_expr(op->args[1]);

            string call =
                fn->value + "(" +
                (have_user_context ? "__user_context_, " : "NULL, ")
                + "arg);";

            do_indent();
            // Make a struct on the stack that calls the given function as a destructor
            string struct_name = unique_name('s');
            string instance_name = unique_name('d');
            stream << "struct " << struct_name << "{ "
                   << "void *arg; "
                   << struct_name << "(void *a) : arg((void *)a) {} "
                   << "~" << struct_name << "() {" << call << "}"
                   << "} " << instance_name << "(" << arg << ");\n";
            rhs << print_expr(0);
        } else {
            // TODO: other intrinsics
            internal_error << "Unhandled intrinsic in C backend: " << op->name << '\n';
        }

    } else {
        // Generic calls
        vector<string> args(op->args.size());
        for (size_t i = 0; i < op->args.size(); i++) {
            args[i] = print_expr(op->args[i]);
        }
        rhs << op->name << "(";

        if (function_takes_user_context(op->name)) {
            rhs << (have_user_context ? "__user_context_, " : "NULL, ");
        }

        for (size_t i = 0; i < op->args.size(); i++) {
            if (i > 0) rhs << ", ";
            rhs << args[i];
        }
        rhs << ")";
    }

    print_assignment(op->type, rhs.str());
}

void CodeGen_C::visit(const Load *op) {

    Type t = op->type;
    bool type_cast_needed =
        !allocations.contains(op->name) ||
        allocations.get(op->name).type != t;

    ostringstream rhs;
    if (type_cast_needed) {
        rhs << "(("
            << print_type(op->type)
            << " *)"
            << print_name(op->name)
            << ")";
    } else {
        rhs << print_name(op->name);
    }
    rhs << "["
        << print_expr(op->index)
        << "]";

    print_assignment(op->type, rhs.str());
}

void CodeGen_C::visit(const Store *op) {

    Type t = op->value.type();

    bool type_cast_needed =
        t.is_handle() ||
        !allocations.contains(op->name) ||
        allocations.get(op->name).type != t;

    string id_index = print_expr(op->index);
    string id_value = print_expr(op->value);
    do_indent();

    if (type_cast_needed) {
        stream << "((const "
               << print_type(t)
               << " *)"
               << print_name(op->name)
               << ")";
    } else {
        stream << print_name(op->name);
    }
    stream << "["
           << id_index
           << "] = "
           << id_value
           << ";\n";

    cache.clear();
}

void CodeGen_C::visit(const Let *op) {
    string id_value = print_expr(op->value);
    Expr new_var = Variable::make(op->value.type(), id_value);
    Expr body = substitute(op->name, new_var, op->body);
    print_expr(body);
}

void CodeGen_C::visit(const Select *op) {
    ostringstream rhs;
    string true_val = print_expr(op->true_value);
    string false_val = print_expr(op->false_value);
    string cond = print_expr(op->condition);
    rhs << "(" << print_type(op->type) << ")"
        << "(" << cond
        << " ? " << true_val
        << " : " << false_val
        << ")";
    print_assignment(op->type, rhs.str());
}

void CodeGen_C::visit(const LetStmt *op) {
    string id_value = print_expr(op->value);
    Expr new_var = Variable::make(op->value.type(), id_value);
    Stmt body = substitute(op->name, new_var, op->body);
    body.accept(this);
}

void CodeGen_C::visit(const AssertStmt *op) {
    string id_cond = print_expr(op->condition);

    do_indent();
    // Halide asserts have different semantics to C asserts.  They're
    // supposed to clean up and make the containing function return
    // -1, so we can't use the C version of assert. Instead we convert
    // to an if statement.

    stream << "if (!" << id_cond << ") ";
    open_scope();
    string id_msg = print_expr(op->message);
    do_indent();
    stream << "return " << id_msg << ";\n";
    close_scope("");
}

void CodeGen_C::visit(const ProducerConsumer *op) {

    do_indent();
    stream << "// produce " << op->name << '\n';
    print_stmt(op->produce);

    if (op->update.defined()) {
        do_indent();
        stream << "// update " << op->name << '\n';
        print_stmt(op->update);
    }

    do_indent();
    stream << "// consume " << op->name << '\n';
    print_stmt(op->consume);
}

void CodeGen_C::visit(const For *op) {
    if (op->for_type == ForType::Parallel) {
        do_indent();
        stream << "#pragma omp parallel for\n";
    } else {
        internal_assert(op->for_type == ForType::Serial)
            << "Can only emit serial or parallel for loops to C\n";
    }

    string id_min = print_expr(op->min);
    string id_extent = print_expr(op->extent);

    do_indent();
    stream << "for (int "
           << print_name(op->name)
           << " = " << id_min
           << "; "
           << print_name(op->name)
           << " < " << id_min
           << " + " << id_extent
           << "; "
           << print_name(op->name)
           << "++)\n";

    open_scope();
    op->body.accept(this);
    close_scope("for " + print_name(op->name));

}

void CodeGen_C::visit(const Provide *op) {
    internal_error << "Cannot emit Provide statements as C\n";
}

void CodeGen_C::visit(const Allocate *op) {
    open_scope();

    // For sizes less than 8k, do a stack allocation
    bool on_stack = false;
    int32_t constant_size;
    string size_id;
    if (op->new_expr.defined()) {
        Allocation alloc;
        alloc.type = op->type;
        alloc.free_function = op->free_function;
        allocations.push(op->name, alloc);
        heap_allocations.push(op->name, 0);
        stream << print_type(op->type) << "*" << print_name(op->name) << " = (" << print_expr(op->new_expr) << ");\n";
    } else {
        if (constant_allocation_size(op->extents, op->name, constant_size)) {
            int64_t stack_bytes = constant_size * op->type.bytes();

            if (stack_bytes > ((int64_t(1) << 31) - 1)) {
                user_error << "Total size for allocation "
                           << op->name << " is constant but exceeds 2^31 - 1.\n";
            } else {
                size_id = print_expr(Expr(static_cast<int32_t>(constant_size)));
                if (stack_bytes <= 1024 * 8) {
                    on_stack = true;
                }
            }
        } else {
            // Check that the allocation is not scalar (if it were scalar
            // it would have constant size).
            internal_assert(op->extents.size() > 0);

            size_id = print_assignment(Int(64), print_expr(op->extents[0]));

            for (size_t i = 1; i < op->extents.size(); i++) {
                // Make the code a little less cluttered for two-dimensional case
                string new_size_id_rhs;
                string next_extent = print_expr(op->extents[i]);
                if (i > 1) {
                    new_size_id_rhs =  "(" + size_id + " > ((int64_t(1) << 31) - 1)) ? " + size_id + " : (" + size_id + " * " + next_extent + ")";
                } else {
                    new_size_id_rhs = size_id + " * " + next_extent;
                }
                size_id = print_assignment(Int(64), new_size_id_rhs);
            }
            do_indent();
            stream << "if ((" << size_id << " > ((int64_t(1) << 31) - 1)) || ((" << size_id <<
              " * sizeof(" << print_type(op->type) << ")) > ((int64_t(1) << 31) - 1)))\n";
            open_scope();
            do_indent();
            stream << "halide_error("
                   << (have_user_context ? "__user_context_" : "NULL")
                   << ", \"32-bit signed overflow computing size of allocation "
                   << op->name << "\\n\");\n";
            do_indent();
            stream << "return -1;\n";
            close_scope("overflow test " + op->name);
        }

        // Check the condition to see if this allocation should actually be created.
        // If the allocation is on the stack, the only condition we can respect is
        // unconditional false (otherwise a non-constant-sized array declaration
        // will be generated).
        if (!on_stack || is_zero(op->condition)) {
            Expr conditional_size = Select::make(op->condition,
                                                 Var(size_id),
                                                 Expr(static_cast<int32_t>(0)));
            conditional_size = simplify(conditional_size);
            size_id = print_assignment(Int(64), print_expr(conditional_size));
        }

        Allocation alloc;
        alloc.type = op->type;
        allocations.push(op->name, alloc);

        do_indent();
        stream << print_type(op->type) << ' ';

        if (on_stack) {
            stream << print_name(op->name)
                   << "[" << size_id << "];\n";
        } else {
            stream << "*"
                   << print_name(op->name)
                   << " = ("
                   << print_type(op->type)
                   << " *)halide_malloc("
                   << (have_user_context ? "__user_context_" : "NULL")
                   << ", sizeof("
                   << print_type(op->type)
                   << ")*" << size_id << ");\n";
            heap_allocations.push(op->name, 0);
        }
    }

    op->body.accept(this);

    // Should have been freed internally
    internal_assert(!allocations.contains(op->name));

    close_scope("alloc " + print_name(op->name));
}

void CodeGen_C::visit(const Free *op) {
    if (heap_allocations.contains(op->name)) {
        string free_function = allocations.get(op->name).free_function;
        if (free_function.empty()) {
            free_function = "halide_free";
        }

        do_indent();
        stream << free_function << "("
               << (have_user_context ? "__user_context_, " : "NULL, ")
               << print_name(op->name)
               << ");\n";
        heap_allocations.pop(op->name);
    }
    allocations.pop(op->name);
}

void CodeGen_C::visit(const Realize *op) {
    internal_error << "Cannot emit realize statements to C\n";
}

void CodeGen_C::visit(const IfThenElse *op) {
    string cond_id = print_expr(op->condition);

    do_indent();
    stream << "if (" << cond_id << ")\n";
    open_scope();
    op->then_case.accept(this);
    close_scope("if " + cond_id);

    if (op->else_case.defined()) {
        do_indent();
        stream << "else\n";
        open_scope();
        op->else_case.accept(this);
        close_scope("if " + cond_id + " else");
    }
}

void CodeGen_C::visit(const Evaluate *op) {
    if (is_const(op->value)) return;
    string id = print_expr(op->value);
    do_indent();
    stream << "(void)" << id << ";\n";
}

void CodeGen_C::test() {
    Argument buffer_arg("buf", Argument::OutputBuffer, Int(32), 3);
    Argument float_arg("alpha", Argument::InputScalar, Float(32), 0);
    Argument int_arg("beta", Argument::InputScalar, Int(32), 0);
    Argument user_context_arg("__user_context", Argument::InputScalar, Handle(), 0);
    vector<Argument> args(4);
    args[0] = buffer_arg;
    args[1] = float_arg;
    args[2] = int_arg;
    args[3] = user_context_arg;
    Var x("x");
    Param<float> alpha("alpha");
    Param<int> beta("beta");
    Expr e = Select::make(alpha > 4.0f, print_when(x < 1, 3), 2);
    Stmt s = Store::make("buf", e, x);
    s = LetStmt::make("x", beta+1, s);
    s = Block::make(s, Free::make("tmp.stack"));
    s = Allocate::make("tmp.stack", Int(32), {127}, const_true(), s);
    s = Block::make(s, Free::make("tmp.heap"));
    s = Allocate::make("tmp.heap", Int(32), {43, beta}, const_true(), s);

    Module m("", get_host_target());
    m.append(LoweredFunc("test1", args, s, LoweredFunc::External));

    ostringstream source;
    {
        CodeGen_C cg(source, false);
        cg.compile(m);
    }

    string src = source.str();
    string correct_source =
        headers +
        buffer_t_definition +
        "struct halide_filter_metadata_t;\n" +
        globals +
        "#ifndef HALIDE_FUNCTION_ATTRS\n"
        "#define HALIDE_FUNCTION_ATTRS\n"
        "#endif\n"
        "#ifdef __cplusplus\n"
        "extern \"C\" {\n"
        "#endif\n"
        "\n\n"
<<<<<<< HEAD
        "extern \"C\" int test1(buffer_t *_buf_buffer, const float _alpha, const int32_t _beta, const void *__user_context) {\n"
        "int32_t *_buf = (int32_t *)(_buf_buffer->host);\n"
        "const bool _buf_host_and_dev_are_null = (_buf_buffer->host == NULL) && (_buf_buffer->dev == 0);\n"
        "(void)_buf_host_and_dev_are_null;\n"
        "const int32_t _buf_min_0 = _buf_buffer->min[0];\n"
        "(void)_buf_min_0;\n"
        "const int32_t _buf_min_1 = _buf_buffer->min[1];\n"
        "(void)_buf_min_1;\n"
        "const int32_t _buf_min_2 = _buf_buffer->min[2];\n"
        "(void)_buf_min_2;\n"
        "const int32_t _buf_min_3 = _buf_buffer->min[3];\n"
        "(void)_buf_min_3;\n"
        "const int32_t _buf_extent_0 = _buf_buffer->extent[0];\n"
        "(void)_buf_extent_0;\n"
        "const int32_t _buf_extent_1 = _buf_buffer->extent[1];\n"
        "(void)_buf_extent_1;\n"
        "const int32_t _buf_extent_2 = _buf_buffer->extent[2];\n"
        "(void)_buf_extent_2;\n"
        "const int32_t _buf_extent_3 = _buf_buffer->extent[3];\n"
        "(void)_buf_extent_3;\n"
        "const int32_t _buf_stride_0 = _buf_buffer->stride[0];\n"
        "(void)_buf_stride_0;\n"
        "const int32_t _buf_stride_1 = _buf_buffer->stride[1];\n"
        "(void)_buf_stride_1;\n"
        "const int32_t _buf_stride_2 = _buf_buffer->stride[2];\n"
        "(void)_buf_stride_2;\n"
        "const int32_t _buf_stride_3 = _buf_buffer->stride[3];\n"
        "(void)_buf_stride_3;\n"
        "const int32_t _buf_elem_size = _buf_buffer->elem_size;\n"
        "{\n"
        " int64_t _0 = 43;\n"
        " int64_t _1 = _0 * _beta;\n"
        " if ((_1 > ((int64_t(1) << 31) - 1)) || ((_1 * sizeof(int32_t)) > ((int64_t(1) << 31) - 1)))\n"
        " {\n"
        "  halide_printf(__user_context_, \"32-bit signed overflow computing size of allocation tmp.heap\\n\");\n"
        " } // overflow test tmp.heap\n"
        " int64_t _2 = _1;\n"
        " int32_t *_tmp_heap = (int32_t *)halide_malloc(__user_context_, sizeof(int32_t)*_2);\n"
=======
        "int test1(buffer_t *_buf_buffer, const float _alpha, const int32_t _beta, const void * __user_context) HALIDE_FUNCTION_ATTRS {\n"
        " int32_t *_buf = (int32_t *)(_buf_buffer->host);\n"
        " (void)_buf;\n"
        " const bool _buf_host_and_dev_are_null = (_buf_buffer->host == NULL) && (_buf_buffer->dev == 0);\n"
        " (void)_buf_host_and_dev_are_null;\n"
        " const int32_t _buf_min_0 = _buf_buffer->min[0];\n"
        " (void)_buf_min_0;\n"
        " const int32_t _buf_min_1 = _buf_buffer->min[1];\n"
        " (void)_buf_min_1;\n"
        " const int32_t _buf_min_2 = _buf_buffer->min[2];\n"
        " (void)_buf_min_2;\n"
        " const int32_t _buf_min_3 = _buf_buffer->min[3];\n"
        " (void)_buf_min_3;\n"
        " const int32_t _buf_extent_0 = _buf_buffer->extent[0];\n"
        " (void)_buf_extent_0;\n"
        " const int32_t _buf_extent_1 = _buf_buffer->extent[1];\n"
        " (void)_buf_extent_1;\n"
        " const int32_t _buf_extent_2 = _buf_buffer->extent[2];\n"
        " (void)_buf_extent_2;\n"
        " const int32_t _buf_extent_3 = _buf_buffer->extent[3];\n"
        " (void)_buf_extent_3;\n"
        " const int32_t _buf_stride_0 = _buf_buffer->stride[0];\n"
        " (void)_buf_stride_0;\n"
        " const int32_t _buf_stride_1 = _buf_buffer->stride[1];\n"
        " (void)_buf_stride_1;\n"
        " const int32_t _buf_stride_2 = _buf_buffer->stride[2];\n"
        " (void)_buf_stride_2;\n"
        " const int32_t _buf_stride_3 = _buf_buffer->stride[3];\n"
        " (void)_buf_stride_3;\n"
        " const int32_t _buf_elem_size = _buf_buffer->elem_size;\n"
        " (void)_buf_elem_size;\n"
>>>>>>> 4beeb50c
        " {\n"
        "  int64_t _0 = 43;\n"
        "  int64_t _1 = _0 * _beta;\n"
        "  if ((_1 > ((int64_t(1) << 31) - 1)) || ((_1 * sizeof(int32_t)) > ((int64_t(1) << 31) - 1)))\n"
        "  {\n"
        "   halide_error(__user_context_, \"32-bit signed overflow computing size of allocation tmp.heap\\n\");\n"
        "   return -1;\n"
        "  } // overflow test tmp.heap\n"
        "  int64_t _2 = _1;\n"
        "  int32_t *_tmp_heap = (int32_t *)halide_malloc(__user_context_, sizeof(int32_t)*_2);\n"
        "  {\n"
        "   int32_t _tmp_stack[127];\n"
        "   int32_t _3 = _beta + 1;\n"
        "   int32_t _4;\n"
        "   bool _5 = _3 < 1;\n"
        "   if (_5)\n"
        "   {\n"
        "    char b0[1024];\n"
        "    snprintf(b0, 1024, \"%lld%s\", (long long)(3), \"\\n\");\n"
        "    void * _6 = b0;\n"
        "    int32_t _7 = halide_print(__user_context_, _6);\n"
        "    int32_t _8 = (_7, 3);\n"
        "    _4 = _8;\n"
        "   } // if _5\n"
        "   else\n"
        "   {\n"
        "    _4 = 3;\n"
        "   } // if _5 else\n"
        "   int32_t _9 = _4;\n"
        "   bool _10 = _alpha > float_from_bits(1082130432 /* 4 */);\n"
        "   int32_t _11 = (int32_t)(_10 ? _9 : 2);\n"
        "   _buf[_3] = _11;\n"
        "  } // alloc _tmp_stack\n"
        "  halide_free(__user_context_, _tmp_heap);\n"
        " } // alloc _tmp_heap\n"
        " return 0;\n"
        "}\n"
        "#ifdef __cplusplus\n"
        "}  // extern \"C\"\n"
        "#endif\n";
;
    if (src != correct_source) {
        int diff = 0;
        while (src[diff] == correct_source[diff]) diff++;
        int diff_end = diff + 1;
        while (diff > 0 && src[diff] != '\n') diff--;
        while (diff_end < (int)src.size() && src[diff_end] != '\n') diff_end++;

        internal_error
            << "Correct source code:\n" << correct_source
            << "Actual source code:\n" << src
            << "\nDifference starts at: " << src.substr(diff, diff_end - diff) << "\n";

    }


    std::cout << "CodeGen_C test passed\n";
}

}
}<|MERGE_RESOLUTION|>--- conflicted
+++ resolved
@@ -238,9 +238,9 @@
         // the type is a class or in an inner scope, just use void *.
         if (type.handle_type == NULL ||
             (!c_plus_plus &&
-	     (!type.handle_type->namespaces.empty() ||
-	      !type.handle_type->enclosing_types.empty() ||
-	      type.handle_type->inner_name.cpp_type_type == halide_cplusplus_type_name::Class))) {
+             (!type.handle_type->namespaces.empty() ||
+              !type.handle_type->enclosing_types.empty() ||
+              type.handle_type->inner_name.cpp_type_type == halide_cplusplus_type_name::Class))) {
             oss << "void *";
         } else {
             if (type.handle_type->inner_name.cpp_type_type == halide_cplusplus_type_name::Struct) {
@@ -310,7 +310,6 @@
     return oss.str();
 }
 
-<<<<<<< HEAD
 void CodeGen_C::compile_header(const string &name, const vector<Argument> &args) {
     stream << "#ifndef HALIDE_" << name << '\n'
            << "#define HALIDE_" << name << '\n';
@@ -326,36 +325,36 @@
 
     bool has_cplusplus_only_types = false;
     for (size_t i = 0; i < args.size(); i++) {
-	if (args[i].type.handle_type != NULL) {
-	    if (!args[i].type.handle_type->namespaces.empty()) {
-		has_cplusplus_only_types = true;
-		if (args[i].type.handle_type->inner_name.cpp_type_type != halide_cplusplus_type_name::Simple) {
-		    for (size_t ns = 0; ns < args[i].type.handle_type->namespaces.size(); ns++ ) {
-			for (size_t indent = 0; indent < ns; indent++) {
-			   stream << "    ";
-			}
-			stream << indent << "namespace " << args[i].type.handle_type->namespaces[ns] << " {\n";
-		    }
-		    for (size_t indent = 0; indent < args[i].type.handle_type->namespaces.size(); indent++) {
-			stream << "    ";
-		    }
-		    if (args[i].type.handle_type->inner_name.cpp_type_type != halide_cplusplus_type_name::Struct) {
-			stream << "struct " << args[i].type.handle_type->inner_name.name << ";\n";
-		    } else {
-			stream << "class " << args[i].type.handle_type->inner_name.name << ";\n";
-		    }
-		    for (size_t ns = 0; ns < args[i].type.handle_type->namespaces.size(); ns++ ) {
-			for (size_t indent = 0; indent < ns; indent++) {
-			   stream << "    ";
-			}
-			stream << indent << "}\n";
-		    }
-		}
-	    }
-	    if (args[i].type.handle_type->inner_name.cpp_type_type == halide_cplusplus_type_name::Class) {
-		has_cplusplus_only_types = true;
-	    }
-	}	    
+        if (args[i].type.handle_type != NULL) {
+            if (!args[i].type.handle_type->namespaces.empty()) {
+                has_cplusplus_only_types = true;
+                if (args[i].type.handle_type->inner_name.cpp_type_type != halide_cplusplus_type_name::Simple) {
+                    for (size_t ns = 0; ns < args[i].type.handle_type->namespaces.size(); ns++ ) {
+                        for (size_t indent = 0; indent < ns; indent++) {
+                           stream << "    ";
+                        }
+                        stream << indent << "namespace " << args[i].type.handle_type->namespaces[ns] << " {\n";
+                    }
+                    for (size_t indent = 0; indent < args[i].type.handle_type->namespaces.size(); indent++) {
+                        stream << "    ";
+                    }
+                    if (args[i].type.handle_type->inner_name.cpp_type_type != halide_cplusplus_type_name::Struct) {
+                        stream << "struct " << args[i].type.handle_type->inner_name.name << ";\n";
+                    } else {
+                        stream << "class " << args[i].type.handle_type->inner_name.name << ";\n";
+                    }
+                    for (size_t ns = 0; ns < args[i].type.handle_type->namespaces.size(); ns++ ) {
+                        for (size_t indent = 0; indent < ns; indent++) {
+                           stream << "    ";
+                        }
+                        stream << indent << "}\n";
+                    }
+                }
+            }
+            if (args[i].type.handle_type->inner_name.cpp_type_type == halide_cplusplus_type_name::Class) {
+                has_cplusplus_only_types = true;
+            }
+        }           
     }
 
     // Now the function prototype
@@ -365,7 +364,7 @@
     stream << "int " << name << "(";
     for (size_t i = 0; i < args.size(); i++) {
         if (i > 0) stream << ", ";
-        if (args[i].is_buffer) {
+        if (args[i].is_buffer()) {
             stream << "buffer_t *" << print_name(args[i].name);
         } else {
             stream << "const "
@@ -378,8 +377,6 @@
     stream << "#endif\n";
 }
 
-=======
->>>>>>> 4beeb50c
 namespace {
 class ExternCallPrototypes : public IRGraphVisitor {
     ostream &stream;
@@ -391,14 +388,8 @@
 
         if (op->call_type == Call::Extern) {
             if (!emitted.count(op->name)) {
-<<<<<<< HEAD
-                stream << "extern \"C\" " << type_to_c_type(op->type, true)
-                       << op->name << "(";
-                if (CodeGen::function_takes_user_context(op->name)) {
-=======
-                stream << type_to_c_type(op->type) << " " << op->name << "(";
+                stream << type_to_c_type(op->type, true) << " " << op->name << "(";
                 if (function_takes_user_context(op->name)) {
->>>>>>> 4beeb50c
                     stream << "void *";
                     if (op->args.size()) {
                         stream << ", ";
@@ -408,15 +399,11 @@
                     if (i > 0) {
                         stream << ", ";
                     }
-<<<<<<< HEAD
-                    stream << type_to_c_type(op->args[i].type(), true);
-=======
                     if (op->args[i].as<StringImm>()) {
                         stream << "const char *";
                     } else {
-                        stream << type_to_c_type(op->args[i].type());
+                      stream << type_to_c_type(op->args[i].type(), true);
                     }
->>>>>>> 4beeb50c
                 }
                 stream << ");\n";
                 emitted.insert(op->name);
@@ -1535,46 +1522,6 @@
         "extern \"C\" {\n"
         "#endif\n"
         "\n\n"
-<<<<<<< HEAD
-        "extern \"C\" int test1(buffer_t *_buf_buffer, const float _alpha, const int32_t _beta, const void *__user_context) {\n"
-        "int32_t *_buf = (int32_t *)(_buf_buffer->host);\n"
-        "const bool _buf_host_and_dev_are_null = (_buf_buffer->host == NULL) && (_buf_buffer->dev == 0);\n"
-        "(void)_buf_host_and_dev_are_null;\n"
-        "const int32_t _buf_min_0 = _buf_buffer->min[0];\n"
-        "(void)_buf_min_0;\n"
-        "const int32_t _buf_min_1 = _buf_buffer->min[1];\n"
-        "(void)_buf_min_1;\n"
-        "const int32_t _buf_min_2 = _buf_buffer->min[2];\n"
-        "(void)_buf_min_2;\n"
-        "const int32_t _buf_min_3 = _buf_buffer->min[3];\n"
-        "(void)_buf_min_3;\n"
-        "const int32_t _buf_extent_0 = _buf_buffer->extent[0];\n"
-        "(void)_buf_extent_0;\n"
-        "const int32_t _buf_extent_1 = _buf_buffer->extent[1];\n"
-        "(void)_buf_extent_1;\n"
-        "const int32_t _buf_extent_2 = _buf_buffer->extent[2];\n"
-        "(void)_buf_extent_2;\n"
-        "const int32_t _buf_extent_3 = _buf_buffer->extent[3];\n"
-        "(void)_buf_extent_3;\n"
-        "const int32_t _buf_stride_0 = _buf_buffer->stride[0];\n"
-        "(void)_buf_stride_0;\n"
-        "const int32_t _buf_stride_1 = _buf_buffer->stride[1];\n"
-        "(void)_buf_stride_1;\n"
-        "const int32_t _buf_stride_2 = _buf_buffer->stride[2];\n"
-        "(void)_buf_stride_2;\n"
-        "const int32_t _buf_stride_3 = _buf_buffer->stride[3];\n"
-        "(void)_buf_stride_3;\n"
-        "const int32_t _buf_elem_size = _buf_buffer->elem_size;\n"
-        "{\n"
-        " int64_t _0 = 43;\n"
-        " int64_t _1 = _0 * _beta;\n"
-        " if ((_1 > ((int64_t(1) << 31) - 1)) || ((_1 * sizeof(int32_t)) > ((int64_t(1) << 31) - 1)))\n"
-        " {\n"
-        "  halide_printf(__user_context_, \"32-bit signed overflow computing size of allocation tmp.heap\\n\");\n"
-        " } // overflow test tmp.heap\n"
-        " int64_t _2 = _1;\n"
-        " int32_t *_tmp_heap = (int32_t *)halide_malloc(__user_context_, sizeof(int32_t)*_2);\n"
-=======
         "int test1(buffer_t *_buf_buffer, const float _alpha, const int32_t _beta, const void * __user_context) HALIDE_FUNCTION_ATTRS {\n"
         " int32_t *_buf = (int32_t *)(_buf_buffer->host);\n"
         " (void)_buf;\n"
@@ -1606,7 +1553,6 @@
         " (void)_buf_stride_3;\n"
         " const int32_t _buf_elem_size = _buf_buffer->elem_size;\n"
         " (void)_buf_elem_size;\n"
->>>>>>> 4beeb50c
         " {\n"
         "  int64_t _0 = 43;\n"
         "  int64_t _1 = _0 * _beta;\n"
