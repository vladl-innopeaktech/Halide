--- conflicted
+++ resolved
@@ -2042,16 +2042,7 @@
 		build_python_bindings \
 		HALIDE_DISTRIB_PATH=$(CURDIR)/$(DISTRIB_DIR) \
 		BIN=$(CURDIR)/$(BIN_DIR)/python3_bindings \
-<<<<<<< HEAD
-		PYTHON=python3 \
-		PYBIND11_PATH=$(REAL_PYBIND11_PATH)
-=======
 		PYTHON=python3
-else
-# No Python support for MinGW yet
-build_python_bindings: ;
-endif
->>>>>>> 4e43c9f1
 
 .PHONY: test_python
 test_python: distrib $(BIN_DIR)/host/runtime.a build_python_bindings
