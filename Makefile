--- conflicted
+++ resolved
@@ -524,15 +524,12 @@
   x86_avx \
   x86_sse41
 
-<<<<<<< HEAD
-RUNTIME_EXPORTED_INCLUDES = $(INCLUDE_DIR)/HalideRuntime.h $(INCLUDE_DIR)/HalideRuntimeCuda.h $(INCLUDE_DIR)/HalideRuntimeOpenCL.h $(INCLUDE_DIR)/HalideRuntimeOpenGL.h $(INCLUDE_DIR)/HalideRuntimeRenderscript.h $(INCLUDE_DIR)/HalideRuntimeMetal.h
-=======
 RUNTIME_EXPORTED_INCLUDES = $(INCLUDE_DIR)/HalideRuntime.h $(INCLUDE_DIR)/HalideRuntimeCuda.h \
                             $(INCLUDE_DIR)/HalideRuntimeOpenCL.h \
                             $(INCLUDE_DIR)/HalideRuntimeOpenGL.h \
                             $(INCLUDE_DIR)/HalideRuntimeOpenGLCompute.h \
+                            $(INCLUDE_DIR)/HalideRuntimeMetal.h	\
                             $(INCLUDE_DIR)/HalideRuntimeRenderscript.h
->>>>>>> c146f754
 
 INITIAL_MODULES = $(RUNTIME_CPP_COMPONENTS:%=$(BUILD_DIR)/initmod.%_32.o) \
                   $(RUNTIME_CPP_COMPONENTS:%=$(BUILD_DIR)/initmod.%_64.o) \
